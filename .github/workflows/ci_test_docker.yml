--- conflicted
+++ resolved
@@ -1,15 +1,9 @@
 name: build and test docker
-
-<<<<<<< HEAD
-#on: [pull_request,workflow_dispatch]
-on: [workflow_dispatch]
-=======
 on:
   # not listing pull_request closed, since it would run when merged
   pull_request:
     types: [opened, synchronize, reopened]
   workflow_dispatch:
->>>>>>> 75842973
 
 env:
   TEST_TAG: dtcenter/ccpp-scm:test
