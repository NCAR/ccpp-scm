
name: build and run SCM regression tests

on:
  push:
    branches: [main] # add artifact to main branch
  pull_request:
  workflow_dispatch:

jobs:
  run_scm_rts:

    # The type of runner that the job will run on
    runs-on: ubuntu-latest
    strategy:
      matrix:
        fortran-compiler: [12]
        build-type:       [Release, Debug, SinglePrecision]
        py-version:       [3.11]

    continue-on-error: true

    # Environmental variables
    env:
      NFHOME:     /home/runner/netcdf-fortran
      NFVERSION:  v4.5.3
      bacio_ROOT: /home/runner/bacio
      sp_ROOT:    /home/runner/NCEPLIBS-sp
      w3emc_ROOT: /home/runner/myw3emc
      SCM_ROOT:   /home/runner/work/ccpp-scm/ccpp-scm
      suites:     SCM_GFS_v15p2,SCM_GFS_v15p2_ntiedtke,SCM_GFS_v16,SCM_GFS_v17_p8,SCM_HRRR,SCM_RRFS_v1beta,SCM_RAP,SCM_WoFS_v0,SCM_HRRR_gf,SCM_GFS_v17_p8_ugwpv1,SCM_GFS_v16_RRTMGP,SCM_GFS_v16_debug,SCM_GFS_v16_no_nsst,SCM_GFS_v17_p8_ugwpv1_no_nsst,SCM_RRFS_v1beta_no_nsst,SCM_GFS_v16_gfdlmpv3,SCM_GFS_v17_p8_ugwpv1_tempo
      suites_ps:  SCM_GFS_v15p2_ps,SCM_GFS_v15p2_ntiedtke_ps,SCM_GFS_v16_ps,SCM_GFS_v17_p8_ps,SCM_HRRR_ps,SCM_RRFS_v1beta_ps,SCM_RAP_ps,SCM_WoFS_v0_ps,SCM_HRRR_gf_ps,SCM_GFS_v17_p8_ugwpv1_ps,SCM_GFS_v16_RRTMGP_ps,SCM_GFS_v16_debug_ps,SCM_GFS_v16_no_nsst_ps,SCM_GFS_v17_p8_ugwpv1_no_nsst_ps,SCM_RRFS_v1beta_no_nsst_ps,SCM_GFS_v16_gfdlmpv3_ps,SCM_GFS_v17_p8_ugwpv1_tempo_ps
      dir_rt:     /home/runner/work/ccpp-scm/ccpp-scm/test/artifact-${{matrix.build-type}}
      dir_bl:     /home/runner/work/ccpp-scm/ccpp-scm/test/BL-${{matrix.build-type}}
      artifact_origin: ${{ github.event_name == 'pull_request' && 'PR' || ('main' == 'main' && 'main' || 'PR') }}
<<<<<<< HEAD
=======
      GH_TOKEN:   ${{ github.token }}
>>>>>>> 2ef185d8

    # Workflow steps
    steps:
    # Install System Dependencies
    - name: Install System Dependencies
      run: |
        sudo apt-get update -qq && sudo apt-get install -qq -y --no-install-recommends \
        gfortran-${{matrix.fortran-compiler}} \
        libhdf5-dev \
        libnetcdf-pnetcdf-19 \
        libnetcdff7 \
        libnetcdf-dev \
        libnetcdff-dev \
        libxml2 \
        openmpi-bin \
        libopenmpi-dev

    # Python setup
    - name: Setup Python
      uses: actions/setup-python@v6
      with:
        python-version: ${{matrix.py-version}}

    - name: Install NetCDF Python libraries
      run: |
        pip install f90nml h5py netCDF4 matplotlib

    - name: Environment for openmpi compiler
      run: |
        echo "FC=mpif90" >> $GITHUB_ENV
        echo "CC=mpicc"  >> $GITHUB_ENV

    - name: Check MPI version
      run: |
        which mpif90
        mpif90 --version

    # Install NCEP libs
    - name: Cache bacio library v2.4.1
      id: cache-bacio-fortran
      uses: actions/cache@v4
      with:
        path: /home/runner/bacio
        key: cache-bacio-fortran-${{matrix.fortran-compiler}}-${{matrix.build-type}}-key

    - name: Install bacio library v2.4.1
      if: steps.cache-bacio-fortran.outputs.cache-hit != 'true'
      run: |
        git clone --branch v2.4.1 https://github.com/NOAA-EMC/NCEPLIBS-bacio.git bacio
        cd bacio && mkdir build && cd build
        cmake -DCMAKE_INSTALL_PREFIX=${bacio_ROOT} ../
        make -j2
        make install
        echo "bacio_DIR=/home/runner/bacio/lib/cmake/bacio" >> $GITHUB_ENV

    - name: Cache SP-library v2.3.3
      id: cache-sp-fortran
      uses: actions/cache@v4
      with:
        path: /home/runner/NCEPLIBS-sp
        key: cache-sp-fortran-${{matrix.fortran-compiler}}-${{matrix.build-type}}-key

    - name: Install SP-library v2.3.3
      if: steps.cache-sp-fortran.outputs.cache-hit != 'true'
      run: |
        git clone --branch v2.3.3 https://github.com/NOAA-EMC/NCEPLIBS-sp.git NCEPLIBS-sp
        cd NCEPLIBS-sp && mkdir build && cd build
        cmake -DCMAKE_INSTALL_PREFIX=${sp_ROOT} ../
        make -j2
        make install
        echo "sp_DIR=/home/runner/NCEPLIBS-sp/lib/cmake/sp" >> $GITHUB_ENV

    - name: Cache w3emc library v2.9.2
      id: cache-w3emc-fortran
      uses: actions/cache@v4
      with:
        path: /home/runner/myw3emc
        key: cache-w3emc-fortran-${{matrix.fortran-compiler}}-${{matrix.build-type}}-key

    - name: Install w3emc library v2.9.2
      if: steps.cache-w3emc-fortran.outputs.cache-hit != 'true'
      run: |
        git clone --branch v2.9.2 https://github.com/NOAA-EMC/NCEPLIBS-w3emc.git NCEPLIBS-w3emc
        cd NCEPLIBS-w3emc && mkdir build && cd build
        cmake -DCMAKE_INSTALL_PREFIX=${w3emc_ROOT} ../
        make -j2
        make install
        echo "w3emc_DIR=/home/runner/myw3emc/lib/cmake/w3emc" >> $GITHUB_ENV


    # Initialize and build SCM, run regressions tests
    - name: Checkout SCM code (into /home/runner/work/ccpp-scm/)
      uses: actions/checkout@v5

    - name: Initialize submodules
      run: git submodule update --init --recursive

    - name: Download data for SCM
      run: |
        cd ${SCM_ROOT}
        ./contrib/get_all_static_data.sh
        ./contrib/get_thompson_tables.sh
        ./contrib/get_tempo_data.sh
        ./contrib/get_aerosol_climo.sh
        ./contrib/get_rrtmgp_data.sh

    - name: Configure build with CMake (Release)
      if: contains(matrix.build-type, 'Release')
      run: |
        cd ${SCM_ROOT}/scm
        mkdir bin && cd bin
        cmake -DCCPP_SUITES=${suites},${suites_ps} ../src

    - name: Configure build with CMake (Debug)
      if: contains(matrix.build-type, 'Debug')
      run: |
        cd ${SCM_ROOT}/scm
        mkdir bin && cd bin
        cmake -DCCPP_SUITES=${suites},${suites_ps} -DCMAKE_BUILD_TYPE=Debug ../src

    - name: Configure build with CMake (Single Precision)
      if: matrix.build-type == 'SinglePrecision'
      run: |
        cd ${SCM_ROOT}/scm
        mkdir bin && cd bin
        cmake -DCCPP_SUITES=${suites},${suites_ps} -D32BIT=1 ../src

    - name: Build SCM
      run: |
        cd ${SCM_ROOT}/scm/bin
        make -j4

    - name: Run SCM RTs
      if: matrix.build-type != 'SinglePrecision'
      run: |
        cd ${SCM_ROOT}/scm/bin
        ./run_scm.py --file /home/runner/work/ccpp-scm/ccpp-scm/test/rt_test_cases.py --runtime_mult 0.1

    - name: Run SCM Single Precision RTs
      if: matrix.build-type == 'SinglePrecision'
      run: |
        cd ${SCM_ROOT}/scm/bin
        ./run_scm.py --file /home/runner/work/ccpp-scm/ccpp-scm/test/rt_test_cases_sp.py --runtime_mult 0.1

    - name: Gather SCM RT output
      run: |
        cd ${SCM_ROOT}/test
        mkdir /home/runner/work/ccpp-scm/ccpp-scm/test/artifact-${{matrix.build-type}}
        ./ci_util.py -b ${{matrix.build-type}}

    - name: Save Artifact Id Numbers and Create Directory for SCM RT baselines
      run: |
        mkdir -p ${dir_bl}
        ARTIFACT_ID=$(gh api --paginate \
        repos/NCAR/ccpp-scm/actions/artifacts | \
        jq -s '[ .[] | .artifacts[] | select(.name == "rt-baselines-${{matrix.build-type}}-main" and (.expired | not))] | sort_by(.created_at) | last | .workflow_run | .id ')
        echo "artifact_id=${ARTIFACT_ID}"
        echo "artifact_id=${ARTIFACT_ID}" >> "$GITHUB_ENV"

    - name: Download SCM RT baselines
      uses: actions/download-artifact@v6
      with:
        name: rt-baselines-${{matrix.build-type}}-main
        path: ${{ env.dir_bl }}
        github-token: ${{ secrets.GITHUB_TOKEN }}
        run-id: ${{ env.artifact_id }}

    - name: Compare SCM RT output to baselines
      run: |
        cd ${SCM_ROOT}/test
        ./cmp_rt2bl.py --dir_rt ${dir_rt} --dir_bl ${dir_bl}

    - name: Check if SCM RT plots exist
      id: check_files
      run: |
        if [ -n "$(ls -A /home/runner/work/ccpp-scm/ccpp-scm/test/scm_rt_out 2>/dev/null)" ]; then
          echo "files_exist=true" >> "$GITHUB_ENV"
        else
          echo "files_exist=false" >> "$GITHUB_ENV"
        fi

    - name: Upload plots of SCM Baselines/RTs as GitHub Artifact.
      if: env.files_exist == 'true'
      uses: actions/upload-artifact@v5
      with:
        name: rt-plots-${{matrix.build-type}}-${{ env.artifact_origin }}
        path: /home/runner/work/ccpp-scm/ccpp-scm/test/scm_rt_out

    - name: Upload SCM RTs as GitHub Artifact
      uses: actions/upload-artifact@v5
      with:
        name: rt-baselines-${{matrix.build-type}}-${{ env.artifact_origin }}
        path: /home/runner/work/ccpp-scm/ccpp-scm/test/artifact-${{matrix.build-type}}<|MERGE_RESOLUTION|>--- conflicted
+++ resolved
@@ -33,10 +33,7 @@
       dir_rt:     /home/runner/work/ccpp-scm/ccpp-scm/test/artifact-${{matrix.build-type}}
       dir_bl:     /home/runner/work/ccpp-scm/ccpp-scm/test/BL-${{matrix.build-type}}
       artifact_origin: ${{ github.event_name == 'pull_request' && 'PR' || ('main' == 'main' && 'main' || 'PR') }}
-<<<<<<< HEAD
-=======
       GH_TOKEN:   ${{ github.token }}
->>>>>>> 2ef185d8
 
     # Workflow steps
     steps:
