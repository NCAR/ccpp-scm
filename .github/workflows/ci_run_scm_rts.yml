--- conflicted
+++ resolved
@@ -13,7 +13,6 @@
     # The type of runner that the job will run on
     runs-on: ubuntu-latest
     strategy:
-      fail-fast: false  # Disable fail-fast
       matrix:
         fortran-compiler: [12]
         build-type:       [Release, Debug, SinglePrecision]
@@ -29,14 +28,12 @@
       sp_ROOT:    /home/runner/NCEPLIBS-sp
       w3emc_ROOT: /home/runner/myw3emc
       SCM_ROOT:   /home/runner/work/ccpp-scm/ccpp-scm
+      suites:     SCM_GFS_v15p2,SCM_GFS_v15p2_ntiedtke,SCM_GFS_v16,SCM_GFS_v17_p8,SCM_HRRR,SCM_RRFS_v1beta,SCM_RAP,SCM_WoFS_v0,SCM_HRRR_gf,SCM_GFS_v17_p8_ugwpv1,SCM_GFS_v16_RRTMGP,SCM_GFS_v16_debug,SCM_GFS_v16_no_nsst,SCM_GFS_v17_p8_ugwpv1_no_nsst,SCM_RRFS_v1beta_no_nsst,SCM_GFS_v16_gfdlmpv3,SCM_GFS_v17_p8_ugwpv1_tempo
+      suites_ps:  SCM_GFS_v15p2_ps,SCM_GFS_v15p2_ntiedtke_ps,SCM_GFS_v16_ps,SCM_GFS_v17_p8_ps,SCM_HRRR_ps,SCM_RRFS_v1beta_ps,SCM_RAP_ps,SCM_WoFS_v0_ps,SCM_HRRR_gf_ps,SCM_GFS_v17_p8_ugwpv1_ps,SCM_GFS_v16_RRTMGP_ps,SCM_GFS_v16_debug_ps,SCM_GFS_v16_no_nsst_ps,SCM_GFS_v17_p8_ugwpv1_no_nsst_ps,SCM_RRFS_v1beta_no_nsst_ps,SCM_GFS_v16_gfdlmpv3_ps,SCM_GFS_v17_p8_ugwpv1_tempo_ps
       dir_rt:     /home/runner/work/ccpp-scm/ccpp-scm/test/artifact-${{matrix.build-type}}
       dir_bl:     /home/runner/work/ccpp-scm/ccpp-scm/test/BL-${{matrix.build-type}}
-<<<<<<< HEAD
-      suites:     SCM_GFS_v16,SCM_RAP,SCM_WoFS_v0,SCM_HRRR_gf,SCM_GFS_v17_p8_ugwpv1,SCM_GFS_v16_RRTMGP,SCM_GFS_v16_ps,SCM_RAP_ps,SCM_WoFS_v0_ps,SCM_HRRR_gf_ps,SCM_GFS_v17_p8_ugwpv1_ps,SCM_GFS_v16_RRTMGP_ps
-=======
       artifact_origin: ${{ github.event_name == 'pull_request' && 'PR' || ('main' == 'main' && 'main' || 'PR') }}
       GH_TOKEN:   ${{ github.token }}
->>>>>>> 75147392
 
     # Workflow steps
     steps:
@@ -148,21 +145,21 @@
       run: |
         cd ${SCM_ROOT}/scm
         mkdir bin && cd bin
-        cmake ../src -DCCPP_SUITES=${suites}
+        cmake -DCCPP_SUITES=${suites},${suites_ps} ../src
 
     - name: Configure build with CMake (Debug)
       if: contains(matrix.build-type, 'Debug')
       run: |
         cd ${SCM_ROOT}/scm
         mkdir bin && cd bin
-        cmake -DCMAKE_BUILD_TYPE=Debug ../src -DCCPP_SUITES=${suites}
+        cmake -DCCPP_SUITES=${suites},${suites_ps} -DCMAKE_BUILD_TYPE=Debug ../src
 
     - name: Configure build with CMake (Single Precision)
       if: matrix.build-type == 'SinglePrecision'
       run: |
         cd ${SCM_ROOT}/scm
         mkdir bin && cd bin
-        cmake -D32BIT=1 ../src -DCCPP_SUITES=${suites}
+        cmake -DCCPP_SUITES=${suites},${suites_ps} -D32BIT=1 ../src
 
     - name: Build SCM
       run: |
