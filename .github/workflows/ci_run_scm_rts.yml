--- conflicted
+++ resolved
@@ -21,13 +21,8 @@
       sp_ROOT:    /home/runner/NCEPLIBS-sp
       w3emc_ROOT: /home/runner/myw3emc
       SCM_ROOT:   /home/runner/work/ccpp-scm/ccpp-scm
-<<<<<<< HEAD
-      suites:     kingfisher,raven,bluebird,bald_eagle,pigeon,albatross,hummingbird
-      suites_ps:  kingfisher_ps,raven_ps,bluebird_ps,bald_eagle_ps,pigeon_ps,albatross_ps,hummingbird_ps
-=======
-      suites:     SCM_GFS_v15p2,SCM_GFS_v16,SCM_GFS_v17_p8,SCM_HRRR,SCM_RRFS_v1beta,SCM_RAP,SCM_WoFS_v0,SCM_RRFS_v1,SCM_GFS_v17_HR3,SCM_GFS_v17_HR3_RRTMGP
-      suites_ps:  SCM_GFS_v15p2_ps,SCM_GFS_v16_ps,SCM_GFS_v17_p8_ps,SCM_HRRR_ps,SCM_RRFS_v1beta_ps,SCM_RAP_ps,SCM_WoFS_v0_ps,SCM_RRFS_v1_ps,SCM_GFS_v17_HR3_ps,SCM_GFS_v17_HR3_RRTMGP_ps
->>>>>>> 8183aa68
+      suites:     kingfisher,raven,bluebird,bald_eagle,pigeon,albatross,hummingbird,magpie,robin,warbler
+      suites_ps:  kingfisher_ps,raven_ps,bluebird_ps,bald_eagle_ps,pigeon_ps,albatross_ps,hummingbird_ps,magpie_os,robin_ps,warbler_ps
       dir_rt:     /home/runner/work/ccpp-scm/ccpp-scm/test/artifact-${{matrix.build-type}}
       dir_bl:     /home/runner/work/ccpp-scm/ccpp-scm/test/BL-${{matrix.build-type}}
 
@@ -173,8 +168,31 @@
     #######################################################################################
     # Build SCM. Run regression tests.
     #######################################################################################
-<<<<<<< HEAD
-=======
+    - name: Configure build with CMake (Release)
+      if: contains(matrix.build-type, 'Release')
+      run: |
+        cd ${SCM_ROOT}/scm
+        mkdir bin && cd bin
+        cmake -DCCPP_SUITES=${suites},${suites_ps} ../src
+
+    - name: Configure build with CMake (Debug)
+      if: contains(matrix.build-type, 'Debug')
+      run: |
+        cd ${SCM_ROOT}/scm
+        mkdir bin && cd bin
+        cmake -DCCPP_SUITES=${suites},${suites_ps} -DCMAKE_BUILD_TYPE=Debug ../src
+
+    - name: cat CCPP log file
+      if: always()
+      run: |
+        cd ${SCM_ROOT}/scm/bin
+        cat ccpp_prebuild.err
+
+    - name: Build SCM
+      run: |
+        cd ${SCM_ROOT}/scm/bin
+        make -j4
+
     - name: Download data for SCM
       run: |
         cd ${SCM_ROOT}
@@ -182,38 +200,6 @@
         ./contrib/get_thompson_tables.sh
         ./contrib/get_aerosol_climo.sh
 
->>>>>>> 8183aa68
-    - name: Configure build with CMake (Release)
-      if: contains(matrix.build-type, 'Release')
-      run: |
-        cd ${SCM_ROOT}/scm
-        mkdir bin && cd bin
-        cmake -DCCPP_SUITES=${suites},${suites_ps} ../src
-
-    - name: Configure build with CMake (Debug)
-      if: contains(matrix.build-type, 'Debug')
-      run: |
-        cd ${SCM_ROOT}/scm
-        mkdir bin && cd bin
-        cmake -DCCPP_SUITES=${suites},${suites_ps} -DCMAKE_BUILD_TYPE=Debug ../src
-
-    - name: cat CCPP log file
-      if: always()
-      run: |
-        cd ${SCM_ROOT}/scm/bin
-        cat ccpp_prebuild.err
-
-    - name: Build SCM
-      run: |
-        cd ${SCM_ROOT}/scm/bin
-        make -j4
-
-    - name: Download data for SCM
-      run: |
-        cd ${SCM_ROOT}
-        ./contrib/get_all_static_data.sh
-        ./contrib/get_thompson_tables.sh
-
     - name: Run SCM RTs
       run: |
         cd ${SCM_ROOT}/scm/bin
