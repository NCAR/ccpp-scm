--- conflicted
+++ resolved
@@ -185,10 +185,6 @@
       run: |
         mpif90 --version
 
-<<<<<<< HEAD
-    - name: Cache NetCDF C library
-      id: cache-netcdf-c
-=======
     - name: Set environment for Nvidia compiler with MPI
       run: |
         echo "CC=$(which mpicc)" >> $GITHUB_ENV
@@ -198,7 +194,6 @@
 
     - name: Cache NetCDF library
       id: cache-netcdf
->>>>>>> afb38278
       uses: actions/cache@v4
       with:
         path: /home/runner/netcdf
@@ -218,18 +213,6 @@
         CPPFLAGS="-I/home/runner/hdf5/include" LDFLAGS="-L/home/runner/hdf5/lib" ./configure --prefix=${NETCDF}
         make
         make install
-<<<<<<< HEAD
-        echo "LD_LIBRARY_PATH=$NETCDF/lib:$LD_LIBRARY_PATH" >> $GITHUB_ENV
-        echo "PATH=$NETCDF/lib:$PATH" >> $GITHUB_ENV
-
-    - name: Cache NetCDF Fortran library
-      id: cache-netcdf-fortran
-      uses: actions/cache@v4
-      with:
-        path: /home/runner/netcdf-fortran
-        key: cache-netcdf-fortran-${{matrix.fortran-compiler}}-key
-=======
->>>>>>> afb38278
 
     - name: Install NetCDF Fortran library
       if: steps.cache-netcdf.outputs.cache-hit != 'true'
