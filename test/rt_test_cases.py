run_list = [\
            #----------------------------------------------------------------------------------------------------------------------------------------------
            # Supported suites for CCPP Version 7 release
            #----------------------------------------------------------------------------------------------------------------------------------------------
            {"case": "arm_sgp_summer_1997_A", "suite": "SCM_GFS_v17_HR3"},                                                                                \
            {"case": "arm_sgp_summer_1997_A", "suite": "SCM_GFS_v17_HR3_RRTMGP"},                                                                         \
            {"case": "arm_sgp_summer_1997_A", "suite": "SCM_GFS_v16"},                                                                                    \
            {"case": "arm_sgp_summer_1997_A", "suite": "SCM_WoFS_v0"},                                                                                    \
            {"case": "arm_sgp_summer_1997_A", "suite": "SCM_RRFS_v1"},                                                                                    \
            {"case": "twpice",                "suite": "SCM_GFS_v17_HR3"},                                                                                \
            {"case": "twpice",                "suite": "SCM_GFS_v17_HR3_RRTMGP"},                                                                         \
            {"case": "twpice",                "suite": "SCM_GFS_v16"},                                                                                    \
            {"case": "twpice",                "suite": "SCM_WoFS_v0"},                                                                                    \
            {"case": "twpice",                "suite": "SCM_RRFS_v1"},                                                                                    \
            {"case": "bomex",                 "suite": "SCM_GFS_v17_HR3"},                                                                                \
            {"case": "bomex",                 "suite": "SCM_GFS_v17_HR3_RRTMGP"},                                                                         \
            {"case": "bomex",                 "suite": "SCM_GFS_v16"},                                                                                    \
            {"case": "bomex",                 "suite": "SCM_WoFS_v0"},                                                                                    \
            {"case": "bomex",                 "suite": "SCM_RRFS_v1"},                                                                                    \
            {"case": "astex",                 "suite": "SCM_GFS_v17_HR3"},                                                                                \
            {"case": "astex",                 "suite": "SCM_GFS_v17_HR3_RRTMGP"},                                                                         \
            {"case": "astex",                 "suite": "SCM_GFS_v16"},                                                                                    \
            {"case": "astex",                 "suite": "SCM_WoFS_v0"},                                                                                    \
            {"case": "astex",                 "suite": "SCM_RRFS_v1"},                                                                                    \
            {"case": "LASSO_2016051812",      "suite": "SCM_GFS_v17_HR3"},                                                                                \
            {"case": "LASSO_2016051812",      "suite": "SCM_GFS_v17_HR3_RRTMGP"},                                                                         \
            {"case": "LASSO_2016051812",      "suite": "SCM_GFS_v16"},                                                                                    \
            {"case": "LASSO_2016051812",      "suite": "SCM_WoFS_v0"},                                                                                    \
            {"case": "LASSO_2016051812",      "suite": "SCM_RRFS_v1"},                                                                                    \
            #----------------------------------------------------------------------------------------------------------------------------------------------
<<<<<<< HEAD
            {"case": "arm_sgp_summer_1997_A", "suite": "raven"},                                                                                   \
            {"case": "arm_sgp_summer_1997_A", "suite": "bluebird"},                                                                                \
            {"case": "arm_sgp_summer_1997_A", "suite": "bald_eagle"},                                                                                      \
            {"case": "arm_sgp_summer_1997_A", "suite": "pigeon"},                                                                               \
            {"case": "arm_sgp_summer_1997_A", "suite": "albatross"},                                                                                       \
            {"case": "arm_sgp_summer_1997_A", "suite": "hummingbird"},                                                                                   \
            {"case": "twpice",                "suite": "raven"},                                                                                   \
            {"case": "twpice",                "suite": "bluebird"},                                                                                \
            {"case": "twpice",                "suite": "bald_eagle"},                                                                                      \
            {"case": "twpice",                "suite": "pigeon"},                                                                               \
            {"case": "twpice",                "suite": "albatross"},                                                                                       \
            {"case": "twpice",                "suite": "hummingbird"},                                                                                   \
            {"case": "bomex",                 "suite": "raven"},                                                                                   \
            {"case": "bomex",                 "suite": "bluebird"},                                                                                \
            {"case": "bomex",                 "suite": "bald_eagle"},                                                                                      \
            {"case": "bomex",                 "suite": "pigeon"},                                                                               \
            {"case": "bomex",                 "suite": "albatross"},                                                                                       \
            {"case": "bomex",                 "suite": "hummingbird"},                                                                                   \
            {"case": "astex",                 "suite": "raven"},                                                                                   \
            {"case": "astex",                 "suite": "bluebird"},                                                                                \
            {"case": "astex",                 "suite": "bald_eagle"},                                                                                      \
            {"case": "astex",                 "suite": "pigeon"},                                                                               \
            {"case": "astex",                 "suite": "albatross"},                                                                                       \
            {"case": "astex",                 "suite": "hummingbird"},                                                                                   \
            {"case": "LASSO_2016051812",      "suite": "raven"},                                                                                   \
            {"case": "LASSO_2016051812",      "suite": "bluebird"},                                                                                \
            {"case": "LASSO_2016051812",      "suite": "bald_eagle"},                                                                                      \
            {"case": "LASSO_2016051812",      "suite": "pigeon"},                                                                               \
            {"case": "LASSO_2016051812",      "suite": "albatross"},                                                                                       \
            {"case": "LASSO_2016051812",      "suite": "hummingbird"},                                                                                   \
            #---------------------------------------------------------------------------------------------------------------------------------------------------
            # Unsupported suites (w/ supported cases)
            #--------------------------------------------------------------------------------------------------------------------------------------------------- 
            {"case": "arm_sgp_summer_1997_A", "suite": "kingfisher"},                                                                                 \
            {"case": "twpice",                "suite": "kingfisher"},                                                                                 \
            {"case": "bomex",                 "suite": "kingfisher"},                                                                                 \
            {"case": "astex",                 "suite": "kingfisher"},                                                                                 \
            {"case": "LASSO_2016051812",      "suite": "kingfisher"}]#,                                                                                 \
#            {"case": "arm_sgp_summer_1997_A", "suite": "SCM_GFS_v17_p8_RRTMGP", "namelist": "input_GFS_v17_p8_RRTMGP.nml", "tracer": "tracers_GFS_v17_p8.txt"},\
#            {"case": "twpice",                "suite": "SCM_GFS_v17_p8_RRTMGP", "namelist": "input_GFS_v17_p8_RRTMGP.nml", "tracer": "tracers_GFS_v17_p8.txt"},\
#            {"case": "bomex",                 "suite": "SCM_GFS_v17_p8_RRTMGP", "namelist": "input_GFS_v17_p8_RRTMGP.nml", "tracer": "tracers_GFS_v17_p8.txt"},\
#            {"case": "astex",                 "suite": "SCM_GFS_v17_p8_RRTMGP", "namelist": "input_GFS_v17_p8_RRTMGP.nml", "tracer": "tracers_GFS_v17_p8.txt"},\
#            {"case": "LASSO_2016051812",      "suite": "SCM_GFS_v17_p8_RRTMGP", "namelist": "input_GFS_v17_p8_RRTMGP.nml", "tracer": "tracers_GFS_v17_p8.txt"}]
=======
            # Unsupported suites (w/ supported cases)
            #----------------------------------------------------------------------------------------------------------------------------------------------
            {"case": "arm_sgp_summer_1997_A", "suite": "SCM_GFS_v17_p8"},                                                                                 \
            {"case": "arm_sgp_summer_1997_A", "suite": "SCM_HRRR"},                                                                                       \
            {"case": "arm_sgp_summer_1997_A", "suite": "SCM_RRFS_v1beta"},                                                                                \
            {"case": "arm_sgp_summer_1997_A", "suite": "SCM_RAP"},                                                                                        \
            {"case": "arm_sgp_summer_1997_A", "suite": "SCM_GFS_v15p2"},                                                                                  \
            {"case": "twpice",                "suite": "SCM_GFS_v17_p8"},                                                                                 \
            {"case": "twpice",                "suite": "SCM_HRRR"},                                                                                       \
            {"case": "twpice",                "suite": "SCM_RRFS_v1beta"},                                                                                \
            {"case": "twpice",                "suite": "SCM_RAP"},                                                                                        \
            {"case": "twpice",                "suite": "SCM_GFS_v15p2"},                                                                                  \
            {"case": "bomex",                 "suite": "SCM_GFS_v17_p8"},                                                                                 \
            {"case": "bomex",                 "suite": "SCM_HRRR"},                                                                                       \
            {"case": "bomex",                 "suite": "SCM_RRFS_v1beta"},                                                                                \
            {"case": "bomex",                 "suite": "SCM_RAP"},                                                                                        \
            {"case": "bomex",                 "suite": "SCM_GFS_v15p2"},                                                                                  \
            {"case": "astex",                 "suite": "SCM_GFS_v17_p8"},                                                                                 \
            {"case": "astex",                 "suite": "SCM_HRRR"},                                                                                       \
            {"case": "astex",                 "suite": "SCM_RRFS_v1beta"},                                                                                \
            {"case": "astex",                 "suite": "SCM_RAP"},                                                                                        \
            {"case": "astex",                 "suite": "SCM_GFS_v15p2"},                                                                                  \
            {"case": "LASSO_2016051812",      "suite": "SCM_GFS_v17_p8"},                                                                                 \
            {"case": "LASSO_2016051812",      "suite": "SCM_HRRR"},                                                                                       \
            {"case": "LASSO_2016051812",      "suite": "SCM_RRFS_v1beta"},                                                                                \
            {"case": "LASSO_2016051812",      "suite": "SCM_RAP"},                                                                                        \
            {"case": "LASSO_2016051812",      "suite": "SCM_GFS_v15p2"}]
>>>>>>> 8183aa68
<|MERGE_RESOLUTION|>--- conflicted
+++ resolved
@@ -1,103 +1,65 @@
 run_list = [\
-            #----------------------------------------------------------------------------------------------------------------------------------------------
+            #-----------------------------------------------------------------
             # Supported suites for CCPP Version 7 release
-            #----------------------------------------------------------------------------------------------------------------------------------------------
-            {"case": "arm_sgp_summer_1997_A", "suite": "SCM_GFS_v17_HR3"},                                                                                \
-            {"case": "arm_sgp_summer_1997_A", "suite": "SCM_GFS_v17_HR3_RRTMGP"},                                                                         \
-            {"case": "arm_sgp_summer_1997_A", "suite": "SCM_GFS_v16"},                                                                                    \
-            {"case": "arm_sgp_summer_1997_A", "suite": "SCM_WoFS_v0"},                                                                                    \
-            {"case": "arm_sgp_summer_1997_A", "suite": "SCM_RRFS_v1"},                                                                                    \
-            {"case": "twpice",                "suite": "SCM_GFS_v17_HR3"},                                                                                \
-            {"case": "twpice",                "suite": "SCM_GFS_v17_HR3_RRTMGP"},                                                                         \
-            {"case": "twpice",                "suite": "SCM_GFS_v16"},                                                                                    \
-            {"case": "twpice",                "suite": "SCM_WoFS_v0"},                                                                                    \
-            {"case": "twpice",                "suite": "SCM_RRFS_v1"},                                                                                    \
-            {"case": "bomex",                 "suite": "SCM_GFS_v17_HR3"},                                                                                \
-            {"case": "bomex",                 "suite": "SCM_GFS_v17_HR3_RRTMGP"},                                                                         \
-            {"case": "bomex",                 "suite": "SCM_GFS_v16"},                                                                                    \
-            {"case": "bomex",                 "suite": "SCM_WoFS_v0"},                                                                                    \
-            {"case": "bomex",                 "suite": "SCM_RRFS_v1"},                                                                                    \
-            {"case": "astex",                 "suite": "SCM_GFS_v17_HR3"},                                                                                \
-            {"case": "astex",                 "suite": "SCM_GFS_v17_HR3_RRTMGP"},                                                                         \
-            {"case": "astex",                 "suite": "SCM_GFS_v16"},                                                                                    \
-            {"case": "astex",                 "suite": "SCM_WoFS_v0"},                                                                                    \
-            {"case": "astex",                 "suite": "SCM_RRFS_v1"},                                                                                    \
-            {"case": "LASSO_2016051812",      "suite": "SCM_GFS_v17_HR3"},                                                                                \
-            {"case": "LASSO_2016051812",      "suite": "SCM_GFS_v17_HR3_RRTMGP"},                                                                         \
-            {"case": "LASSO_2016051812",      "suite": "SCM_GFS_v16"},                                                                                    \
-            {"case": "LASSO_2016051812",      "suite": "SCM_WoFS_v0"},                                                                                    \
-            {"case": "LASSO_2016051812",      "suite": "SCM_RRFS_v1"},                                                                                    \
-            #----------------------------------------------------------------------------------------------------------------------------------------------
-<<<<<<< HEAD
-            {"case": "arm_sgp_summer_1997_A", "suite": "raven"},                                                                                   \
-            {"case": "arm_sgp_summer_1997_A", "suite": "bluebird"},                                                                                \
-            {"case": "arm_sgp_summer_1997_A", "suite": "bald_eagle"},                                                                                      \
-            {"case": "arm_sgp_summer_1997_A", "suite": "pigeon"},                                                                               \
-            {"case": "arm_sgp_summer_1997_A", "suite": "albatross"},                                                                                       \
-            {"case": "arm_sgp_summer_1997_A", "suite": "hummingbird"},                                                                                   \
-            {"case": "twpice",                "suite": "raven"},                                                                                   \
-            {"case": "twpice",                "suite": "bluebird"},                                                                                \
-            {"case": "twpice",                "suite": "bald_eagle"},                                                                                      \
-            {"case": "twpice",                "suite": "pigeon"},                                                                               \
-            {"case": "twpice",                "suite": "albatross"},                                                                                       \
-            {"case": "twpice",                "suite": "hummingbird"},                                                                                   \
-            {"case": "bomex",                 "suite": "raven"},                                                                                   \
-            {"case": "bomex",                 "suite": "bluebird"},                                                                                \
-            {"case": "bomex",                 "suite": "bald_eagle"},                                                                                      \
-            {"case": "bomex",                 "suite": "pigeon"},                                                                               \
-            {"case": "bomex",                 "suite": "albatross"},                                                                                       \
-            {"case": "bomex",                 "suite": "hummingbird"},                                                                                   \
-            {"case": "astex",                 "suite": "raven"},                                                                                   \
-            {"case": "astex",                 "suite": "bluebird"},                                                                                \
-            {"case": "astex",                 "suite": "bald_eagle"},                                                                                      \
-            {"case": "astex",                 "suite": "pigeon"},                                                                               \
-            {"case": "astex",                 "suite": "albatross"},                                                                                       \
-            {"case": "astex",                 "suite": "hummingbird"},                                                                                   \
-            {"case": "LASSO_2016051812",      "suite": "raven"},                                                                                   \
-            {"case": "LASSO_2016051812",      "suite": "bluebird"},                                                                                \
-            {"case": "LASSO_2016051812",      "suite": "bald_eagle"},                                                                                      \
-            {"case": "LASSO_2016051812",      "suite": "pigeon"},                                                                               \
-            {"case": "LASSO_2016051812",      "suite": "albatross"},                                                                                       \
-            {"case": "LASSO_2016051812",      "suite": "hummingbird"},                                                                                   \
-            #---------------------------------------------------------------------------------------------------------------------------------------------------
+            #-----------------------------------------------------------------
+            {"case": "arm_sgp_summer_1997_A", "suite": "raven"},             \
+            {"case": "arm_sgp_summer_1997_A", "suite": "magpie"},            \
+            {"case": "arm_sgp_summer_1997_A", "suite": "robin"},             \
+            {"case": "arm_sgp_summer_1997_A", "suite": "warbler"},           \
+            {"case": "arm_sgp_summer_1997_A", "suite": "bluebird"},          \
+            {"case": "arm_sgp_summer_1997_A", "suite": "bald_eagle"},        \
+            {"case": "arm_sgp_summer_1997_A", "suite": "pigeon"},            \
+            {"case": "arm_sgp_summer_1997_A", "suite": "albatross"},         \
+            {"case": "arm_sgp_summer_1997_A", "suite": "hummingbird"},       \
+            {"case": "twpice",                "suite": "raven"},             \
+            {"case": "twpice",                "suite": "bluebird"},          \
+            {"case": "twpice",                "suite": "bald_eagle"},        \
+            {"case": "twpice",                "suite": "pigeon"},            \
+            {"case": "twpice",                "suite": "albatross"},         \
+            {"case": "twpice",                "suite": "hummingbird"},       \
+            {"case": "bomex",                 "suite": "raven"},             \
+            {"case": "bomex",                 "suite": "bluebird"},          \
+            {"case": "bomex",                 "suite": "bald_eagle"},        \
+            {"case": "bomex",                 "suite": "pigeon"},            \
+            {"case": "bomex",                 "suite": "albatross"},         \
+            {"case": "bomex",                 "suite": "hummingbird"},       \
+            {"case": "astex",                 "suite": "raven"},             \
+            {"case": "astex",                 "suite": "bluebird"},          \
+            {"case": "astex",                 "suite": "bald_eagle"},        \
+            {"case": "astex",                 "suite": "pigeon"},            \
+            {"case": "astex",                 "suite": "albatross"},         \
+            {"case": "astex",                 "suite": "hummingbird"},       \
+            {"case": "LASSO_2016051812",      "suite": "raven"},             \
+            {"case": "LASSO_2016051812",      "suite": "bluebird"},          \
+            {"case": "LASSO_2016051812",      "suite": "bald_eagle"},        \
+            {"case": "LASSO_2016051812",      "suite": "pigeon"},            \
+            {"case": "LASSO_2016051812",      "suite": "albatross"},         \
+            {"case": "LASSO_2016051812",      "suite": "hummingbird"},       \
+            #---------------------------------------------------------------
             # Unsupported suites (w/ supported cases)
-            #--------------------------------------------------------------------------------------------------------------------------------------------------- 
-            {"case": "arm_sgp_summer_1997_A", "suite": "kingfisher"},                                                                                 \
-            {"case": "twpice",                "suite": "kingfisher"},                                                                                 \
-            {"case": "bomex",                 "suite": "kingfisher"},                                                                                 \
-            {"case": "astex",                 "suite": "kingfisher"},                                                                                 \
-            {"case": "LASSO_2016051812",      "suite": "kingfisher"}]#,                                                                                 \
-#            {"case": "arm_sgp_summer_1997_A", "suite": "SCM_GFS_v17_p8_RRTMGP", "namelist": "input_GFS_v17_p8_RRTMGP.nml", "tracer": "tracers_GFS_v17_p8.txt"},\
-#            {"case": "twpice",                "suite": "SCM_GFS_v17_p8_RRTMGP", "namelist": "input_GFS_v17_p8_RRTMGP.nml", "tracer": "tracers_GFS_v17_p8.txt"},\
-#            {"case": "bomex",                 "suite": "SCM_GFS_v17_p8_RRTMGP", "namelist": "input_GFS_v17_p8_RRTMGP.nml", "tracer": "tracers_GFS_v17_p8.txt"},\
-#            {"case": "astex",                 "suite": "SCM_GFS_v17_p8_RRTMGP", "namelist": "input_GFS_v17_p8_RRTMGP.nml", "tracer": "tracers_GFS_v17_p8.txt"},\
-#            {"case": "LASSO_2016051812",      "suite": "SCM_GFS_v17_p8_RRTMGP", "namelist": "input_GFS_v17_p8_RRTMGP.nml", "tracer": "tracers_GFS_v17_p8.txt"}]
-=======
-            # Unsupported suites (w/ supported cases)
-            #----------------------------------------------------------------------------------------------------------------------------------------------
-            {"case": "arm_sgp_summer_1997_A", "suite": "SCM_GFS_v17_p8"},                                                                                 \
-            {"case": "arm_sgp_summer_1997_A", "suite": "SCM_HRRR"},                                                                                       \
-            {"case": "arm_sgp_summer_1997_A", "suite": "SCM_RRFS_v1beta"},                                                                                \
-            {"case": "arm_sgp_summer_1997_A", "suite": "SCM_RAP"},                                                                                        \
-            {"case": "arm_sgp_summer_1997_A", "suite": "SCM_GFS_v15p2"},                                                                                  \
-            {"case": "twpice",                "suite": "SCM_GFS_v17_p8"},                                                                                 \
-            {"case": "twpice",                "suite": "SCM_HRRR"},                                                                                       \
-            {"case": "twpice",                "suite": "SCM_RRFS_v1beta"},                                                                                \
-            {"case": "twpice",                "suite": "SCM_RAP"},                                                                                        \
-            {"case": "twpice",                "suite": "SCM_GFS_v15p2"},                                                                                  \
-            {"case": "bomex",                 "suite": "SCM_GFS_v17_p8"},                                                                                 \
-            {"case": "bomex",                 "suite": "SCM_HRRR"},                                                                                       \
-            {"case": "bomex",                 "suite": "SCM_RRFS_v1beta"},                                                                                \
-            {"case": "bomex",                 "suite": "SCM_RAP"},                                                                                        \
-            {"case": "bomex",                 "suite": "SCM_GFS_v15p2"},                                                                                  \
-            {"case": "astex",                 "suite": "SCM_GFS_v17_p8"},                                                                                 \
-            {"case": "astex",                 "suite": "SCM_HRRR"},                                                                                       \
-            {"case": "astex",                 "suite": "SCM_RRFS_v1beta"},                                                                                \
-            {"case": "astex",                 "suite": "SCM_RAP"},                                                                                        \
-            {"case": "astex",                 "suite": "SCM_GFS_v15p2"},                                                                                  \
-            {"case": "LASSO_2016051812",      "suite": "SCM_GFS_v17_p8"},                                                                                 \
-            {"case": "LASSO_2016051812",      "suite": "SCM_HRRR"},                                                                                       \
-            {"case": "LASSO_2016051812",      "suite": "SCM_RRFS_v1beta"},                                                                                \
-            {"case": "LASSO_2016051812",      "suite": "SCM_RAP"},                                                                                        \
-            {"case": "LASSO_2016051812",      "suite": "SCM_GFS_v15p2"}]
->>>>>>> 8183aa68
+            #---------------------------------------------------------------
+            {"case": "arm_sgp_summer_1997_A", "suite": "kingfisher"},        \
+            {"case": "arm_sgp_summer_1997_A", "suite": "bluebird"},          \
+            {"case": "arm_sgp_summer_1997_A", "suite": "bald_eagle"},        \
+            {"case": "arm_sgp_summer_1997_A", "suite": "pigeon"},            \
+            {"case": "arm_sgp_summer_1997_A", "suite": "albatross"},         \
+            {"case": "twpice",                "suite": "kingfisher"},        \
+            {"case": "twpice",                "suite": "bluebird"},          \
+            {"case": "twpice",                "suite": "bald_eagle"},        \
+            {"case": "twpice",                "suite": "pigeon"},            \
+            {"case": "twpice",                "suite": "albatross"},         \
+            {"case": "bomex",                 "suite": "kingfisher"},        \
+            {"case": "bomex",                 "suite": "bluebird"},          \
+            {"case": "bomex",                 "suite": "bald_eagle"},        \
+            {"case": "bomex",                 "suite": "pigeon"},            \
+            {"case": "bomex",                 "suite": "albatross"},         \
+            {"case": "astex",                 "suite": "kingfisher"},        \
+            {"case": "astex",                 "suite": "bluebird"},          \
+            {"case": "astex",                 "suite": "bald_eagle"},        \
+            {"case": "astex",                 "suite": "pigeon"},            \
+            {"case": "astex",                 "suite": "albatross"},         \
+            {"case": "LASSO_2016051812",      "suite": "kingfisher"}         \
+            {"case": "LASSO_2016051812",      "suite": "bluebird"},          \
+            {"case": "LASSO_2016051812",      "suite": "bald_eagle"},        \
+            {"case": "LASSO_2016051812",      "suite": "pigeon"},            \
+            {"case": "LASSO_2016051812",      "suite": "albatross"}]