--- conflicted
+++ resolved
@@ -37,9 +37,6 @@
             {"case": "MOSAiC-AMPS",           "suite": "SCM_GFS_v16"},                                                                                    \
             {"case": "MOSAiC-AMPS",           "suite": "SCM_WoFS_v0"},                                                                                    \
             {"case": "MOSAiC-AMPS",           "suite": "SCM_HRRR_gf"},                                                                                    \
-<<<<<<< HEAD
-            {"case": "gabls3",                "suite": "SCM_GFS_v16"}]
-=======
             {"case": "gabls3",                "suite": "SCM_GFS_v16"},                                                                                    \
             #----------------------------------------------------------------------------------------------------------------------------------------------
             # Unsupported suites (w/ supported cases)
@@ -71,4 +68,3 @@
             {"case": "LASSO_2016051812",      "suite": "SCM_RRFS_v1beta"},                                                                                \
             {"case": "LASSO_2016051812",      "suite": "SCM_RAP"},                                                                                        \
             {"case": "LASSO_2016051812",      "suite": "SCM_GFS_v15p2"}]
->>>>>>> e210c449
