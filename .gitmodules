[submodule "ccpp-framework"]
	path = ccpp/framework
	url = https://github.com/NCAR/ccpp-framework
	branch = main
[submodule "ccpp-physics"]
	path = ccpp/physics
<<<<<<< HEAD
	#url = https://github.com/NCAR/ccpp-physics
	#branch = main
        url = https://github.com/grantfirl/ccpp-physics
        branch = ufs-dev-PR75
=======
	url = https://github.com/NCAR/ccpp-physics
	branch = main
>>>>>>> ad3225cd
[submodule "CMakeModules"]
	path = CMakeModules
	url = https://github.com/noaa-emc/CMakeModules
	branch = develop<|MERGE_RESOLUTION|>--- conflicted
+++ resolved
@@ -4,15 +4,8 @@
 	branch = main
 [submodule "ccpp-physics"]
 	path = ccpp/physics
-<<<<<<< HEAD
-	#url = https://github.com/NCAR/ccpp-physics
-	#branch = main
-        url = https://github.com/grantfirl/ccpp-physics
-        branch = ufs-dev-PR75
-=======
 	url = https://github.com/NCAR/ccpp-physics
 	branch = main
->>>>>>> ad3225cd
 [submodule "CMakeModules"]
 	path = CMakeModules
 	url = https://github.com/noaa-emc/CMakeModules
