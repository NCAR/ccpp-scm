--- conflicted
+++ resolved
@@ -4,15 +4,9 @@
 	branch = main
 [submodule "ccpp-physics"]
 	path = ccpp/physics
-<<<<<<< HEAD
-	#url = https://github.com/NCAR/ccpp-physics
 	#branch = main
 	url = https://github.com/grantfirl/ccpp-physics
 	branch = ufs-dev-PR302
-=======
-	url = https://github.com/NCAR/ccpp-physics
-	branch = main
->>>>>>> afafa206
 [submodule "CMakeModules"]
 	path = CMakeModules
 	url = https://github.com/noaa-emc/CMakeModules
