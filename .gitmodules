--- conflicted
+++ resolved
@@ -1,17 +1,8 @@
 [submodule "ccpp-framework"]
 	path = ccpp/framework
-<<<<<<< HEAD
-	url = https://github.com/MicroTed/ccpp-framework
-	branch = dtc/develop
-[submodule "ccpp-physics"]
-	path = ccpp/physics
-	url = https://github.com/MicroTed/ccpp-physics
-	branch = dtc/develop
-=======
 	url = https://github.com/NCAR/ccpp-framework
 	branch = master
 [submodule "ccpp-physics"]
 	path = ccpp/physics
 	url = https://github.com/NCAR/ccpp-physics
-	branch = master
->>>>>>> 7b1e3514
+	branch = master