--- conflicted
+++ resolved
@@ -32,48 +32,19 @@
   real(kind=dp), parameter :: real_zero = 0.0
   real(kind=dp), parameter :: real_one = 1.0
 
-  character(len = 80) :: clear_char = ''
-
-!> \section arg_table_physics_type
-!! \htmlinclude physics_type.html
-!!
-  type physics_type
-
-    type(GFS_control_type)                   :: Model
-    type(GFS_statein_type)                   :: Statein
-    type(GFS_stateout_type)                  :: Stateout
-    type(GFS_sfcprop_type)                   :: Sfcprop
-    type(GFS_coupling_type)                  :: Coupling
-    type(GFS_grid_type)                      :: Grid
-    type(GFS_tbd_type)                       :: Tbd
-    type(GFS_cldprop_type)                   :: Cldprop
-    type(GFS_radtend_type)                   :: Radtend
-    type(GFS_diag_type)                      :: Diag
-    type(GFS_interstitial_type)              :: Interstitial
-    type(GFS_init_type)                      :: Init_parm
-
-    contains
-      procedure :: create => physics_create
-      procedure :: associate => physics_associate
-      procedure :: set => physics_set
-  end type physics_type
-
-  type(ccpp_t),       target :: cdata
-  type(physics_type), target :: physics
-  
-!> \section arg_table_scm_state_type
-!! \htmlinclude scm_state_type.html
-!!   
+  character(len = character_length) :: clear_char = ''
+
+
   type scm_state_type
 
-    character(len=80)                 :: experiment_name !> name of model configuration file
-    character(len=80)                 :: npz_type !< used to define different FV3 vertical grids
-    character(len=80)                 :: vert_coord_file !< name of vertical coordinate file
-    character(len=80)                 :: output_dir !< name of output directory to place netCDF file
-    character(len=80)                 :: output_file !< name of output file (without the file extension)
-    character(len=80)                 :: case_name !< name of case initialization and forcing to use (different than experiment name, which names the model run (as a control, experiment_1, etc.))
-    character(len=80)                 :: physics_suite_name !< name of physics suite (must be "GFS_operational" for prototype)
-    character(len=80)                 :: physics_nml
+    character(len=character_length)                 :: experiment_name !> name of model configuration file
+    character(len=character_length)                 :: npz_type !< used to define different FV3 vertical grids
+    character(len=character_length)                 :: vert_coord_file !< name of vertical coordinate file
+    character(len=character_length)                 :: output_dir !< name of output directory to place netCDF file
+    character(len=character_length)                 :: output_file !< name of output file (without the file extension)
+    character(len=character_length)                 :: case_name !< name of case initialization and forcing to use (different than experiment name, which names the model run (as a control, experiment_1, etc.))
+    character(len=character_length)                 :: physics_suite_name !< name of physics suite (must be "GFS_operational" for prototype)
+    character(len=character_length)                 :: physics_nml
 
     integer                           :: n_levels !< number of model levels
     integer                           :: n_soil  !< number of model levels
@@ -203,9 +174,6 @@
 
   end type scm_state_type
 
-!> \section arg_table_scm_input_type
-!! \htmlinclude scm_input_type.html
-!!   
   type scm_input_type
     !> - Define the case-specific initialization and forcing variables.
     integer                           :: input_nlev !< number of levels in the input file
@@ -426,9 +394,6 @@
 
   end type scm_input_type
 
-!> \section arg_table_scm_reference_type
-!! \htmlinclude scm_reference_type.html
-!!
   type scm_reference_type
     !> - Define the reference profile variables.
     integer                                 :: ref_nlev !< number of levels in the reference profile
@@ -442,12 +407,40 @@
 
   end type scm_reference_type
 
+!> \section arg_table_physics_type
+!! \htmlinclude physics_type.html
+!!
+  type physics_type
+
+    type(GFS_control_type)                   :: Model
+    type(GFS_statein_type)                   :: Statein
+    type(GFS_stateout_type)                  :: Stateout
+    type(GFS_sfcprop_type)                   :: Sfcprop
+    type(GFS_coupling_type)                  :: Coupling
+    type(GFS_grid_type)                      :: Grid
+    type(GFS_tbd_type)                       :: Tbd
+    type(GFS_cldprop_type)                   :: Cldprop
+    type(GFS_radtend_type)                   :: Radtend
+    type(GFS_diag_type)                      :: Diag
+    type(GFS_interstitial_type)              :: Interstitial
+    type(GFS_init_type)                      :: Init_parm
+
+    contains
+      procedure :: create => physics_create
+      procedure :: associate => physics_associate
+      procedure :: set => physics_set
+  end type physics_type
+
+  type(physics_type), target :: physics
+
+  type(ccpp_t),       target :: cdata
+
   contains
 
   subroutine scm_state_create(scm_state, n_columns, n_levels, n_soil, n_snow, n_time_levels, tracers, tracer_types)
     class(scm_state_type)             :: scm_state
     integer, intent(in)               :: n_columns, n_levels, n_soil, n_snow, n_time_levels
-    character(len=80),               intent(in), dimension(:) :: tracers
+    character(len=character_length), intent(in), dimension(:) :: tracers
     integer,                         intent(in), dimension(:) :: tracer_types
     
     integer :: i
@@ -1059,30 +1052,6 @@
     logical :: missing_var(100)
     real, parameter:: min_lake_orog = 200.0_dp
     
-<<<<<<< HEAD
-    !check whether input has NoahMP or RUC LSM input data
-    if (scm_state%model_ics .or. scm_state%lsm_ics) then
-      if (physics%Model%lsm == physics%Model%ilsm_noahmp) then
-        !FV3GFS_io.F90 uses the presence of the snowxy variable in the ICs to indicate presence of NoahMP warm start
-        call check_missing(scm_input%input_snowxy, missing_var(1))
-        if (missing_var(1)) then
-          physics%Model%lsm_cold_start = .true.
-        else
-          physics%Model%lsm_cold_start = .false.
-        end if
-      elseif (physics%Model%lsm == physics%Model%ilsm_ruc) then
-        !RUC LSM uses the tslb variable as soil temperature; if it is missing, assume a cold start using Noah LSM ICs
-        call check_missing(scm_input%input_tslb(:), missing_var(1))
-        if (missing_var(1)) then
-          physics%Model%lsm_cold_start = .true.
-        else
-          physics%Model%lsm_cold_start = .false.
-        end if
-      end if
-    end if
-    
-=======
->>>>>>> 5be44bd1
     !double check under what circumstances these should actually be set from input!!! (these overwrite the initialzation in GFS_typedefs)
     missing_var = .false.
     do i = 1, physics%Model%ncols
@@ -1189,13 +1158,8 @@
         call conditionally_set_var(scm_input%input_albdirnir_lnd, physics%Sfcprop%albdirnir_lnd(i), "albdirnir_lnd", .false., missing_var(41))
         call conditionally_set_var(scm_input%input_albdifvis_lnd, physics%Sfcprop%albdifvis_lnd(i), "albdifvis_lnd", .false., missing_var(42))
         call conditionally_set_var(scm_input%input_albdifnir_lnd, physics%Sfcprop%albdifnir_lnd(i), "albdifnir_lnd", .false., missing_var(43))
-<<<<<<< HEAD
-        call conditionally_set_var(scm_input%input_emis_lnd, physics%Sfcprop%emis_lnd(i), "emis_lnd", .false., missing_var(44))
-        if (physics%Model%use_cice_alb .or. physics%Model%lsm == physics%Model%ilsm_ruc) then
-=======
         call conditionally_set_var(scm_input%input_emis_lnd,  physics%Sfcprop%emis_lnd(i), "emis_lnd", .false., missing_var(44))
         if (physics%Model%use_cice_alb) then
->>>>>>> 5be44bd1
           call conditionally_set_var(scm_input%input_albdirvis_ice, physics%Sfcprop%albdirvis_ice(i), "albdirvis_ice", .false., missing_var(45))
           call conditionally_set_var(scm_input%input_albdirnir_ice, physics%Sfcprop%albdirnir_ice(i), "albdirnir_ice", .false., missing_var(46))
           call conditionally_set_var(scm_input%input_albdifvis_ice, physics%Sfcprop%albdifvis_ice(i), "albdifvis_ice", .false., missing_var(47))
@@ -1395,168 +1359,15 @@
           missing_var = .false.
         endif
       endif
-<<<<<<< HEAD
-      
-      if ((scm_state%model_ics .or. scm_state%lsm_ics) .and. physics%Model%lsm == physics%Model%ilsm_ruc .and. .not. physics%Model%lsm_cold_start) then
-        !--- Extra RUC LSM variables
-        write(0,'(a)') "Setting internal physics variables from the RUC LSM section of the case input file (scalars)..."
-        call conditionally_set_var(scm_input%input_wetness, physics%Sfcprop%wetness(i), "wetness", .true., missing_var(1))
-        call conditionally_set_var(scm_input%input_clw_surf_land, physics%Sfcprop%clw_surf_land(i), "clw_surf_land", .true., missing_var(2))
-        call conditionally_set_var(scm_input%input_clw_surf_ice, physics%Sfcprop%clw_surf_ice(i), "clw_surf_ice", .true., missing_var(3))
-        call conditionally_set_var(scm_input%input_qwv_surf_land, physics%Sfcprop%qwv_surf_land(i), "qwv_surf_land", .true., missing_var(4))
-        call conditionally_set_var(scm_input%input_qwv_surf_ice, physics%Sfcprop%qwv_surf_ice(i), "qwv_surf_ice", .true., missing_var(5))
-        call conditionally_set_var(scm_input%input_tsnow_land, physics%Sfcprop%tsnow_land(i), "tsnow_land", .true., missing_var(6))
-        call conditionally_set_var(scm_input%input_tsnow_ice, physics%Sfcprop%tsnow_ice(i), "tsnow_ice", .true., missing_var(7))
-        call conditionally_set_var(scm_input%input_snowfallac_land, physics%Sfcprop%snowfallac_land(i), "snowfallac_land", .true., missing_var(8))
-        call conditionally_set_var(scm_input%input_snowfallac_ice, physics%Sfcprop%snowfallac_ice(i), "snowfallac_ice", .true., missing_var(9))
-        call conditionally_set_var(scm_input%input_sncovr_ice, physics%Sfcprop%sncovr_ice(i), "sncovr_ice", .false., missing_var(10))
-        call conditionally_set_var(scm_input%input_sfalb_lnd, physics%Sfcprop%sfalb_lnd(i), "sfalb_lnd", .true., missing_var(11))
-        call conditionally_set_var(scm_input%input_sfalb_lnd_bck, physics%Sfcprop%sfalb_lnd_bck(i), "sfalb_lnd_bck", .true., missing_var(12))
-        call conditionally_set_var(scm_input%input_sfalb_ice, physics%Sfcprop%sfalb_ice(i), "sfalb_ice", .true., missing_var(13))
-        call conditionally_set_var(scm_input%input_emis_ice, physics%Sfcprop%emis_ice(i), "emis_ice", .true., missing_var(14))
-        if (physics%Model%lsm == physics%Model%ilsm_ruc .and. physics%Model%rdlai) then
-           !when rdlai = T, RUC LSM expects the LAI to be read in, hence the required variable attribute below
-           call conditionally_set_var(scm_input%input_lai, physics%Sfcprop%xlaixy(i), "lai", .true., missing_var(15))
-        end if
-        
-        !if sncovr_ice is missing, set to the land value
-        if(missing_var(10)) then
-          call conditionally_set_var(scm_input%input_sncovr, physics%Sfcprop%sncovr_ice(i), "sncovr_ice", .true., missing_var(10))
-        end if
-         
-         !write out warning if missing data for non-required variables
-        n = 15
-        if ( i==1 .and. ANY( missing_var(1:n) ) ) then
-          write(0,'(a)') "INPUT CHECK: Some missing input data was found related to (potentially non-required) surface variables for RUC LSM. This may lead to crashes or other strange behavior."
-          write(0,'(a)') "Check gmtb_scm_type_defs.F90/physics_set to see the names of variables that are missing, corresponding to the following indices:"
-          do j=1, n
-            if (missing_var(j)) write(0,'(a,i0)') "variable index ",j
-          end do
-        end if
-        missing_var = .false.
-      elseif ((scm_state%model_ics .or. scm_state%lsm_ics) .and. physics%Model%lsm == physics%Model%ilsm_ruc .and. physics%Model%lsm_cold_start) then
-        call conditionally_set_var(scm_input%input_sncovr, physics%Sfcprop%sncovr_ice(i), "sncovr_ice", .true., missing_var(1))
-        if (physics%Model%rdlai) then
-           !when rdlai = T, RUC LSM expects the LAI to be read in, hence the required variable attribute below
-           call conditionally_set_var(scm_input%input_lai, physics%Sfcprop%xlaixy(i), "lai", .true., missing_var(2))
-        end if
-        
-        !write out warning if missing data for non-required variables
-       n = 2
-       if ( i==1 .and. ANY( missing_var(1:n) ) ) then
-         write(0,'(a)') "INPUT CHECK: Some missing input data was found related to (potentially non-required) surface variables for RUC LSM. This may lead to crashes or other strange behavior."
-         write(0,'(a)') "Check gmtb_scm_type_defs.F90/physics_set to see the names of variables that are missing, corresponding to the following indices:"
-         do j=1, n
-           if (missing_var(j)) write(0,'(a,i0)') "variable index ",j
-         end do
-       end if
-       missing_var = .false.
-      elseif ((scm_state%model_ics .or. scm_state%lsm_ics) .and. physics%Model%lsm == physics%Model%ilsm_noahmp) then
-        write(0,'(a)') "Setting internal physics variables from the NoahMP section of the case input file (scalars)..."
-        !all of these can be missing, since a method exists to "cold start" these variables
-        call conditionally_set_var(scm_input%input_snowxy, physics%Sfcprop%snowxy(i), "snowxy", .false., missing_var(1))
-        call conditionally_set_var(scm_input%input_tvxy, physics%Sfcprop%tvxy(i), "tvxy", .false., missing_var(2))
-        call conditionally_set_var(scm_input%input_tgxy, physics%Sfcprop%tgxy(i), "tgxy", .false., missing_var(3))
-        call conditionally_set_var(scm_input%input_canicexy, physics%Sfcprop%canicexy(i), "canicexy", .false., missing_var(4))
-        call conditionally_set_var(scm_input%input_canliqxy, physics%Sfcprop%canliqxy(i), "canliqxy", .false., missing_var(5))
-        call conditionally_set_var(scm_input%input_eahxy, physics%Sfcprop%eahxy(i), "eahxy", .false., missing_var(6))
-        call conditionally_set_var(scm_input%input_tahxy, physics%Sfcprop%tahxy(i), "tahxy", .false., missing_var(7))
-        call conditionally_set_var(scm_input%input_cmxy, physics%Sfcprop%cmxy(i), "cmxy", .false., missing_var(8))
-        call conditionally_set_var(scm_input%input_chxy, physics%Sfcprop%chxy(i), "chxy", .false., missing_var(9))
-        call conditionally_set_var(scm_input%input_fwetxy, physics%Sfcprop%fwetxy(i), "fwetxy", .false., missing_var(10))
-        call conditionally_set_var(scm_input%input_sneqvoxy, physics%Sfcprop%sneqvoxy(i), "sneqvoxy", .false., missing_var(11))
-        call conditionally_set_var(scm_input%input_alboldxy, physics%Sfcprop%alboldxy(i), "alboldxy", .false., missing_var(12))
-        call conditionally_set_var(scm_input%input_qsnowxy, physics%Sfcprop%qsnowxy(i), "qsnowxy", .false., missing_var(13))
-        call conditionally_set_var(scm_input%input_wslakexy, physics%Sfcprop%wslakexy(i), "wslakexy", .false., missing_var(14))
-        call conditionally_set_var(scm_input%input_zwtxy, physics%Sfcprop%zwtxy(i), "zwtxy", .false., missing_var(15))
-        call conditionally_set_var(scm_input%input_waxy, physics%Sfcprop%waxy(i), "waxy", .false., missing_var(16))
-        call conditionally_set_var(scm_input%input_wtxy, physics%Sfcprop%wtxy(i), "wtxy", .false., missing_var(17))
-        call conditionally_set_var(scm_input%input_lfmassxy, physics%Sfcprop%lfmassxy(i), "lfmassxy", .false., missing_var(18))
-        call conditionally_set_var(scm_input%input_rtmassxy, physics%Sfcprop%rtmassxy(i), "rtmassxy", .false., missing_var(19))
-        call conditionally_set_var(scm_input%input_stmassxy, physics%Sfcprop%stmassxy(i), "stmassxy", .false., missing_var(20))
-        call conditionally_set_var(scm_input%input_woodxy, physics%Sfcprop%woodxy(i), "woodxy", .false., missing_var(21))
-        call conditionally_set_var(scm_input%input_stblcpxy, physics%Sfcprop%stblcpxy(i), "stblcpxy", .false., missing_var(22))
-        call conditionally_set_var(scm_input%input_fastcpxy, physics%Sfcprop%fastcpxy(i), "fastcpxy", .false., missing_var(23))
-        call conditionally_set_var(scm_input%input_xsaixy, physics%Sfcprop%xsaixy(i), "xsaixy", .false., missing_var(24))
-        call conditionally_set_var(scm_input%input_xlaixy, physics%Sfcprop%xlaixy(i), "xlaixy", .false., missing_var(25))
-        call conditionally_set_var(scm_input%input_taussxy, physics%Sfcprop%taussxy(i), "taussxy", .false., missing_var(26))
-        call conditionally_set_var(scm_input%input_smcwtdxy, physics%Sfcprop%smcwtdxy(i), "smcwtdxy", .false., missing_var(27))
-        call conditionally_set_var(scm_input%input_deeprechxy, physics%Sfcprop%deeprechxy(i), "deeprechxy", .false., missing_var(28))
-        call conditionally_set_var(scm_input%input_rechxy, physics%Sfcprop%rechxy(i), "rechxy", .false., missing_var(29))
-        
-        !write out warning if missing data for non-required variables
-        n = 29
-        if ( i==1 .and. ANY( missing_var(1:n) ) ) then
-          write(0,'(a)') "INPUT CHECK: Some missing input data was found related to surface variables for NoahMP LSM. Due to this, a cold-start algorithm to initialize variables will be used."
-          write(0,'(a)') "Check scm_type_defs.F90/physics_set to see the names of variables that are missing, corresponding to the following indices:"
-          do j=1, n
-            if (missing_var(j)) write(0,'(a,i0)') "variable index ",j
-          end do
-        end if
-        missing_var = .false.
-      end if
-      
-      if ((scm_state%model_ics .or. scm_state%lsm_ics) .and. (physics%Model%lsm == physics%Model%ilsm_noah .or. &
-          physics%Model%lsm == physics%Model%ilsm_noahmp .or. physics%Model%lsm_cold_start)) then
-        
-=======
 
       !
       ! LSM model ICs (3D)
       !
       if (scm_state%model_ics .or. scm_state%lsm_ics) then
->>>>>>> 5be44bd1
         call conditionally_set_var(scm_input%input_stc(:), physics%Sfcprop%stc(i,:), "stc", .true., missing_var(1))
         call conditionally_set_var(scm_input%input_smc(:), physics%Sfcprop%smc(i,:), "smc", .true., missing_var(2))
         call conditionally_set_var(scm_input%input_slc(:), physics%Sfcprop%slc(i,:), "slc", .true., missing_var(3))
 
-<<<<<<< HEAD
-        if (physics%Model%lsm == physics%Model%ilsm_noahmp) then
-          call conditionally_set_var(scm_input%input_snicexy(:), physics%Sfcprop%snicexy(i,:), "snicexy", .false., missing_var(4))
-          call conditionally_set_var(scm_input%input_snliqxy(:), physics%Sfcprop%snliqxy(i,:), "sliqexy", .false., missing_var(5))
-          call conditionally_set_var(scm_input%input_tsnoxy(:), physics%Sfcprop%tsnoxy(i,:), "tsnoxy", .false., missing_var(6))
-
-          call conditionally_set_var(scm_input%input_smoiseq(:), physics%Sfcprop%smoiseq(i,:), "smoiseq", .false., missing_var(7))
-
-          call conditionally_set_var(scm_input%input_zsnsoxy(:), physics%Sfcprop%zsnsoxy(i,:), "zsnzoxy", .false., missing_var(8))
-          
-          !write out warning if missing data for non-required variables
-          n = 8
-          if ( i==1 .and. ANY( missing_var(1:n) ) ) then
-            write(0,'(a)') "INPUT CHECK: Some missing input data was found related to surface variables for NoahMP LSM. Due to this, a cold-start algorithm to initialize variables will be used."
-            write(0,'(a)') "Check scm_type_defs.F90/physics_set to see the names of variables that are missing, corresponding to the following indices:"
-            do j=1, n
-              if (missing_var(j)) write(0,'(a,i0)') "variable index ",j
-            end do
-          end if
-          missing_var = .false.
-        endif
-
-      else if ((scm_state%model_ics .or. scm_state%lsm_ics) .and. physics%Model%lsm == physics%Model%ilsm_ruc) then
-        call conditionally_set_var(scm_input%input_tslb(:), physics%Sfcprop%tslb(i,:), "tslb", .false., missing_var(1))
-        call conditionally_set_var(scm_input%input_smois(:), physics%Sfcprop%smois(i,:), "smois", .false., missing_var(2))
-        call conditionally_set_var(scm_input%input_sh2o(:), physics%Sfcprop%sh2o(i,:), "sh2o", .false., missing_var(3))
-        call conditionally_set_var(scm_input%input_smfr(:), physics%Sfcprop%keepsmfr(i,:), "smfr", .false., missing_var(4))
-        call conditionally_set_var(scm_input%input_flfr(:), physics%Sfcprop%flag_frsoil(i,:), "flfr", .false., missing_var(5))
-        
-        !write out warning if missing data for non-required variables
-        n = 5
-        if ( i==1 .and. ANY( missing_var(1:n) ) ) then
-          write(0,'(a)') "INPUT CHECK: Some missing input data was found related to (potentially non-required) surface variables for RUC LSM. This may lead to crashes or other strange behavior."
-          write(0,'(a)') "Check scm_type_defs.F90/physics_set to see the names of variables that are missing, corresponding to the following indices:"
-          do j=1, n
-            if (missing_var(j)) write(0,'(a,i0)') "variable index ",j
-          end do
-        end if
-        missing_var = .false.
-      end if
-
-      if (scm_state%model_ics .or. scm_state%lsm_ics) then
-        !check for nonmissing values
-        call conditionally_set_var(scm_input%input_tiice(:), physics%Sfcprop%tiice(i,:), "tiice", .false., missing_var(1))
-        if (missing_var(1)) then
-          write(0,'(a)') "INPUT CHECK: Some missing input data was found related to the internal sea ice temperature. These will be set from the internal soil temperature variable (stc)."
-=======
         n = 3
         if ( i==1 .and. ANY( missing_var(1:n) ) ) then 
            write(0,'(a)') "INPUT CHECK: Some missing input data was found related to surface variables needed by the LSM. Due to this, a cold-start algorithm to initialize variables will be used."
@@ -1564,7 +1375,6 @@
            do j=1, n
               if (missing_var(j)) write(0,'(a,i0)') "variable index ",j
            end do
->>>>>>> 5be44bd1
         end if
      end if
       
