--- conflicted
+++ resolved
@@ -173,14 +173,6 @@
     integer                           :: input_nsnow !< number of snow layers in the input file
     integer                           :: input_nice !< number of sea ice layers in the input file
     integer                           :: input_ntimes !< number of times in the input file where forcing is available
-<<<<<<< HEAD
-    
-=======
-    integer                           :: input_vegsrc !< vegetation source
-    integer                           :: input_vegtyp !< vegetation type classification
-    integer                           :: input_soiltyp !<
-    integer                           :: input_slopetype !< surface slope classification
->>>>>>> 9b38e7e0
     real(kind=dp)                     :: input_lat !< latitude of column center
     real(kind=dp)                     :: input_lon !< longitude of column center
     real(kind=dp)                     :: input_area    !< surface area [m^2]
@@ -203,8 +195,8 @@
     real(kind=dp)                     :: input_f10m      !< ratio of sigma level 1 wind and 10m wind
     real(kind=dp)                     :: input_t2m     !< 2-meter absolute temperature (K)
     real(kind=dp)                     :: input_q2m     !< 2-meter specific humidity (kg kg-1)
-    real(kind=dp)                     :: input_vegtyp !< vegetation type classification
-    real(kind=dp)                     :: input_soiltyp !<
+    integer                           :: input_vegtyp !< vegetation type classification
+    integer                           :: input_soiltyp !<
     real(kind=dp)                     :: input_uustar  !< surface friction velocity (m s-1)
     real(kind=dp)                     :: input_ffmm    !< Monin-Obukhov similarity function for momentum
     real(kind=dp)                     :: input_ffhh    !< Monin-Obukhov similarity function for heat
@@ -216,7 +208,7 @@
     real(kind=dp)                     :: input_snwdph  !< water equivalent snow depth (mm)
     real(kind=dp)                     :: input_shdmin   !< minimun vegetation fraction
     real(kind=dp)                     :: input_shdmax   !< maximun vegetation fraction
-    real(kind=dp)                     :: input_slopetype !< surface slope classification
+    integer                           :: input_slopetype !< surface slope classification
     real(kind=dp)                     :: input_snoalb  !< maximum snow albedo (frac)
     real(kind=dp)                     :: input_sncovr  !< snow area fraction (frac)
     real(kind=dp)                     :: input_snodl   !< snowd on land portion of cell
@@ -688,8 +680,8 @@
     scm_input%input_f10m          = real_zero
     scm_input%input_t2m           = real_zero
     scm_input%input_q2m           = real_zero
-    scm_input%input_vegtyp        = real_zero
-    scm_input%input_soiltyp       = real_zero
+    scm_input%input_vegtyp        = int_zero
+    scm_input%input_soiltyp       = int_zero
     scm_input%input_uustar        = real_zero
     scm_input%input_ffmm          = real_zero
     scm_input%input_ffhh          = real_zero
@@ -701,7 +693,7 @@
     scm_input%input_snwdph        = real_zero
     scm_input%input_shdmin        = real_zero
     scm_input%input_shdmax        = real_zero
-    scm_input%input_slopetype     = real_zero
+    scm_input%input_slopetype     = int_zero
     scm_input%input_snoalb        = real_zero
     scm_input%input_sncovr        = real_zero
     scm_input%input_snodl         = real_zero
@@ -730,56 +722,6 @@
     allocate(scm_input%input_tiice(nice))
     scm_input%input_tiice = real_zero
     
-<<<<<<< HEAD
-=======
-    allocate(scm_input%input_tslb(nsoil), scm_input%input_smois(nsoil), scm_input%input_sh2o(nsoil), &
-        scm_input%input_smfr(nsoil), scm_input%input_flfr(nsoil))
-    scm_input%input_tslb = real_zero
-    scm_input%input_smois = real_zero
-    scm_input%input_sh2o = real_zero
-    scm_input%input_smfr = real_zero
-    scm_input%input_flfr = real_zero
-    
-    scm_input%input_tsfco = real_zero
-    scm_input%input_vegsrc = int_zero
-    scm_input%input_vegtyp = int_zero
-    scm_input%input_soiltyp = int_zero
-    scm_input%input_slopetype = int_zero
-    scm_input%input_vegfrac = real_zero
-    scm_input%input_shdmin = real_zero
-    scm_input%input_shdmax = real_zero
-    scm_input%input_zorlw = real_zero
-    scm_input%input_slmsk = real_zero
-    scm_input%input_canopy = real_zero
-    scm_input%input_hice = real_zero
-    scm_input%input_fice = real_zero
-    scm_input%input_tisfc = real_zero
-    scm_input%input_snwdph = real_zero
-    scm_input%input_snoalb = real_zero
-    scm_input%input_sncovr = real_zero
-    scm_input%input_area = real_zero
-    scm_input%input_tg3 = real_zero
-    scm_input%input_uustar = real_zero
-    scm_input%input_alvsf        = real_zero
-    scm_input%input_alnsf        = real_zero
-    scm_input%input_alvwf        = real_zero
-    scm_input%input_alnwf        = real_zero
-    scm_input%input_facsf        = real_zero
-    scm_input%input_facwf        = real_zero
-    scm_input%input_weasd        = real_zero
-    scm_input%input_f10m         = real_zero
-    scm_input%input_t2m         = real_zero
-    scm_input%input_q2m         = real_zero
-    scm_input%input_ffmm         = real_zero
-    scm_input%input_ffhh         = real_zero
-    scm_input%input_tprcp         = real_zero
-    scm_input%input_srflag         = real_zero
-    scm_input%input_tsfcl         = real_zero
-    scm_input%input_zorll         = real_zero
-    scm_input%input_zorli         = real_zero
-    scm_input%input_zorlwav       = real_zero
-    
->>>>>>> 9b38e7e0
     scm_input%input_stddev       = real_zero
     scm_input%input_convexity    = real_zero
     scm_input%input_ol1          = real_zero
