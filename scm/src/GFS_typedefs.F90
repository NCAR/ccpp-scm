--- conflicted
+++ resolved
@@ -2386,27 +2386,15 @@
     allocate (Statein%def_3   (IM,Model%levs))
 !SA-3D-TKE-end
 
-<<<<<<< HEAD
     Statein%qgrs   = Model%clear_val
     Statein%pgr    = Model%clear_val
     Statein%ugrs   = Model%clear_val
     Statein%vgrs   = Model%clear_val
-!3D-SA-TKE
+!SA-3D-TKE
     Statein%def_1   = Model%clear_val
     Statein%def_2   = Model%clear_val
     Statein%def_3   = Model%clear_val
-!3D-SA-TKE-end
-=======
-    Statein%qgrs   = clear_val
-    Statein%pgr    = clear_val
-    Statein%ugrs   = clear_val
-    Statein%vgrs   = clear_val
-!SA-3D-TKE
-    Statein%def_1   = clear_val
-    Statein%def_2   = clear_val
-    Statein%def_3   = clear_val
 !SA-3D-TKE-end
->>>>>>> fac89a53
 
     if(Model%lightning_threat) then
       Statein%wgrs = Model%clear_val
@@ -3451,18 +3439,11 @@
                                  master, logunit, levs, dt_dycore,  &
                                  dt_phys, iau_offset, idat, jdat,   &
                                  nwat, tracer_names, tracer_types,  &
-<<<<<<< HEAD
-                                 input_nml_file, tile_num, chunks,  &
-                                 ak, bk, restart, hydrostatic,      &
-                                 communicator, ntasks, nthreads)
-
-=======
-                                 input_nml_file, blksz, restart,    &
+                                 input_nml_file, chunks, restart,   &
                                  communicator, ntasks, nthreads,    &
                                  tile_num, isc, jsc, nx, ny,  cnx,  &
                                  cny, gnx, gny, ak, bk, hydrostatic)
-    
->>>>>>> fac89a53
+
 !--- modules
     use physcons,         only: con_rerth, con_pi, con_p0, rhowater
     use mersenne_twister, only: random_setseed, random_number
@@ -3487,13 +3468,7 @@
     character(len=32),      intent(in) :: tracer_names(:)
     integer,                intent(in) :: tracer_types(:)
     character(len=:),       intent(in), dimension(:), pointer :: input_nml_file
-<<<<<<< HEAD
     integer,                intent(in) :: chunks(:)
-    real(kind=kind_phys), dimension(:), intent(in) :: ak
-    real(kind=kind_phys), dimension(:), intent(in) :: bk
-=======
-    integer,                intent(in) :: blksz(:)
->>>>>>> fac89a53
     logical,                intent(in) :: restart
     type(MPI_Comm),         intent(in) :: communicator
     integer,                intent(in) :: ntasks
@@ -4451,7 +4426,6 @@
     integer :: ncid, dimID, varID, status, ntime_sim_data, nlev_sim_data, errflg
     character(len=256) :: errmsg
 
-<<<<<<< HEAD
     !--- Interstitial configurations (static)
     Model%zero          = 0.0_kind_phys
     Model%clear_val     = 0.0_kind_phys
@@ -4490,7 +4464,7 @@
     Model%ialb_uvvisdif = 4
     Model%NSPC  = 5
     Model%NSPC1 = 6
-=======
+    
     !--- If initializing model with FV3 dynamical core.
     if (Model%dycore_active == Model%dycore_fv3) then
        if (.not. present(tile_num)) then
@@ -4542,7 +4516,6 @@
           stop
        endif
     endif
->>>>>>> fac89a53
     
     ! dtend selection: default is to match all variables:
     dtend_select(1)='*'
@@ -4757,17 +4730,10 @@
     Model%levs             = levs
     Model%levsp1           = Model%levs + 1
     Model%levsm1           = Model%levs - 1
-<<<<<<< HEAD
     Model%cnx              = cnx
     Model%cny              = cny
     Model%lonr             = gnx         ! number longitudinal points
     Model%latr             = gny         ! number of latitudinal points from pole to pole
-=======
-    Model%nblks            = size(blksz)
-    allocate (Model%blksz(1:Model%nblks))
-    Model%blksz            = blksz
-    Model%ncols            = sum(Model%blksz)
->>>>>>> fac89a53
     ! DH*
     Model%nchunks          = size(chunks)
     allocate (Model%chunks(1:Model%nchunks))
@@ -6988,19 +6954,6 @@
       endif
       print *, ' '
       print *, 'grid extent parameters'
-<<<<<<< HEAD
-      print *, ' isc               : ', Model%isc
-      print *, ' jsc               : ', Model%jsc
-      print *, ' nx                : ', Model%nx
-      print *, ' ny                : ', Model%ny
-      print *, ' levs              : ', Model%levs
-      print *, ' cnx               : ', Model%cnx
-      print *, ' cny               : ', Model%cny
-      print *, ' lonr              : ', Model%lonr
-      print *, ' latr              : ', Model%latr
-      print *, ' chunks(1)         : ', Model%chunks(1)
-      print *, ' chunks(nchunks)   : ', Model%chunks(Model%nchunks)
-=======
       if (Model%dycore_active == Model%dycore_fv3) then
          print *, ' isc               : ', Model%isc
          print *, ' jsc               : ', Model%jsc
@@ -7012,10 +6965,8 @@
          print *, ' lonr              : ', Model%lonr
          print *, ' latr              : ', Model%latr
       end if
-      print *, ' nblks             : ', Model%nblks
-      print *, ' blksz(1)          : ', Model%blksz(1)
-      print *, ' blksz(nblks)      : ', Model%blksz(Model%nblks)
->>>>>>> fac89a53
+      print *, ' chunks(1)         : ', Model%chunks(1)
+      print *, ' chunks(nchunks)   : ', Model%chunks(Model%nchunks)
       print *, ' Model%ncols       : ', Model%ncols
       print *, ' '
       print *, 'coupling parameters'
