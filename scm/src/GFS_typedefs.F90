module GFS_typedefs

   use mpi_f08
   use machine,                  only: kind_phys, kind_dbl_prec, kind_sngl_prec

   use module_radsw_parameters,  only: topfsw_type, sfcfsw_type, NBDSW
   use module_radlw_parameters,  only: topflw_type, sfcflw_type, NBDLW
   use module_ozphys,            only: ty_ozphys
   use module_h2ophys,           only: ty_h2ophys
   use module_ccpp_suite_simulator, only: base_physics_process
   use land_iau_mod,             only: land_iau_external_data_type, land_iau_control_type, &
                                       land_iau_state_type, land_iau_mod_set_control

   implicit none

   ! To ensure that these values match what's in the physics, array
   ! sizes are compared in the auto-generated physics caps in debug mode
   ! from aerclm_def
   integer, parameter, private :: ntrcaerm = 15

   ! This will be set later in GFS_Control%initialize, since
   ! it depends on the runtime config (Model%aero_in)
   integer, private  :: ntrcaer

   ! If these are changed to >99, need to adjust formatting string in GFS_diagnostics.F90 (and names in diag_tables)
   integer, parameter :: naux2dmax = 20 !< maximum number of auxiliary 2d arrays in output (for debugging)
   integer, parameter :: naux3dmax = 20 !< maximum number of auxiliary 3d arrays in output (for debugging)

   integer, parameter :: dfi_radar_max_intervals = 4 !< Number of radar-derived temperature tendency and/or convection suppression intervals. Do not change.
   integer, parameter :: dfi_radar_max_intervals_plus_one = 5

   real(kind=kind_phys), parameter :: limit_unspecified = 1e12 !< special constant for "namelist value was not provided" in radar-derived temperature tendency limit range

   integer, parameter :: no_tracer = -99

!> \section arg_table_GFS_typedefs
!! \htmlinclude GFS_typedefs.html
!!

  !--- version of physics
  character(len=64) :: phys_version = 'v2021 UFS PHYSICS'

!----------------
! Data Containers
!----------------
!    !--- GFS external initialization type
!    GFS_init_type
!    !--- GFS Derived Data Types (DDTs)
!    GFS_statein_type        !< prognostic state data in from dycore
!    GFS_stateout_type       !< prognostic state or tendencies return to dycore
!    GFS_sfcprop_type        !< surface fields
!    GFS_coupling_type       !< fields to/from coupling with other components (e.g. land/ice/ocean/etc.)
!    !---GFS specific containers
!    GFS_control_type        !< model control parameters
!    GFS_grid_type           !< grid and interpolation related data
!    GFS_tbd_type            !< to be determined data that doesn't fit in any one container
!    GFS_cldprop_type        !< cloud fields needed by radiation from physics
!    GFS_radtend_type        !< radiation tendencies needed in physics
!    GFS_diag_type           !< fields targetted for diagnostic output

!--------------------------------------------------------------------------------
! GFS_init_type
!--------------------------------------------------------------------------------
!   This container is the minimum set of data required from the dycore/atmosphere
!   component to allow proper initialization of the GFS physics
!--------------------------------------------------------------------------------
!! \section arg_table_GFS_init_type
!! \htmlinclude GFS_init_type.html
!!
  type GFS_init_type
    integer :: me                                !< my MPI-rank
    integer :: master                            !< master MPI-rank
    type(MPI_Comm) :: fcst_mpi_comm              !< forecast tasks mpi communicator
    integer :: fcst_ntasks                       !< total number of forecast tasks
    integer :: tile_num                          !< tile number for this MPI rank
    integer :: isc                               !< starting i-index for this MPI-domain
    integer :: jsc                               !< starting j-index for this MPI-domain
    integer :: nx                                !< number of points in i-dir for this MPI rank
    integer :: ny                                !< number of points in j-dir for this MPI rank
    integer :: levs                              !< number of vertical levels
    integer :: cnx                               !< number of points in i-dir for this cubed-sphere face
                                                 !< equal to gnx for lat-lon grids
    integer :: cny                               !< number of points in j-dir for this cubed-sphere face
                                                 !< equal to gny for lat-lon grids
    integer :: gnx                               !< number of global points in x-dir (i) along the equator
    integer :: gny                               !< number of global points in y-dir (j) along any meridian
    integer :: nlunit                            !< fortran unit number for file opens
    integer :: logunit                           !< fortran unit number for writing logfile
    integer :: bdat(8)                           !< model begin date in GFS format   (same as idat)
    integer :: cdat(8)                           !< model current date in GFS format (same as jdat)
    integer :: iau_offset                        !< iau running window length
    real(kind=kind_phys) :: dt_dycore            !< dynamics time step in seconds
    real(kind=kind_phys) :: dt_phys              !< physics  time step in seconds
!--- restart information
    logical :: restart                           !< flag whether this is a coldstart (.false.) or a warmstart/restart (.true.)
!--- hydrostatic/non-hydrostatic flag
    logical :: hydrostatic                       !< flag whether this is a hydrostatic or non-hydrostatic run
!--- blocking data
    integer, pointer :: blksz(:)                 !< for explicit data blocking
                                                 !< default blksz(1)=[nx*ny]
!--- ak/bk for pressure level calculations
    real(kind=kind_phys), pointer :: ak(:)       !< from surface (k=1) to TOA (k=levs)
    real(kind=kind_phys), pointer :: bk(:)       !< from surface (k=1) to TOA (k=levs)
!--- grid metrics
    real(kind=kind_phys), pointer :: xlon(:,:)   !< column longitude for MPI rank
    real(kind=kind_phys), pointer :: xlat(:,:)   !< column latitude  for MPI rank
    real(kind=kind_phys), pointer :: area(:,:)   !< column area for length scale calculations

    integer                    :: nwat            !< number of hydrometeors in dcyore (including water vapor)
    character(len=32), pointer :: tracer_names(:) !< tracers names to dereference tracer id
    integer,           pointer :: tracer_types(:) !< tracers types: 0=generic, 1=chem,prog, 2=chem,diag
    character(len=64) :: fn_nml                   !< namelist filename
    character(len=:), pointer, dimension(:) :: input_nml_file => null() !< character string containing full namelist
                                                                        !< for use with internal file reads
 end type GFS_init_type


!----------------------------------------------------------------
! GFS_statein_type
!   prognostic state variables with layer and level specific data
!----------------------------------------------------------------
!! \section arg_table_GFS_statein_type
!! \htmlinclude GFS_statein_type.html
!!
  type GFS_statein_type

!--- level geopotential and pressures
    real (kind=kind_phys), pointer :: phii  (:,:) => null()   !< interface geopotential height
    real (kind=kind_phys), pointer :: prsi  (:,:) => null()   !< model level pressure in Pa
    real (kind=kind_phys), pointer :: prsik (:,:) => null()   !< Exner function at interface

!--- layer geopotential and pressures
    real (kind=kind_phys), pointer :: phil  (:,:) => null()   !< layer geopotential height
    real (kind=kind_phys), pointer :: prsl  (:,:) => null()   !< model layer mean pressure Pa
    real (kind=kind_phys), pointer :: prslk (:,:) => null()   !< exner function = (p/p0)**rocp

!--- prognostic variables
    real (kind=kind_phys), pointer :: pgr  (:)     => null()  !< surface pressure (Pa) real
    real (kind=kind_phys), pointer :: ugrs (:,:)   => null()  !< u component of layer wind
    real (kind=kind_phys), pointer :: vgrs (:,:)   => null()  !< v component of layer wind
    real (kind=kind_phys), pointer :: wgrs (:,:)   => null()  !< w component of layer wind
    real (kind=kind_phys), pointer :: vvl  (:,:)   => null()  !< layer mean vertical velocity in pa/sec
    real (kind=kind_phys), pointer :: tgrs (:,:)   => null()  !< model layer mean temperature in k
    real (kind=kind_phys), pointer :: qgrs (:,:,:) => null()  !< layer mean tracer concentration
!3D-SA-TKE
    real (kind=kind_phys), pointer :: def_1 (:,:)   => null()  !< deformation
    real (kind=kind_phys), pointer :: def_2 (:,:)   => null()  !< deformation
    real (kind=kind_phys), pointer :: def_3 (:,:)   => null()  !< deformation
!3D-SA-TKE-end
! dissipation estimate
    real (kind=kind_phys), pointer :: diss_est(:,:)   => null()  !< model layer mean temperature in k
    ! soil state variables - for soil SPPT - sfc-perts, mgehne
    real (kind=kind_phys), pointer :: smc (:,:)   => null()  !< soil moisture content
    real (kind=kind_phys), pointer :: stc (:,:)   => null()  !< soil temperature content
    real (kind=kind_phys), pointer :: slc (:,:)   => null()  !< soil liquid water content

    contains
      procedure :: create  => statein_create  !<   allocate array data
  end type GFS_statein_type


!------------------------------------------------------------------
! GFS_stateout_type
!   prognostic state or tendencies after physical parameterizations
!------------------------------------------------------------------
!! \section arg_table_GFS_stateout_type
!! \htmlinclude GFS_stateout_type.html
!!
  type GFS_stateout_type

    !-- Out (physics only)
    real (kind=kind_phys), pointer :: gu0 (:,:)   => null()  !< updated zonal wind
    real (kind=kind_phys), pointer :: gv0 (:,:)   => null()  !< updated meridional wind
    real (kind=kind_phys), pointer :: gt0 (:,:)   => null()  !< updated temperature
    real (kind=kind_phys), pointer :: gq0 (:,:,:) => null()  !< updated tracers

    contains
      procedure :: create  => stateout_create  !<   allocate array data
  end type GFS_stateout_type


!---------------------------------------------------------------------------------------
! GFS_sfcprop_type
!   surface properties that may be read in and/or updated by climatology or observations
!---------------------------------------------------------------------------------------
!! \section arg_table_GFS_sfcprop_type
!! \htmlinclude GFS_sfcprop_type.html
!!
  type GFS_sfcprop_type

!--- In (radiation and physics)
    real (kind=kind_phys), pointer :: slmsk  (:)   => null()  !< sea/land mask array (sea:0,land:1,sea-ice:2)
    real (kind=kind_phys), pointer :: oceanfrac(:) => null()  !< ocean fraction [0:1]
    real (kind=kind_phys), pointer :: landfrac(:)  => null()  !< land  fraction [0:1]

!--- In (lakes)
    real (kind=kind_phys), pointer :: lakefrac(:)  => null()  !< lake  fraction [0:1]
    real (kind=kind_phys), pointer :: lakedepth(:) => null()  !< lake  depth [ m ]
    real (kind=kind_phys), pointer :: clm_lakedepth(:) => null()  !< clm internal lake depth [ m ]
    integer,               pointer :: use_lake_model(:) => null()!1=run lake, 2=run lake&nsst, 0=no lake
    real (kind=kind_phys), pointer :: lake_t2m (:)   => null()  !< 2 meter temperature from CLM Lake model
    real (kind=kind_phys), pointer :: lake_q2m (:)   => null()  !< 2 meter humidity from CLM Lake model

    real (kind=kind_phys), pointer :: h_ML(:)      => null()  !Mixed Layer depth of lakes [m]
    real (kind=kind_phys), pointer :: t_ML(:)      => null()  !Mixing layer temperature in K
    real (kind=kind_phys), pointer :: t_mnw(:)     => null()  !Mean temperature of the water column [K]
    real (kind=kind_phys), pointer :: h_talb(:)    => null()  !the thermally active layer depth of the bottom sediments [m]
    real (kind=kind_phys), pointer :: t_talb(:)    => null()  !Temperature at the bottom of the sediment upper layer [K]
    real (kind=kind_phys), pointer :: t_bot1(:)    => null()  !Temperature at the water-bottom sediment interface [K]
    real (kind=kind_phys), pointer :: t_bot2(:)    => null()  !Temperature for bottom layer of water [K]
    real (kind=kind_phys), pointer :: c_t(:)       => null()  !Shape factor of water temperature vertical profile
    real (kind=kind_phys), pointer :: T_snow(:)    => null()  !temperature of snow on a lake [K]
    real (kind=kind_phys), pointer :: T_ice(:)     => null()  !temperature of ice on a lake [K]

    real (kind=kind_phys), pointer :: tsfc   (:)   => null()  !< surface air temperature in K
    real (kind=kind_phys), pointer :: vegtype_frac (:,:) => null()  !< fractions [0:1] of veg. categories
    real (kind=kind_phys), pointer :: soiltype_frac(:,:) => null()  !< fractions [0:1] of soil categories
                                                              !< [tsea in gbphys.f]
    real (kind=kind_phys), pointer :: tsfco  (:)   => null()  !< sst in K
    real (kind=kind_phys), pointer :: usfco  (:)   => null()  !< surface zonal current in m s-1
    real (kind=kind_phys), pointer :: vsfco  (:)   => null()  !< surface meridional current in m s-1
    real (kind=kind_phys), pointer :: tsfcl  (:)   => null()  !< surface land temperature in K
    real (kind=kind_phys), pointer :: tisfc  (:)   => null()  !< surface temperature over ice fraction
    real (kind=kind_phys), pointer :: tiice(:,:)   => null()  !< internal ice temperature
    real (kind=kind_phys), pointer :: snowd  (:)   => null()  !< snow depth water equivalent in mm ; same as snwdph
    real (kind=kind_phys), pointer :: zorl   (:)   => null()  !< composite surface roughness in cm
    real (kind=kind_phys), pointer :: zorlw  (:)   => null()  !< water surface roughness in cm
    real (kind=kind_phys), pointer :: zorll  (:)   => null()  !< land surface roughness in cm
    real (kind=kind_phys), pointer :: zorli  (:)   => null()  !< ice  surface roughness in cm
    real (kind=kind_phys), pointer :: zorlwav(:)   => null()  !< wave surface roughness in cm derived from wave model
    real (kind=kind_phys), pointer :: fice   (:)   => null()  !< ice fraction over open water grid
    real (kind=kind_phys), pointer :: snodl  (:)   => null()  !< snow depth over land
    real (kind=kind_phys), pointer :: weasdl (:)   => null()  !< weasd over land
    real (kind=kind_phys), pointer :: snodi  (:)   => null()  !< snow depth over ice
    real (kind=kind_phys), pointer :: weasdi (:)   => null()  !< weasd over ice
    real (kind=kind_phys), pointer :: hprime (:,:) => null()  !< orographic metrics
    integer                        :: isubgrd_sigma = 1       !< Index into hprime for standard deviation of subgrid orography
    real (kind=kind_phys), pointer :: dust12m_in  (:,:,:) => null()  !< fengsha dust input
    real (kind=kind_phys), pointer :: emi_in (:,:) => null()  !< anthropogenic background input
    real (kind=kind_phys), pointer :: smoke_RRFS(:,:,:) => null()  !< RRFS fire input hourly
    real (kind=kind_phys), pointer :: smoke2d_RRFS(:,:) => null()  !< RRFS fire input daily
    real (kind=kind_phys), pointer :: z0base (:)   => null()  !< background or baseline surface roughness length in m
    real (kind=kind_phys), pointer :: semisbase(:) => null()  !< background surface emissivity
    real (kind=kind_phys), pointer :: sfalb_lnd (:) => null() !< surface albedo over land for LSM
    real (kind=kind_phys), pointer :: sfalb_ice (:) => null() !< surface albedo over ice for LSM
    real (kind=kind_phys), pointer :: emis_lnd (:)  => null() !< surface emissivity over land for LSM
    real (kind=kind_phys), pointer :: emis_ice (:)  => null() !< surface emissivity over ice for LSM
    real (kind=kind_phys), pointer :: emis_wat (:)  => null() !< surface emissivity over water
    real (kind=kind_phys), pointer :: sfalb_lnd_bck (:) => null() !< snow-free albedo over land

!--- In (radiation only)
    real (kind=kind_phys), pointer :: sncovr (:)   => null()  !< snow cover in fraction over land
    real (kind=kind_phys), pointer :: sncovr_ice (:)  => null()  !< snow cover in fraction over ice (RUC LSM only)
    real (kind=kind_phys), pointer :: snoalb (:)   => null()  !< maximum snow albedo in fraction
    real (kind=kind_phys), pointer :: alvsf  (:)   => null()  !< mean vis albedo with strong cosz dependency
    real (kind=kind_phys), pointer :: alnsf  (:)   => null()  !< mean nir albedo with strong cosz dependency
    real (kind=kind_phys), pointer :: alvwf  (:)   => null()  !< mean vis albedo with weak cosz dependency
    real (kind=kind_phys), pointer :: alnwf  (:)   => null()  !< mean nir albedo with weak cosz dependency
    real (kind=kind_phys), pointer :: facsf  (:)   => null()  !< fractional coverage with strong cosz dependency
    real (kind=kind_phys), pointer :: facwf  (:)   => null()  !< fractional coverage with   weak cosz dependency

!--- In (physics only)
    integer,               pointer :: slope  (:)   => null()  !< sfc slope type for lsm
    integer,               pointer :: slope_save (:) => null()!< sfc slope type save
    real (kind=kind_phys), pointer :: shdmin (:)   => null()  !< min fractional coverage of green veg
    real (kind=kind_phys), pointer :: shdmax (:)   => null()  !< max fractnl cover of green veg (not used)
    real (kind=kind_phys), pointer :: tg3    (:)   => null()  !< deep soil temperature
    real (kind=kind_phys), pointer :: vfrac  (:)   => null()  !< vegetation fraction
    integer,               pointer :: vtype  (:)   => null()  !< vegetation type
    integer,               pointer :: stype  (:)   => null()  !< soil type
    integer,               pointer :: scolor  (:)   => null()  !< soil color
    integer,               pointer :: vtype_save (:) => null()!< vegetation type save
    integer,               pointer :: stype_save (:) => null()!< soil type save
    integer,               pointer :: scolor_save (:) => null()!< soil color save
    real (kind=kind_phys), pointer :: uustar (:)   => null()  !< boundary layer parameter
    real (kind=kind_phys), pointer :: oro    (:)   => null()  !< orography
    real (kind=kind_phys), pointer :: oro_uf (:)   => null()  !< unfiltered orography
    real (kind=kind_phys), pointer :: evap   (:)   => null()  !<
    real (kind=kind_phys), pointer :: hflx   (:)   => null()  !<
    real (kind=kind_phys), pointer :: qss    (:)   => null()  !<
    real (kind=kind_phys), pointer :: spec_sh_flux (:) => null() !< specified kinematic surface sensible heat flux
    real (kind=kind_phys), pointer :: spec_lh_flux (:) => null() !< specified kinematic surface latent heat flux

!--- fire_behavior
    real (kind=kind_phys), pointer :: hflx_fire (:)   => null()  !< kinematic surface upward sensible heat flux of fire
    real (kind=kind_phys), pointer :: evap_fire (:)   => null()  !< kinematic surface upward latent heat flux of fire
    real (kind=kind_phys), pointer :: smoke_fire (:)   => null()  !< smoke emission of fire

!-- In/Out
    real (kind=kind_phys), pointer :: maxupmf(:)   => null()  !< maximum up draft mass flux for Grell-Freitas
    real (kind=kind_phys), pointer :: conv_act(:)  => null()  !< convective activity counter for Grell-Freitas
    real (kind=kind_phys), pointer :: conv_act_m(:)=> null()  !< midlevel convective activity counter for Grell-Freitas
    real (kind=kind_phys), pointer :: hice   (:)   => null()  !< sea ice thickness
    real (kind=kind_phys), pointer :: weasd  (:)   => null()  !< water equiv of accumulated snow depth (kg/m**2)
                                                              !< over land and sea ice
    real (kind=kind_phys), pointer :: canopy (:)   => null()  !< canopy water
    real (kind=kind_phys), pointer :: ffmm   (:)   => null()  !< fm parameter from PBL scheme
    real (kind=kind_phys), pointer :: ffhh   (:)   => null()  !< fh parameter from PBL scheme
    real (kind=kind_phys), pointer :: f10m   (:)   => null()  !< fm at 10m - Ratio of sigma level 1 wind and 10m wind
    real (kind=kind_phys), pointer :: rca    (:)   => null()  !< canopy resistance
    real (kind=kind_phys), pointer :: tprcp  (:)   => null()  !< sfc_fld%tprcp - total precipitation
    real (kind=kind_phys), pointer :: srflag (:)   => null()  !< sfc_fld%srflag - snow/rain flag for precipitation
    real (kind=kind_phys), pointer :: slc    (:,:) => null()  !< liquid soil moisture
    real (kind=kind_phys), pointer :: smc    (:,:) => null()  !< total soil moisture
    real (kind=kind_phys), pointer :: stc    (:,:) => null()  !< soil temperature

!--- Out
    real (kind=kind_phys), pointer :: t2m    (:)   => null()  !< 2 meter temperature
    real (kind=kind_phys), pointer :: th2m   (:)   => null()  !< 2 meter potential temperature
    real (kind=kind_phys), pointer :: q2m    (:)   => null()  !< 2 meter humidity

! -- In/Out for Noah MP
    real (kind=kind_phys), pointer :: snowxy  (:)  => null()  !<
    real (kind=kind_phys), pointer :: tvxy    (:)  => null()  !< veg temp
    real (kind=kind_phys), pointer :: tgxy    (:)  => null()  !< ground temp
    real (kind=kind_phys), pointer :: canicexy(:)  => null()  !<
    real (kind=kind_phys), pointer :: canliqxy(:)  => null()  !<
    real (kind=kind_phys), pointer :: eahxy   (:)  => null()  !<
    real (kind=kind_phys), pointer :: tahxy   (:)  => null()  !<
    real (kind=kind_phys), pointer :: cmxy    (:)  => null()  !<
    real (kind=kind_phys), pointer :: chxy    (:)  => null()  !<
    real (kind=kind_phys), pointer :: fwetxy  (:)  => null()  !<
    real (kind=kind_phys), pointer :: sneqvoxy(:)  => null()  !<
    real (kind=kind_phys), pointer :: alboldxy(:)  => null()  !<
    real (kind=kind_phys), pointer :: qsnowxy (:)  => null()  !<
    real (kind=kind_phys), pointer :: wslakexy(:)  => null()  !<
    real (kind=kind_phys), pointer :: zwtxy   (:)  => null()  !<
    real (kind=kind_phys), pointer :: waxy    (:)  => null()  !<
    real (kind=kind_phys), pointer :: wtxy    (:)  => null()  !<
    real (kind=kind_phys), pointer :: lfmassxy(:)  => null()  !<
    real (kind=kind_phys), pointer :: rtmassxy(:)  => null()  !<
    real (kind=kind_phys), pointer :: stmassxy(:)  => null()  !<
    real (kind=kind_phys), pointer :: woodxy  (:)  => null()  !<
    real (kind=kind_phys), pointer :: stblcpxy(:)  => null()  !<
    real (kind=kind_phys), pointer :: fastcpxy(:)  => null()  !<
    real (kind=kind_phys), pointer :: xsaixy  (:)  => null()  !<
    real (kind=kind_phys), pointer :: xlaixy  (:)  => null()  !<
    real (kind=kind_phys), pointer :: taussxy (:)  => null()  !<
    real (kind=kind_phys), pointer :: smcwtdxy(:)  => null()  !<
    real (kind=kind_phys), pointer :: deeprechxy(:)=> null()  !<
    real (kind=kind_phys), pointer :: rechxy  (:)  => null()  !<
    real (kind=kind_phys), pointer :: albdirvis_lnd (:) => null()  !<
    real (kind=kind_phys), pointer :: albdirnir_lnd (:) => null()  !<
    real (kind=kind_phys), pointer :: albdifvis_lnd (:) => null()  !<
    real (kind=kind_phys), pointer :: albdifnir_lnd (:) => null()  !<

    real (kind=kind_phys), pointer :: albdirvis_ice (:) => null()  !<
    real (kind=kind_phys), pointer :: albdifvis_ice (:) => null()  !<
    real (kind=kind_phys), pointer :: albdirnir_ice (:) => null()  !<
    real (kind=kind_phys), pointer :: albdifnir_ice (:) => null()  !<
!   real (kind=kind_phys), pointer :: sfalb_ice     (:) => null()  !<

    real (kind=kind_phys), pointer :: snicexy   (:,:) => null()  !<
    real (kind=kind_phys), pointer :: snliqxy   (:,:) => null()  !<
    real (kind=kind_phys), pointer :: tsnoxy    (:,:) => null()  !<
    real (kind=kind_phys), pointer :: smoiseq   (:,:) => null()  !<
    real (kind=kind_phys), pointer :: zsnsoxy   (:,:) => null()  !<

!--- NSSTM variables  (only allocated when [Model%nstf_name(1) > 0])
    real (kind=kind_phys), pointer :: tref   (:)   => null()  !< nst_fld%Tref - Reference Temperature
    real (kind=kind_phys), pointer :: z_c    (:)   => null()  !< nst_fld%z_c - Sub layer cooling thickness
    real (kind=kind_phys), pointer :: c_0    (:)   => null()  !< nst_fld%c_0 - coefficient1 to calculate d(Tz)/d(Ts)
    real (kind=kind_phys), pointer :: c_d    (:)   => null()  !< nst_fld%c_d - coefficient2 to calculate d(Tz)/d(Ts)
    real (kind=kind_phys), pointer :: w_0    (:)   => null()  !< nst_fld%w_0 - coefficient3 to calculate d(Tz)/d(Ts)
    real (kind=kind_phys), pointer :: w_d    (:)   => null()  !< nst_fld%w_d - coefficient4 to calculate d(Tz)/d(Ts)
    real (kind=kind_phys), pointer :: xt     (:)   => null()  !< nst_fld%xt      heat content in DTL
    real (kind=kind_phys), pointer :: xs     (:)   => null()  !< nst_fld%xs      salinity  content in DTL
    real (kind=kind_phys), pointer :: xu     (:)   => null()  !< nst_fld%xu      u current content in DTL
    real (kind=kind_phys), pointer :: xv     (:)   => null()  !< nst_fld%xv      v current content in DTL
    real (kind=kind_phys), pointer :: xz     (:)   => null()  !< nst_fld%xz      DTL thickness
    real (kind=kind_phys), pointer :: zm     (:)   => null()  !< nst_fld%zm      MXL thickness
    real (kind=kind_phys), pointer :: xtts   (:)   => null()  !< nst_fld%xtts    d(xt)/d(ts)
    real (kind=kind_phys), pointer :: xzts   (:)   => null()  !< nst_fld%xzts    d(xz)/d(ts)
    real (kind=kind_phys), pointer :: d_conv (:)   => null()  !< nst_fld%d_conv  thickness of Free Convection Layer (FCL)
    real (kind=kind_phys), pointer :: ifd    (:)   => null()  !< nst_fld%ifd     index to start DTM run or not
    real (kind=kind_phys), pointer :: dt_cool(:)   => null()  !< nst_fld%dt_cool Sub layer cooling amount
    real (kind=kind_phys), pointer :: qrain  (:)   => null()  !< nst_fld%qrain   sensible heat flux due to rainfall (watts)

    ! Soil properties for RUC LSM (number of levels different from NOAH 4-layer model)
    real (kind=kind_phys), pointer :: wetness(:)         => null()  !< normalized soil wetness for lsm
    real (kind=kind_phys), pointer :: sh2o(:,:)          => null()  !< volume fraction of unfrozen soil moisture for lsm
    real (kind=kind_phys), pointer :: keepsmfr(:,:)      => null()  !< RUC LSM: frozen moisture in soil
    real (kind=kind_phys), pointer :: smois(:,:)         => null()  !< volumetric fraction of soil moisture for lsm
    real (kind=kind_phys), pointer :: tslb(:,:)          => null()  !< soil temperature for land surface model
    real (kind=kind_phys), pointer :: flag_frsoil(:,:)   => null()  !< RUC LSM: flag for frozen soil physics
    !
    real (kind=kind_phys), pointer :: clw_surf_land(:)   => null()  !< RUC LSM: moist cloud water mixing ratio at surface over land
    real (kind=kind_phys), pointer :: clw_surf_ice(:)    => null()  !< RUC LSM: moist cloud water mixing ratio at surface over ice
    real (kind=kind_phys), pointer :: qwv_surf_land(:)   => null()  !< RUC LSM: water vapor mixing ratio at surface over land
    real (kind=kind_phys), pointer :: qwv_surf_ice(:)    => null()  !< RUC LSM: water vapor mixing ratio at surface over ice
    real (kind=kind_phys), pointer :: rhofr(:)           => null()  !< RUC LSM: internal density of frozen precipitation
    real (kind=kind_phys), pointer :: tsnow_land(:)      => null()  !< RUC LSM: snow temperature at the bottom of the first snow layer over land
    real (kind=kind_phys), pointer :: tsnow_ice(:)       => null()  !< RUC LSM: snow temperature at the bottom of the first snow layer over ice
    real (kind=kind_phys), pointer :: snowfallac_land(:) => null()  !< ruc lsm diagnostics over land
    real (kind=kind_phys), pointer :: snowfallac_ice(:)  => null()  !< ruc lsm diagnostics over ice
    real (kind=kind_phys), pointer :: acsnow_land(:)     => null()  !< ruc lsm diagnostics over land
    real (kind=kind_phys), pointer :: acsnow_ice(:)      => null()  !< ruc lsm diagnostics over ice

    !  MYNN surface layer
    real (kind=kind_phys), pointer :: ustm (:)         => null()  !u* including drag
    real (kind=kind_phys), pointer :: zol(:)           => null()  !surface stability parameter
    real (kind=kind_phys), pointer :: mol(:)           => null()  !theta star
    real (kind=kind_phys), pointer :: rmol(:)          => null()  !reciprocal of obukhov length
    real (kind=kind_phys), pointer :: flhc(:)          => null()  !drag coeff for heat
    real (kind=kind_phys), pointer :: flqc(:)          => null()  !drag coeff for moisture
    real (kind=kind_phys), pointer :: chs2(:)          => null()  !exch coeff for heat at 2m
    real (kind=kind_phys), pointer :: cqs2(:)          => null()  !exch coeff for moisture at 2m
    real (kind=kind_phys), pointer :: lh(:)            => null()  !latent heating at the surface

    !---- precipitation amounts from previous time step for RUC LSM/NoahMP LSM
    real (kind=kind_phys), pointer :: raincprv  (:)    => null()  !< explicit rainfall from previous timestep
    real (kind=kind_phys), pointer :: rainncprv (:)    => null()  !< convective_precipitation_amount from previous timestep
    real (kind=kind_phys), pointer :: iceprv    (:)    => null()  !< ice amount from previous timestep
    real (kind=kind_phys), pointer :: snowprv   (:)    => null()  !< snow amount from previous timestep
    real (kind=kind_phys), pointer :: graupelprv(:)    => null()  !< graupel amount from previous timestep

    !---- precipitation rates from previous time step for NoahMP LSM
    real (kind=kind_phys), pointer :: draincprv  (:)    => null()  !< convective precipitation rate from previous timestep
    real (kind=kind_phys), pointer :: drainncprv (:)    => null()  !< explicit rainfall rate from previous timestep
    real (kind=kind_phys), pointer :: diceprv    (:)    => null()  !< ice precipitation rate from previous timestep
    real (kind=kind_phys), pointer :: dsnowprv   (:)    => null()  !< snow precipitation rate from previous timestep
    real (kind=kind_phys), pointer :: dgraupelprv(:)    => null()  !< graupel precipitation rate from previous timestep

    ! CLM Lake model internal variables:
    real (kind=kind_phys), pointer :: lake_albedo(:)     => null()  !
    real (kind=kind_phys), pointer :: input_lakedepth(:) => null()  !
    real (kind=kind_phys), pointer :: lake_h2osno2d(:)   => null()  !
    real (kind=kind_phys), pointer :: lake_sndpth2d(:)   => null()  !
    real (kind=kind_phys), pointer :: lake_snl2d(:)      => null()  !
    real (kind=kind_phys), pointer :: lake_snow_z3d(:,:)      => null()  !
    real (kind=kind_phys), pointer :: lake_snow_dz3d(:,:)     => null()  !
    real (kind=kind_phys), pointer :: lake_snow_zi3d(:,:)     => null()  !
    real (kind=kind_phys), pointer :: lake_h2osoi_vol3d(:,:)  => null()  !
    real (kind=kind_phys), pointer :: lake_h2osoi_liq3d(:,:)   => null()  !
    real (kind=kind_phys), pointer :: lake_h2osoi_ice3d(:,:)   => null()  !
    real (kind=kind_phys), pointer :: lake_tsfc(:)   => null()  !
    real (kind=kind_phys), pointer :: lake_t_soisno3d(:,:) => null()  !
    real (kind=kind_phys), pointer :: lake_t_lake3d(:,:) => null()  !
    real (kind=kind_phys), pointer :: lake_savedtke12d(:)=> null()  !
    real (kind=kind_phys), pointer :: lake_icefrac3d(:,:)=> null()
    real (kind=kind_phys), pointer :: lake_rho0(:)=> null()
    real (kind=kind_phys), pointer :: lake_ht(:)=> null()
    integer, pointer :: lake_is_salty(:) => null()
    integer, pointer :: lake_cannot_freeze(:) => null()
    real (kind=kind_phys), pointer :: clm_lake_initialized(:) => null() !< lakeini was called
    !--- aerosol surface emissions for Thompson microphysics & smoke dust
    real (kind=kind_phys), pointer :: emdust  (:)     => null()  !< instantaneous dust emission
    real (kind=kind_phys), pointer :: emseas  (:)     => null()  !< instantaneous sea salt emission
    real (kind=kind_phys), pointer :: emanoc  (:)     => null()  !< instantaneous anthro. oc emission

    !--- Smoke. These 2 arrays are input smoke emission and frp
    real (kind=kind_phys), pointer :: ebb_smoke_in(:)   => null()  !< input smoke emission
    real (kind=kind_phys), pointer :: frp_output  (:)   => null()  !< output FRP
    !--- For fire diurnal cycle
    real (kind=kind_phys), pointer :: fhist       (:)   => null()  !< instantaneous fire coef_bb
    real (kind=kind_phys), pointer :: coef_bb_dc  (:)   => null()  !< instantaneous fire coef_bb
    integer, pointer               :: fire_type   (:)   => null()  !< fire type
    real (kind=kind_phys), pointer :: peak_hr     (:)   => null()  !< peak hour of fire emissions
    real (kind=kind_phys), pointer :: lu_nofire   (:)   => null()  !<lu_nofire pixels
    real (kind=kind_phys), pointer :: lu_qfire    (:)   => null()  !<lu_qfire pixels
    !--- wildfire heat flux
    real (kind=kind_phys), pointer :: fire_heat_flux   (:) => null() !< heat flux from wildfire
    real (kind=kind_phys), pointer :: frac_grid_burned (:) => null() !< fraction of grid cell burning

    !--- For smoke and dust auxiliary inputs
    real (kind=kind_phys), pointer :: fire_in   (:,:)   => null()  !< fire auxiliary inputs

    !--- Land IAU DDTs
    type(land_iau_external_data_type) :: land_iau_data
    type(land_iau_control_type)       :: land_iau_control
    type(land_iau_state_type)         :: land_iau_state

    contains
      procedure :: create  => sfcprop_create  !<   allocate array data
  end type GFS_sfcprop_type


!---------------------------------------------------------------------
! GFS_coupling_type
!   fields to/from other coupled components (e.g. land/ice/ocean/etc.)
!---------------------------------------------------------------------
!! \section arg_table_GFS_coupling_type
!! \htmlinclude GFS_coupling_type.html
!!
  type GFS_coupling_type

!--- Out (radiation only)
    real (kind=kind_phys), pointer :: nirbmdi(:)     => null()   !< sfc nir beam sw downward flux (w/m2)
    real (kind=kind_phys), pointer :: nirdfdi(:)     => null()   !< sfc nir diff sw downward flux (w/m2)
    real (kind=kind_phys), pointer :: visbmdi(:)     => null()   !< sfc uv+vis beam sw downward flux (w/m2)
    real (kind=kind_phys), pointer :: visdfdi(:)     => null()   !< sfc uv+vis diff sw downward flux (w/m2)
    real (kind=kind_phys), pointer :: nirbmui(:)     => null()   !< sfc nir beam sw upward flux (w/m2)
    real (kind=kind_phys), pointer :: nirdfui(:)     => null()   !< sfc nir diff sw upward flux (w/m2)
    real (kind=kind_phys), pointer :: visbmui(:)     => null()   !< sfc uv+vis beam sw upward flux (w/m2)
    real (kind=kind_phys), pointer :: visdfui(:)     => null()   !< sfc uv+vis diff sw upward flux (w/m2)

    ! RRTMGP
    real (kind=kind_phys), pointer :: fluxlwUP_jac(:,:)       => null()  !< RRTMGP Jacobian of upward longwave all-sky flux
    real (kind=kind_phys), pointer :: hrlw(:,:)               => null()  !< RRTMGP updated LW heating rate
    real (kind=kind_phys), pointer :: tsfc_radtime(:)         => null()  !< RRTMGP surface temperature on radiation timestep
    real (kind=kind_phys), pointer :: fluxlwUP_radtime(:,:)   => null()  !< RRTMGP upward   longwave  all-sky flux profile
    real (kind=kind_phys), pointer :: fluxlwDOWN_radtime(:,:) => null()  !< RRTMGP downward  longwave  all-sky flux profile

    !--- In (physics only)
    real (kind=kind_phys), pointer :: sfcdsw(:)      => null()   !< total sky sfc downward sw flux ( w/m**2 )
                                                                 !< GFS_radtend_type%sfcfsw%dnfxc
    real (kind=kind_phys), pointer :: sfcdswc(:)     => null()   !< total sky sfc downward sw flux assuming clear sky conditions( w/m**2 )
    real (kind=kind_phys), pointer :: sfcnsw(:)      => null()   !< total sky sfc netsw flx into ground(w/m**2)
                                                                 !< difference of dnfxc & upfxc from GFS_radtend_type%sfcfsw
    real (kind=kind_phys), pointer :: sfcdlw(:)      => null()   !< total sky sfc downward lw flux ( w/m**2 )
                                                                 !< GFS_radtend_type%sfclsw%dnfxc
    real (kind=kind_phys), pointer :: sfculw(:)      => null()   !< total sky sfc upward lw flux ( w/m**2 )

!--- incoming quantities
    real (kind=kind_phys), pointer :: dusfcin_cpl(:)          => null()   !< aoi_fld%dusfcin(item,lan)
    real (kind=kind_phys), pointer :: dvsfcin_cpl(:)          => null()   !< aoi_fld%dvsfcin(item,lan)
    real (kind=kind_phys), pointer :: dtsfcin_cpl(:)          => null()   !< aoi_fld%dtsfcin(item,lan)
    real (kind=kind_phys), pointer :: dqsfcin_cpl(:)          => null()   !< aoi_fld%dqsfcin(item,lan)
    real (kind=kind_phys), pointer :: ulwsfcin_cpl(:)         => null()   !< aoi_fld%ulwsfcin(item,lan)
!   real (kind=kind_phys), pointer :: tseain_cpl(:)           => null()   !< aoi_fld%tseain(item,lan)
!   real (kind=kind_phys), pointer :: tisfcin_cpl(:)          => null()   !< aoi_fld%tisfcin(item,lan)
!   real (kind=kind_phys), pointer :: ficein_cpl(:)           => null()   !< aoi_fld%ficein(item,lan)
!   real (kind=kind_phys), pointer :: hicein_cpl(:)           => null()   !< aoi_fld%hicein(item,lan)
    real (kind=kind_phys), pointer :: hsnoin_cpl(:)           => null()   !< aoi_fld%hsnoin(item,lan)
!   real (kind=kind_phys), pointer :: sfc_alb_nir_dir_cpl(:)  => null()   !< sfc nir albedo for direct rad
!   real (kind=kind_phys), pointer :: sfc_alb_nir_dif_cpl(:)  => null()   !< sfc nir albedo for diffuse rad
!   real (kind=kind_phys), pointer :: sfc_alb_vis_dir_cpl(:)  => null()   !< sfc vis albedo for direct rad
!   real (kind=kind_phys), pointer :: sfc_alb_vis_dif_cpl(:)  => null()   !< sfc vis albedo for diffuse rad
    !--- only variable needed for cplwav2atm=.TRUE.
!   real (kind=kind_phys), pointer :: zorlwav_cpl(:)          => null()   !< roughness length from wave model
    !--- also needed for ice/ocn coupling
    real (kind=kind_phys), pointer :: slimskin_cpl(:)=> null()   !< aoi_fld%slimskin(item,lan)
    !--- variables needed for use_med_flux =.TRUE.
    real (kind=kind_phys), pointer :: dusfcin_med(:)         => null()   !< sfc u momentum flux over ocean
    real (kind=kind_phys), pointer :: dvsfcin_med(:)         => null()   !< sfc v momentum flux over ocean
    real (kind=kind_phys), pointer :: dtsfcin_med(:)         => null()   !< sfc latent heat flux over ocean
    real (kind=kind_phys), pointer :: dqsfcin_med(:)         => null()   !< sfc sensible heat flux over ocean
    real (kind=kind_phys), pointer :: ulwsfcin_med(:)        => null()   !< sfc upward lw flux over ocean
    !--- variables needed for cpllnd = .TRUE. and cpllnd2atm=.TRUE.
    real (kind=kind_phys), pointer :: sncovr1_lnd(:)         => null()   !< sfc snow area fraction over land
    real (kind=kind_phys), pointer :: qsurf_lnd(:)           => null()   !< sfc specific humidity
    real (kind=kind_phys), pointer :: evap_lnd(:)            => null()   !< sfc latent heat flux over land, converted to evaporative flux
    real (kind=kind_phys), pointer :: hflx_lnd(:)            => null()   !< sfc sensible heat flux over land
    real (kind=kind_phys), pointer :: ep_lnd(:)              => null()   !< sfc up pot latent heat flux over land
    real (kind=kind_phys), pointer :: t2mmp_lnd(:)           => null()   !< 2 meter temperature over land
    real (kind=kind_phys), pointer :: q2mp_lnd(:)            => null()   !< 2 meter spec humidity over land
    real (kind=kind_phys), pointer :: gflux_lnd(:)           => null()   !< soil heat flux over land
    real (kind=kind_phys), pointer :: runoff_lnd(:)          => null()   !< surface runoff over land
    real (kind=kind_phys), pointer :: drain_lnd(:)           => null()   !< subsurface runoff over land
    real (kind=kind_phys), pointer :: cmm_lnd(:)             => null()   !< surface drag wind speed for momentum
    real (kind=kind_phys), pointer :: chh_lnd(:)             => null()   !< surface drag mass flux for heat and moisture
    real (kind=kind_phys), pointer :: zvfun_lnd(:)           => null()   !< function of surface roughness length and green vegetation fraction

!--- outgoing accumulated quantities
    real (kind=kind_phys), pointer :: rain_cpl  (:)  => null()   !< total rain precipitation
    real (kind=kind_phys), pointer :: rainc_cpl (:)  => null()   !< convective rain precipitation
    real (kind=kind_phys), pointer :: snow_cpl  (:)  => null()   !< total snow precipitation
    real (kind=kind_phys), pointer :: dusfc_cpl (:)  => null()   !< sfc u momentum flux
    real (kind=kind_phys), pointer :: dvsfc_cpl (:)  => null()   !< sfc v momentum flux
    real (kind=kind_phys), pointer :: dtsfc_cpl (:)  => null()   !< sfc sensible heat flux
    real (kind=kind_phys), pointer :: dqsfc_cpl (:)  => null()   !< sfc   latent heat flux
    real (kind=kind_phys), pointer :: dlwsfc_cpl(:)  => null()   !< sfc downward lw flux (w/m**2)
    real (kind=kind_phys), pointer :: dswsfc_cpl(:)  => null()   !< sfc downward sw flux (w/m**2)
    real (kind=kind_phys), pointer :: dnirbm_cpl(:)  => null()   !< sfc nir beam downward sw flux (w/m**2)
    real (kind=kind_phys), pointer :: dnirdf_cpl(:)  => null()   !< sfc nir diff downward sw flux (w/m**2)
    real (kind=kind_phys), pointer :: dvisbm_cpl(:)  => null()   !< sfc uv+vis beam dnwd sw flux (w/m**2)
    real (kind=kind_phys), pointer :: dvisdf_cpl(:)  => null()   !< sfc uv+vis diff dnwd sw flux (w/m**2)
    real (kind=kind_phys), pointer :: nlwsfc_cpl(:)  => null()   !< net downward lw flux (w/m**2)
    real (kind=kind_phys), pointer :: nswsfc_cpl(:)  => null()   !< net downward sw flux (w/m**2)
    real (kind=kind_phys), pointer :: nnirbm_cpl(:)  => null()   !< net nir beam downward sw flux (w/m**2)
    real (kind=kind_phys), pointer :: nnirdf_cpl(:)  => null()   !< net nir diff downward sw flux (w/m**2)
    real (kind=kind_phys), pointer :: nvisbm_cpl(:)  => null()   !< net uv+vis beam downward sw rad flux (w/m**2)
    real (kind=kind_phys), pointer :: nvisdf_cpl(:)  => null()   !< net uv+vis diff downward sw rad flux (w/m**2)

!--- outgoing instantaneous quantities
    real (kind=kind_phys), pointer :: dusfci_cpl (:) => null()   !< instantaneous sfc u momentum flux
    real (kind=kind_phys), pointer :: dvsfci_cpl (:) => null()   !< instantaneous sfc v momentum flux
    real (kind=kind_phys), pointer :: dtsfci_cpl (:) => null()   !< instantaneous sfc sensible heat flux
    real (kind=kind_phys), pointer :: dqsfci_cpl (:) => null()   !< instantaneous sfc   latent heat flux
    real (kind=kind_phys), pointer :: dlwsfci_cpl(:) => null()   !< instantaneous sfc downward lw flux
    real (kind=kind_phys), pointer :: dswsfci_cpl(:) => null()   !< instantaneous sfc downward sw flux
    real (kind=kind_phys), pointer :: dnirbmi_cpl(:) => null()   !< instantaneous sfc nir beam downward sw flux
    real (kind=kind_phys), pointer :: dnirdfi_cpl(:) => null()   !< instantaneous sfc nir diff downward sw flux
    real (kind=kind_phys), pointer :: dvisbmi_cpl(:) => null()   !< instantaneous sfc uv+vis beam downward sw flux
    real (kind=kind_phys), pointer :: dvisdfi_cpl(:) => null()   !< instantaneous sfc uv+vis diff downward sw flux
    real (kind=kind_phys), pointer :: nlwsfci_cpl(:) => null()   !< instantaneous net sfc downward lw flux
    real (kind=kind_phys), pointer :: nswsfci_cpl(:) => null()   !< instantaneous net sfc downward sw flux
    real (kind=kind_phys), pointer :: nnirbmi_cpl(:) => null()   !< instantaneous net nir beam sfc downward sw flux
    real (kind=kind_phys), pointer :: nnirdfi_cpl(:) => null()   !< instantaneous net nir diff sfc downward sw flux
    real (kind=kind_phys), pointer :: nvisbmi_cpl(:) => null()   !< instantaneous net uv+vis beam downward sw flux
    real (kind=kind_phys), pointer :: nvisdfi_cpl(:) => null()   !< instantaneous net uv+vis diff downward sw flux
    real (kind=kind_phys), pointer :: t2mi_cpl   (:) => null()   !< instantaneous T2m
    real (kind=kind_phys), pointer :: q2mi_cpl   (:) => null()   !< instantaneous Q2m
    real (kind=kind_phys), pointer :: u10mi_cpl  (:) => null()   !< instantaneous U10m
    real (kind=kind_phys), pointer :: v10mi_cpl  (:) => null()   !< instantaneous V10m
    real (kind=kind_phys), pointer :: tsfci_cpl  (:) => null()   !< instantaneous sfc temperature
    real (kind=kind_phys), pointer :: psurfi_cpl (:) => null()   !< instantaneous sfc pressure

    !--- topography-based information for the coupling system
    real (kind=kind_phys), pointer :: oro_cpl    (:) => null()   !< orography          (  oro from GFS_sfcprop_type)
    real (kind=kind_phys), pointer :: slmsk_cpl  (:) => null()   !< Land/Sea/Ice mask  (slmsk from GFS_sfcprop_type)

    !--- cellular automata
    real (kind=kind_phys), pointer :: ca1      (:)   => null() !
    real (kind=kind_phys), pointer :: ca2      (:)   => null() !
    real (kind=kind_phys), pointer :: ca3      (:)   => null() !
    real (kind=kind_phys), pointer :: ca_deep  (:)   => null() !
    real (kind=kind_phys), pointer :: ca_turb  (:)   => null() !
    real (kind=kind_phys), pointer :: ca_shal  (:)   => null() !
    real (kind=kind_phys), pointer :: ca_rad   (:)   => null() !
    real (kind=kind_phys), pointer :: ca_micro (:)   => null() !
    real (kind=kind_phys), pointer :: condition(:)   => null() !
    !--- stochastic physics
    real (kind=kind_phys), pointer :: shum_wts  (:,:) => null()  !
    real (kind=kind_phys), pointer :: sppt_wts  (:,:) => null()  !
    real (kind=kind_phys), pointer :: skebu_wts (:,:) => null()  !
    real (kind=kind_phys), pointer :: skebv_wts (:,:) => null()  !
    real (kind=kind_phys), pointer :: sfc_wts   (:,:) => null()  ! mg, sfc-perts
    real (kind=kind_phys), pointer :: spp_wts_pbl   (:,:) => null()  ! spp-pbl-perts
    real (kind=kind_phys), pointer :: spp_wts_sfc   (:,:) => null()  ! spp-sfc-perts
    real (kind=kind_phys), pointer :: spp_wts_mp    (:,:) => null()  ! spp-mp-perts
    real (kind=kind_phys), pointer :: spp_wts_gwd   (:,:) => null()  ! spp-gwd-perts
    real (kind=kind_phys), pointer :: spp_wts_rad   (:,:) => null()  ! spp-rad-perts
    real (kind=kind_phys), pointer :: spp_wts_cu_deep (:,:) => null()  ! spp-cu-deep-perts

    !--- aerosol surface emissions for Thompson microphysics
    real (kind=kind_phys), pointer :: nwfa2d  (:)     => null()  !< instantaneous water-friendly sfc aerosol source
    real (kind=kind_phys), pointer :: nifa2d  (:)     => null()  !< instantaneous ice-friendly sfc aerosol source

    !--- For fire diurnal cycle
    real (kind=kind_phys), pointer :: ebu_smoke (:,:) => null()  !< 3D ebu array

    !--- For MYNN PBL transport of  smoke and dust
    real (kind=kind_phys), pointer :: chem3d  (:,:,:)   => null()  !< 3D aod array
    real (kind=kind_phys), pointer :: ddvel   (:,:  )   => null()  !< 2D dry deposition velocity
    !--- For convective wet removal of  smoke and dust
    real (kind=kind_phys), pointer :: wetdpc_flux (:,:) => null()  !< 2D wet deposition array
    !--- For large-scale wet removal of  smoke and dust
    real (kind=kind_phys), pointer :: wetdpr_flux (:,:) => null()  !< 2D wet deposition array
    !--- For dry deposition of smoke and dust
    real (kind=kind_phys), pointer :: drydep_flux (:,:) => null()  !< 2D dry deposition flux of smoke

    !--- Fire plume rise diagnostics
    real (kind=kind_phys), pointer :: min_fplume (:)  => null()  !< minimum plume rise level
    real (kind=kind_phys), pointer :: max_fplume (:)  => null()  !< maximum plume rise level
    real (kind=kind_phys), pointer :: uspdavg (:)     => null()  !< BL average wind speed
    real (kind=kind_phys), pointer :: hpbl_thetav (:) => null()  !< BL depth parcel method
    real (kind=kind_phys), pointer :: rho_dry (:,:)   => null()  !< dry air density 3D array
    !--- hourly fire potential index
    real (kind=kind_phys), pointer :: rrfs_hwp   (:)  => null()  !< hourly fire potential index
    real (kind=kind_phys), pointer :: rrfs_hwp_ave   (:)   => null()  !< *Average* hourly fire potential index

    !--- instantaneous quantities for chemistry coupling
    real (kind=kind_phys), pointer :: ushfsfci(:)     => null()  !< instantaneous upward sensible heat flux (w/m**2)
    real (kind=kind_phys), pointer :: qci_conv(:,:)   => null()  !< convective cloud condesate after rainout
    real (kind=kind_phys), pointer :: pfi_lsan(:,:)   => null()  !< instantaneous 3D flux of ice    nonconvective precipitation (kg m-2 s-1)
    real (kind=kind_phys), pointer :: pfl_lsan(:,:)   => null()  !< instantaneous 3D flux of liquid nonconvective precipitation (kg m-2 s-1)

    !-- prognostic updraft area fraction coupling in convection
    real (kind=kind_phys), pointer :: dqdt_qmicro(:,:) => null()  !< instantanious microphysics tendency to be passed from MP to convection

    contains
      procedure :: create  => coupling_create  !<   allocate array data
  end type GFS_coupling_type

!----------------------------------------------------------------
! dtend_var_label
!  Information about first dimension of dtidx
!----------------------------------------------------------------
!! \section arg_table_dtend_var_label
!! \htmlinclude dtend_var_label.html
!!
  type dtend_var_label
    character(len=20) :: name
    character(len=44) :: desc
    character(len=32) :: unit
  end type dtend_var_label

!----------------------------------------------------------------
! dtend_process_label
!  Information about second dimension of dtidx
!----------------------------------------------------------------
!! \section arg_table_dtend_process_label
!! \htmlinclude dtend_process_label.html
!!
  type dtend_process_label
    character(len=20) :: name
    character(len=44) :: desc
    logical :: time_avg
    character(len=20) :: mod_name
  end type dtend_process_label

!----------------------------------------------------------------------------------
! GFS_control_type
!   model control parameters input from a namelist and/or derived from others
!   list of those that can be modified during the run are at the bottom of the list
!----------------------------------------------------------------------------------
!! \section arg_table_GFS_control_type
!! \htmlinclude GFS_control_type.html
!!
  type GFS_control_type

    !--- parameter constants used for default initializations
    real(kind=kind_phys) :: zero            !< default values for "zero"
    real(kind=kind_phys) :: clear_val       !< value for clear scene
    real(kind=kind_phys) :: rann_init       !< 
    integer              :: LTP             !< Optional extra top layer on top of low ceiling models
    integer              :: isfc_gfs        !< Index for surface layer

    !--- Radiation configuration (see module_radiation_aerosols/clouds/gases/surface)
    integer              :: NF_AESW         !< Number of shortwave aerosol optical properties (tau,omega,g)
    integer              :: NF_AELW         !< Number of longwave  aerosol optical properties (tau,omega,g)
    integer              :: iaer_tau        !<   Index into aerosol optical property array for optical-depth (tau)
    integer              :: iaer_ssa        !<   Index into aerosol optical property array for single-scattering albedo (omega)
    integer              :: iaer_g          !<   Index into aerosol optical property array for asymmetry-paramter (g)
    integer              :: NF_CLDS         !< Number of radiatively active cloud properties (species*2(double-moment))
    integer              :: icld_cfrac      !<   Index into cloud property array for cloud fraction
    integer              :: icld_lwp        !<   Index into cloud property array for liquid water path
    integer              :: icld_reliq      !<   Index into cloud property array for liquid effective radii
    integer              :: icld_iwp        !<   Index into cloud property array for ice water path
    integer              :: icld_reice      !<   Index into cloud property array for ice effective radii
    integer              :: icld_rwp        !<   Index into cloud property array for rain water path
    integer              :: icld_rerain     !<   Index into cloud property array for rain effective radii
    integer              :: icld_swp        !<   Index into cloud property array for snow water path
    integer              :: icld_resnow     !<   Index into cloud property array for snow effective radii
    integer              :: NF_VGAS         !< Number of radiatively active gases
    integer              :: igas_co2        !<   Index into active gases array for carbon-dioxide
    integer              :: igas_n2o        !<   Index into active gases array for nitrous oxide
    integer              :: igas_ch4        !<   Index into active gases array for methane
    integer              :: igas_o2         !<   Index into active gases array for oxygen
    integer              :: igas_co         !<   Index into active gases array for carbon-monoxide
    integer              :: igas_cfc11      !<   Index into active gases array for CFC 11
    integer              :: igas_cfc12      !<   Index into active gases array for CFC 12
    integer              :: igas_cfc22      !<   Index into active gases array for CFC 22
    integer              :: igas_ccl4       !<   Index into active gases array for CCl 4
    integer              :: igas_cfc113     !<   Index into active gases array for CFC 113
    integer              :: NF_ALBD         !< Number of surface albedos and fluxes produced by radiation
    integer              :: ialb_nirdir     !<   Index into surface albedo/flux array for direct  near-IR band
    integer              :: ialb_nirdif     !<   Index into surface albedo/flux array for diffuse near-IR band
    integer              :: ialb_uvvisdir   !<   Index into surface albedo/flux array for direct  uv-visible band
    integer              :: ialb_uvvisdif   !<   Index into surface albedo/flux array for diffure uv-visible band
    !
    integer              :: NSPC            !< Number of aerosol types in radiation
    integer              :: NSPC1           !< Number of aerosol types in radiation, plus one
    !
    integer              :: me              !< MPI rank designator
    integer              :: master          !< MPI rank of master atmosphere processor
    type(MPI_Comm)       :: communicator    !< MPI communicator
    integer              :: ntasks          !< MPI size in communicator
    integer              :: nthreads        !< OpenMP threads available for physics
    integer              :: nlunit          !< unit for namelist
    character(len=64)    :: fn_nml          !< namelist filename for surface data cycling
    character(len=:), pointer, dimension(:) :: input_nml_file => null() !< character string containing full namelist
                                                                        !< for use with internal file reads
    integer              :: input_nml_file_length    !< length (number of lines) in namelist for internal reads
    integer              :: logunit
    real(kind=kind_phys) :: fhzero          !< hours between clearing of diagnostic buckets (current bucket)
    real(kind=kind_phys) :: fhzero_array(2) !< array to hold the the hours between clearing of diagnostic buckets
    real(kind=kind_phys) :: fhzero_fhour(2) !< the maximum forecast length for the hours between clearing of diagnostic buckets
    logical              :: ldiag3d         !< flag for 3d diagnostic fields
    logical              :: qdiag3d         !< flag for 3d tracer diagnostic fields
    logical              :: flag_for_gwd_generic_tend  !< true if GFS_GWD_generic should calculate tendencies
    logical              :: flag_for_pbl_generic_tend  !< true if GFS_PBL_generic should calculate tendencies
    logical              :: flag_for_scnv_generic_tend !< true if GFS_DCNV_generic should calculate tendencies
    logical              :: flag_for_dcnv_generic_tend !< true if GFS_DCNV_generic should calculate tendencies
    logical              :: lssav           !< logical flag for storing diagnostics
    integer              :: naux2d          !< number of auxiliary 2d arrays to output (for debugging)
    integer              :: naux3d          !< number of auxiliary 3d arrays to output (for debugging)
    logical, pointer     :: aux2d_time_avg(:) !< flags for time averaging of auxiliary 2d arrays
    logical, pointer     :: aux3d_time_avg(:) !< flags for time averaging of auxiliary 3d arrays

    real(kind=kind_phys) :: fhcyc           !< frequency for surface data cycling (hours)
    integer              :: thermodyn_id    !< valid for GFS only for get_prs/phi
    integer              :: sfcpress_id     !< valid for GFS only for get_prs/phi
    logical              :: gen_coord_hybrid!< for Henry's gen coord

!--- set some grid extent parameters
    integer              :: isc             !< starting i-index for this MPI-domain
    integer              :: jsc             !< starting j-index for this MPI-domain
    integer              :: nx              !< number of points in the i-dir for this MPI-domain
    integer              :: ny              !< number of points in the j-dir for this MPI-domain
    integer              :: levs            !< number of vertical levels
    !--- ak/bk for pressure level calculations
    real(kind=kind_phys), pointer :: ak(:)  !< from surface (k=1) to TOA (k=levs)
    real(kind=kind_phys), pointer :: bk(:)  !< from surface (k=1) to TOA (k=levs)
    integer              :: levsp1          !< number of vertical levels plus one
    integer              :: levsm1          !< number of vertical levels minus one
    integer              :: cnx             !< number of points in the i-dir for this cubed-sphere face
    integer              :: cny             !< number of points in the j-dir for this cubed-sphere face
    integer              :: lonr            !< number of global points in x-dir (i) along the equator
    integer              :: latr            !< number of global points in y-dir (j) along any meridian
    integer              :: tile_num
    integer              :: ncols           !< total number of columns
    integer,     pointer :: chunks(:)       !< chunk extent (horizontal_loop_extent)
    integer              :: nchunks         !< number of chunks of an array that are used in the CCPP run phase
    integer,     pointer :: chunk_begin(:)  !< first indices of chunks of an array for the CCPP run phase
    integer,     pointer :: chunk_end(:)    !< last indices of chunks of an array for the CCPP run phase
    !
    integer              :: fire_aux_data_levels !< vertical levels of fire auxiliary data

!--- coupling parameters
    logical              :: cplflx          !< default no cplflx collection
    logical              :: cplice          !< default no cplice collection (used together with cplflx)
    logical              :: cplocn2atm      !< default yes ocn->atm coupling
    logical              :: cplwav          !< default no cplwav collection
    logical              :: cplwav2atm      !< default no wav->atm coupling
    logical              :: cplaqm          !< default no cplaqm collection
    logical              :: cplchm          !< default no cplchm collection
    logical              :: cpllnd          !< default no cpllnd collection
    logical              :: cpllnd2atm      !< default no lnd->atm coupling
    logical              :: rrfs_sd         !< default no rrfs_sd collection
    logical              :: cpl_fire        !< default no fire_behavior collection
    logical              :: use_cice_alb    !< default .false. - i.e. don't use albedo imported from the ice model
    logical              :: cpl_imp_mrg     !< default no merge import with internal forcings
    logical              :: cpl_imp_dbg     !< default no write import data to file post merge
    logical              :: use_med_flux    !< default .false. - i.e. don't use atmosphere-ocean fluxes imported from mediator

!--- integrated dynamics through earth's atmosphere
    logical              :: lsidea

!vay 2018  GW physics switches

    logical              :: ldiag_ugwp
    logical              :: ugwp_seq_update ! flag to update winds between UGWP steps
    logical              :: do_ugwp         ! do mesoscale UGWP + TOFD + RF
    logical              :: do_tofd         ! tofd flag in gwdps.f
    logical              :: do_gwd          ! logical for gravity wave drag (gwd)
    logical              :: do_cnvgwd       ! logical for convective gwd

!--- calendars and time parameters and activation triggers
    real(kind=kind_phys) :: dtp             !< physics timestep in seconds
    real(kind=kind_phys) :: dtf             !< dynamics timestep in seconds
    integer              :: nscyc           !< trigger for surface data cycling
    integer              :: nszero          !< trigger for Model%zeroing diagnostic buckets
    integer              :: idat(1:8)       !< initialization date and time
                                            !< (yr, mon, day, t-zone, hr, min, sec, mil-sec)
    integer              :: idate(4)        !< initial date with different size and ordering
                                            !< (hr, mon, day, yr)
    logical              :: gfs_phys_time_vary_is_init=.false. !< GFS_phys_time_vary interstitial initialization flag

!--- radiation control parameters
    real(kind=kind_phys) :: fhswr           !< frequency for shortwave radiation (secs)
    real(kind=kind_phys) :: fhlwr           !< frequency for longwave radiation (secs)
    integer              :: nsswr           !< integer trigger for shortwave radiation
    integer              :: nslwr           !< integer trigger for longwave  radiation
    integer              :: nhfrad          !< number of timesteps for which to call radiation on physics timestep (coldstarts)
    integer              :: levr            !< number of vertical levels for radiation calculations
    integer              :: levrp1          !< number of vertical levels for radiation calculations plus one
    integer              :: lmk             !< number of vertical levels for radiation calculations, when adding extra layers
    integer              :: lmp             !< number of vertical levels for radiation calculations plus one, when adding extra layers
    integer              :: nfxr            !< second dimension for fluxr diagnostic variable (radiation)
    logical              :: iaerclm         !< flag for initializing aerosol data
    integer              :: ntrcaer         !< number of aerosol tracers for Morrison-Gettelman microphysics
    logical              :: lmfshal         !< parameter for radiation
    logical              :: lmfdeep2        !< parameter for radiation
    integer              :: nrcm            !< second dimension of random number stream for RAS
    integer              :: iflip           !< iflip - is not the same as flipv
    integer              :: isol            !< use prescribed solar constant
                                            !< 0  => fixed value=1366.0\f$W/m^2\f$(old standard)
                                            !< 10 => fixed value=1360.8\f$W/m^2\f$(new standard)
                                            !< 1  => NOAA ABS-scale TSI table (yearly) w 11-yr cycle approx
                                            !< 2  => NOAA TIM-scale TSI table (yearly) w 11-yr cycle approx
                                            !< 3  => CMIP5 TIM-scale TSI table (yearly) w 11-yr cycle approx
                                            !< 4  => CMIP5 TIM-scale TSI table (monthly) w 11-yr cycle approx
    integer              :: ico2            !< prescribed global mean value (old opernl)
    integer              :: ialb            !< use climatology alb, based on sfc type
                                            !< 1 => use modis based alb
                                            !< 2 => use LSM alb
    integer              :: iems            !< 1 => use fixed value of 1.0
                                            !< 2 => use LSM emiss
    integer              :: iaer            !< default aerosol effect in sw only
    integer              :: iaermdl         !< tropospheric aerosol model scheme flag
    integer              :: iaerflg         !< aerosol effect control flag
    character(len=26)    :: aeros_file      !< external file: aerosol data file
    character(len=26)    :: solar_file      !< external file: solar constant data table
    character(len=26)    :: semis_file      !< external file: surface emissivity data for radiation
    character(len=26)    :: co2dat_file     !< external file: co2 monthly observation data table
    character(len=26)    :: co2gbl_file     !< external file: co2 global annual mean data table
    character(len=26)    :: co2usr_file     !< external file: co2 user defined data table
    character(len=26)    :: co2cyc_file     !< external file: co2 climotological monthly cycle data
    logical              :: lalw1bd         !< selects 1 band or multi bands for LW aerosol properties
    integer              :: icliq_sw        !< sw optical property for liquid clouds
    integer              :: icice_sw        !< sw optical property for ice clouds
    integer              :: icliq_lw        !< lw optical property for liquid clouds
    integer              :: icice_lw        !< lw optical property for ice clouds
    integer              :: iovr            !< cloud-overlap used in cloud-sampling by radiation scheme(s)
    integer              :: ictm            !< ictm=0 => use data at initial cond time, if not
                                            !<           available; use latest; no extrapolation.
                                            !< ictm=1 => use data at the forecast time, if not
                                            !<           available; use latest; do extrapolation.
                                            !< ictm=yyyy0 => use yyyy data for the forecast time;
                                            !<           no extrapolation.
                                            !< ictm=yyyy1 = > use yyyy data for the fcst. If needed,
                                            !<           do extrapolation to match the fcst time.
                                            !< ictm=-1 => use user provided external data for
                                            !<           the fcst time; no extrapolation.
                                            !< ictm=-2 => same as ictm=0, but add seasonal cycle
                                            !<           from climatology; no extrapolation.
    integer              :: isubc_sw        !< sw clouds without sub-grid approximation
    integer              :: isubc_lw        !< lw clouds without sub-grid approximation
                                            !< =1 => sub-grid cloud with prescribed seeds
                                            !< =2 => sub-grid cloud with randomly generated
                                            !< seeds
    integer              :: iswmode         !< SW control flag for scattering process approximation
                                            !< =1 => two-stream delta-eddington (Joseph et al. 1976)
                                            !< =2 => two-stream PIFM            (Zdunkowski et al. 1980)
                                            !< =3 => discrete ordinates         (Liou, 1973)
    integer              :: idcor           !< Decorrelation length type for overlap assumption
                                            !< =0 => Use constant decorrelation length, decorr_con
                                            !< =1 => Use spatially varying decorrelation length (Hogan et al. 2010)
                                            !< =2 => Use spatially and temporally varyint decorrelation length (Oreopoulos et al. 2012)
    real(kind_phys)      :: dcorr_con       !< Decorrelation length constant (km) (if idcor = 0)
    logical              :: lcrick          !< CRICK-Proof cloud water
    logical              :: lcnorm          !< Cloud condensate normalized by cloud cover
    logical              :: lnoprec         !< radiation precip flag for Ferrier/Moorthi
    logical              :: lwhtr           !< flag to output lw heating rate (Radtend%lwhc)
    logical              :: swhtr           !< flag to output sw heating rate (Radtend%swhc)
    integer              :: rad_hr_units    !< flag to control units of lw/sw heating rate
                                            !< 1: K day-1 - 2: K s-1
    logical              :: inc_minor_gas   !< Include minor trace gases in RRTMG radiation calculation?
    integer              :: ipsd0           !< initial permutaion seed for mcica radiation
    integer              :: ipsdlim         !< limit initial permutaion seed for mcica radiation
    logical              :: lrseeds         !< flag to use host-provided random seeds
    integer              :: nrstreams       !< number of random number streams in host-provided random seed array
    logical              :: lextop          !< flag for using an extra top layer for radiation
    integer              :: nbdlw
    integer              :: nbdsw

    ! RRTMGP
    logical              :: do_RRTMGP               !< Use RRTMGP
    character(len=128)   :: active_gases            !< Character list of active gases used in RRTMGP
    integer              :: nGases                  !< Number of active gases
    character(len=128)   :: rrtmgp_root             !< Directory of rte+rrtmgp source code
    character(len=128)   :: lw_file_gas             !< RRTMGP K-distribution file, coefficients to compute optics for gaseous atmosphere
    character(len=128)   :: lw_file_clouds          !< RRTMGP file containing coefficients used to compute clouds optical properties
    integer              :: rrtmgp_nBandsLW         !< Number of RRTMGP LW bands.
    integer              :: rrtmgp_nGptsLW          !< Number of RRTMGP LW spectral points.
    character(len=128)   :: sw_file_gas             !< RRTMGP K-distribution file, coefficients to compute optics for gaseous atmosphere
    character(len=128)   :: sw_file_clouds          !< RRTMGP file containing coefficients used to compute clouds optical properties
    integer              :: rrtmgp_nBandsSW         !< Number of RRTMGP SW bands.
    integer              :: rrtmgp_nGptsSW          !< Number of RRTMGP SW spectral points.
    logical              :: doG_cldoptics           !< Use legacy RRTMG cloud-optics?
    logical              :: doGP_cldoptics_PADE     !< Use RRTMGP cloud-optics: PADE approximation?
    logical              :: doGP_cldoptics_LUT      !< Use RRTMGP cloud-optics: LUTs?
    integer              :: iovr_convcld            !< Cloud-overlap assumption for convective-cloud
    integer              :: rrtmgp_nrghice          !< Number of ice-roughness categories
    integer              :: rrtmgp_nGauss_ang       !< Number of angles used in Gaussian quadrature
    logical              :: do_GPsw_Glw             !< If set to true use rrtmgp for SW calculation, rrtmg for LW.
    character(len=128), pointer :: active_gases_array(:) => null() !< character array for each trace gas name
    logical              :: use_LW_jacobian         !< If true, use Jacobian of LW to update radiation tendency.
    logical              :: damp_LW_fluxadj         !< If true, damp the LW flux adjustment using the Jacobian w/ height with logistic function
    real(kind_phys)      :: lfnc_k                  !<          Logistic function transition depth (Pa)
    real(kind_phys)      :: lfnc_p0                 !<          Logistic function transition level (Pa)
    logical              :: doGP_lwscat             !< If true, include scattering in longwave cloud-optics, only compatible w/ GP cloud-optics
    logical              :: doGP_sgs_cnv            !< If true, include SubGridScale convective cloud in RRTMGP
    logical              :: doGP_sgs_mynn           !< If true, include SubGridScale MYNN-EDMF cloud in RRTMGP
    integer              :: rrtmgp_lw_phys_blksz    !< Number of columns to pass to RRTMGP LW per block.
    integer              :: rrtmgp_sw_phys_blksz    !< Number of columns to pass to RRTMGP SW per block.
    logical              :: doGP_smearclds          !< If true, include implicit SubGridScale clouds in RRTMGP
    real(kind_phys)      :: minGPpres               !< Minimum pressure allowed in RRTMGP.
    real(kind_phys)      :: maxGPpres               !< Maximum pressure allowed in RRTMGP.
    real(kind_phys)      :: minGPtemp               !< Minimum temperature allowed in RRTMGP.
    real(kind_phys)      :: maxGPtemp               !< Maximum temperature allowed in RRTMGP.
    logical              :: top_at_1                !< Vertical ordering flag.
    integer              :: iSFC                    !< Vertical index for surface
    integer              :: iTOA                    !< Vertical index for TOA

!--- microphysical switch
    logical              :: convert_dry_rho = .true.       !< flag for converting mass/number concentrations from moist to dry
                                                           !< for physics options that expect dry mass/number concentrations;
                                                           !< this flag will no longer be needed once the CCPP standard
                                                           !< names and the CCPP framework logic have been augmented to
                                                           !< automatically determine whether such conversions are necessary
                                                           !< and if yes, perform them; hardcoded to .true. for now
    !--- new microphysical switch
    integer              :: imp_physics                    !< choice of microphysics scheme
    integer              :: imp_physics_gfdl          = 11 !< choice of GFDL     microphysics scheme
    integer              :: imp_physics_thompson      = 8  !< choice of Thompson microphysics scheme
    integer              :: imp_physics_wsm6          = 6  !< choice of WSMG     microphysics scheme
    integer              :: imp_physics_zhao_carr     = 99 !< choice of Zhao-Carr microphysics scheme
    integer              :: imp_physics_zhao_carr_pdf = 98 !< choice of Zhao-Carr microphysics scheme with PDF clouds
    integer              :: imp_physics_mg            = 10 !< choice of Morrison-Gettelman microphysics scheme
    integer              :: imp_physics_fer_hires     = 15 !< choice of Ferrier-Aligo microphysics scheme
    integer              :: imp_physics_nssl          = 17 !< choice of NSSL microphysics scheme with background CCN
    integer              :: imp_physics_nssl2mccn     = 18 !< choice of NSSL microphysics scheme with predicted CCN (compatibility)
    integer              :: iovr_rand                 = 0  !< choice of cloud-overlap: random
    integer              :: iovr_maxrand              = 1  !< choice of cloud-overlap: maximum random
    integer              :: iovr_max                  = 2  !< choice of cloud-overlap: maximum
    integer              :: iovr_dcorr                = 3  !< choice of cloud-overlap: decorrelation length
    integer              :: iovr_exp                  = 4  !< choice of cloud-overlap: exponential
    integer              :: iovr_exprand              = 5  !< choice of cloud-overlap: exponential random
    integer              :: idcor_con                 = 0  !< choice for decorrelation-length: Use constant value
    integer              :: idcor_hogan               = 1  !< choice for decorrelation-length: (https://rmets.onlinelibrary.wiley.com/doi/full/10.1002/qj.647)
    integer              :: idcor_oreopoulos          = 2  !< choice for decorrelation-length: (10.5194/acp-12-9097-2012)
    !--- Z-C microphysical parameters
    real(kind=kind_phys) :: psautco(2)         !< [in] auto conversion coeff from ice to snow
    real(kind=kind_phys) :: prautco(2)         !< [in] auto conversion coeff from cloud to rain
    real(kind=kind_phys) :: evpco              !< [in] coeff for evaporation of largescale rain
    real(kind=kind_phys) :: wminco(2)          !< [in] water and ice minimum threshold for Zhao
    real(kind=kind_phys) :: avg_max_length     !< reset time in seconds for max hourly fields
    !--- M-G microphysical parameters
    integer              :: fprcp              !< no prognostic rain and snow (MG)
    integer              :: pdfflag            !< pdf flag for MG macrophysics
    real(kind=kind_phys) :: mg_dcs             !< Morrison-Gettelman microphysics parameters
    real(kind=kind_phys) :: mg_qcvar
    real(kind=kind_phys) :: mg_ts_auto_ice(2)  !< ice auto conversion time scale
    real(kind=kind_phys) :: mg_rhmini          !< relative humidity threshold parameter for nucleating ice

    real(kind=kind_phys) :: mg_ncnst           !< constant droplet num concentration (m-3)
    real(kind=kind_phys) :: mg_ninst           !< constant ice num concentration (m-3)
    real(kind=kind_phys) :: mg_ngnst           !< constant graupel/hail num concentration (m-3)
    real(kind=kind_phys) :: mg_berg_eff_factor !< berg efficiency factor
    real(kind=kind_phys) :: mg_alf             !< tuning factor for alphs in MG macrophysics
    real(kind=kind_phys) :: mg_qcmin(2)        !< min liquid and ice mixing ratio in Mg macro clouds
    character(len=16)    :: mg_precip_frac_method ! type of precipitation fraction method
    real(kind=kind_phys) :: tf
    real(kind=kind_phys) :: tcr
    real(kind=kind_phys) :: tcrf
!
    integer              :: num_dfi_radar      !< number of timespans with radar-prescribed temperature tendencies
    real (kind=kind_phys) :: fh_dfi_radar(dfi_radar_max_intervals_plus_one)   !< begin+end of timespans to receive radar-prescribed temperature tendencies
    logical              :: do_cap_suppress    !< enable convection suppression in GF scheme if fh_dfi_radar is specified
    real (kind=kind_phys) :: radar_tten_limits(2) !< radar_tten values outside this range (min,max) are discarded
    integer              :: ix_dfi_radar(dfi_radar_max_intervals) = -1 !< Index within dfi_radar_tten of each timespan (-1 means "none")
    integer              :: dfi_radar_max_intervals
    integer              :: dfi_radar_max_intervals_plus_one

    !
    logical              :: effr_in            !< eg to turn on ffective radii for MG
    logical              :: microp_uniform
    logical              :: do_cldliq
    logical              :: do_cldice
    logical              :: hetfrz_classnuc

    logical              :: mg_nccons
    logical              :: mg_nicons
    logical              :: mg_ngcons
    logical              :: sed_supersat
    logical              :: do_sb_physics
    logical              :: mg_do_graupel
    logical              :: mg_do_hail
    logical              :: mg_do_ice_gmao
    logical              :: mg_do_liq_liu

    real(kind=kind_phys) :: shoc_parm(5)    !< critical pressure in Pa for tke dissipation in shoc
    integer              :: ncnd            !< number of cloud condensate types

    !--- NSSL microphysics params
    real(kind=kind_phys) :: nssl_cccn      !<  CCN concentration (m-3)
    real(kind=kind_phys) :: nssl_alphah    !<  graupel shape parameter
    real(kind=kind_phys) :: nssl_alphahl   !<  hail shape parameter
    real(kind=kind_phys) :: nssl_alphar    ! shape parameter for rain (imurain=1 only)
    real(kind=kind_phys) :: nssl_ehw0      ! constant or max assumed graupel-droplet collection efficiency
    real(kind=kind_phys) :: nssl_ehlw0     ! constant or max assumed hail-droplet collection efficiency
    logical              :: nssl_hail_on   !<  NSSL flag to activate the hail category
    logical              :: nssl_ccn_on    !<  NSSL flag to activate the CCN category
    logical              :: nssl_invertccn !<  NSSL flag to treat CCN as activated (true) or unactivated (false)
    logical              :: nssl_3moment   !<  NSSL flag to turn on 3-moment for rain/graupel/hail

    !--- Thompson's microphysical parameters
    logical              :: ltaerosol       !< flag for aerosol version
    logical              :: mraerosol       !< flag for merra2_aerosol_aware
    logical              :: lradar          !< flag for radar reflectivity
    real(kind=kind_phys) :: nsfullradar_diag!< seconds between resetting radar reflectivity calculation
    real(kind=kind_phys) :: ttendlim        !< temperature tendency limiter per time step in K/s
    logical              :: ext_diag_thompson !< flag for extended diagnostic output from Thompson
    integer              :: thompson_ext_ndiag3d=37 !< number of 3d arrays for extended diagnostic output from Thompson
    real(kind=kind_phys) :: dt_inner        !< time step for the inner loop in s
    logical              :: sedi_semi       !< flag for semi Lagrangian sedi of rain
    integer              :: decfl           !< deformed CFL factor
    logical              :: thompson_mp_is_init=.false. !< Local scheme initialization flag

    !--- GFDL microphysical paramters
    logical              :: lgfdlmprad      !< flag for GFDL mp scheme and radiation consistency

    !--- Thompson,GFDL mp parameter
    logical              :: lrefres          !< flag for radar reflectivity in restart file

    !--- land/surface model parameters
    integer              :: lsm             !< flag for land surface model lsm=1 for noah lsm
    integer              :: ilsm_noah=1     !< flag for NOAH land surface model
    integer              :: ilsm_noahmp=2   !< flag for NOAH land surface model
    integer              :: ilsm_ruc=3      !< flag for RUC land surface model
    integer              :: lsoil           !< number of soil layers
    integer              :: ivegsrc         !< ivegsrc = 0   => USGS,
                                            !< ivegsrc = 1   => IGBP (20 category)
                                            !< ivegsrc = 2   => UMD  (13 category)
                                            !< ivegsrc = 3   => NLCD40 (40 category, NOAH WRFv4 only)
                                            !< ivegsrc = 4   => USGS-RUC (28 category, NOAH WRFv4 only)
                                            !< ivegsrc = 5   => MODI-RUC (21 category, NOAH WRFv4 only)
    integer              :: nvegcat         !< nvegcat = 20 if ivegsrc = 1
    integer              :: isot            !< isot = 0   => Zobler soil type  ( 9 category)
                                            !< isot = 1   => STATSGO soil type (19 category, AKA 'STAS'(?))
                                            !< isot = 2   => STAS-RUC soil type (19 category, NOAH WRFv4 only)
    integer              :: nsoilcat        !< nsoilcat = 19 if isot = 1
    integer              :: kice            !< number of layers in sice
    integer              :: lsoil_lsm       !< number of soil layers internal to land surface model
    integer              :: lsnow_lsm       !< maximum number of snow layers internal to land surface model
    integer              :: lsnow_lsm_lbound!< lower bound for snow arrays, depending on lsnow_lsm
    integer              :: lsnow_lsm_ubound!< upper bound for snow arrays, depending on lsnow_lsm
    logical              :: exticeden       !< flag for calculating frozen precip ice density outside of the LSM
    real(kind=kind_phys), pointer :: zs(:)    => null() !< depth of soil levels for land surface model
    real(kind=kind_phys), pointer :: dzs(:)   => null() !< thickness of soil levels for land surface model
    real(kind=kind_phys), pointer :: pores(:) => null() !< max soil moisture for a given soil type for land surface model
    real(kind=kind_phys), pointer :: resid(:) => null() !< min soil moisture for a given soil type for land surface model
    logical              :: rdlai           !< read LAI from input file (for RUC LSM or NOAH LSM WRFv4)
    logical              :: ua_phys         !< flag for using University of Arizona? extension to NOAH LSM WRFv4
    logical              :: usemonalb       !< flag to read surface diffused shortwave albedo from input file for NOAH LSM WRFv4
    real(kind=kind_phys) :: aoasis          !< potential evaporation multiplication factor for NOAH LSM WRFv4
    integer              :: fasdas          !< flag to use "flux-adjusting surface data assimilation system"; 0 = OFF, 1 = ON
    integer              :: iopt_thcnd      !< option to treat thermal conductivity in Noah LSM (new in 3.8)
                                            !< = 1, original (default)
                                            !< = 2, McCumber and Pielke for silt loam and sandy loam

    ! -- the Noah MP options
    integer              :: iopt_dveg ! 1-> off table lai 2-> on 3-> off;4->off;5 -> on
    integer              :: iopt_crs  !canopy stomatal resistance (1-> ball-berry; 2->jarvis)
    integer              :: iopt_btr  !soil moisture factor for stomatal resistance (1-> noah; 2-> clm; 3-> ssib)
    integer              :: iopt_run  !runoff and groundwater (1->simgm; 2->simtop; 3->schaake96; 4->bats)
    integer              :: iopt_sfc  !surface layer drag coeff (ch & cm) (1->m-o; 2->chen97)
    integer              :: iopt_frz  !supercooled liquid water (1-> ny06; 2->koren99)
    integer              :: iopt_inf  !frozen soil permeability (1-> ny06; 2->koren99)
    integer              :: iopt_rad  !radiation transfer (1->gap=f(3d,cosz); 2->gap=0; 3->gap=1-fveg)
    integer              :: iopt_alb  !snow surface albedo (1->bats; 2->class)
    integer              :: iopt_snf  !rainfall & snowfall (1-jordan91; 2->bats; 3->noah)
    integer              :: iopt_tbot !lower boundary of soil temperature (1->Model%zero-flux; 2->noah)
    integer              :: iopt_stc  !snow/soil temperature time scheme (only layer 1)
    integer              :: iopt_trs  !thermal roughness scheme (1-z0h=z0m; 2-czil; 3-ec;4-kb inversed)
    integer              :: iopt_diag !2m t/q diagnostic approach (1->external GFS sfc_diag 2->original NoahMP 2-title 3->NoahMP
                                      !2-title + internal GFS sfc_diag  )

    ! -- RUC LSM options
    integer              :: mosaic_lu=0     !< control for use of fractional landuse in RUC land surface model
    integer              :: mosaic_soil=0   !< control for use of fractional soil in RUC land surface model
    integer              :: isncond_opt=1   !< control for soil thermal conductivity option in RUC land surface model
    integer              :: isncovr_opt=1   !< control for snow cover fraction option in RUC land surface model

    ! -- Fire heat flux
    logical              :: add_fire_heat_flux=.false. !<control to add fireheat flux to RUC LSM

    logical              :: use_ufo         !< flag for gcycle surface option

    ! GFDL Surface Layer options
    logical              :: lcurr_sf        !< flag for taking ocean currents into account in GFDL surface layer
    logical              :: pert_cd         !< flag for perturbing the surface drag coefficient for momentum in surface layer scheme (1 = True)
    integer              :: ntsflg          !< flag for updating skin temperature in the GFDL surface layer scheme
    real(kind=kind_phys) :: sfenth          !< enthalpy flux factor 0 zot via charnock ..>0 zot enhanced>15m/s

!--- lake model parameters
    integer              :: lkm             !< =0 no lake, =1 lake, =2 lake&nsst
    integer              :: iopt_lake       !< =1 flake, =2 clm lake
    integer              :: iopt_lake_flake = 1
    integer              :: iopt_lake_clm = 2
    real(kind_phys)      :: lakedepth_threshold !< lakedepth must be GREATER than this value to enable a lake model
    real(kind_phys)      :: lakefrac_threshold  !< lakefrac must be GREATER than this value to enable a lake model
    logical              :: use_lake2m      !< use 2m T & Q calculated by the lake model

!--- clm lake model parameters
    integer              :: nlevlake_clm_lake !< Number of lake levels for clm lake model
    integer              :: nlevsoil_clm_lake !< Number of soil levels for clm lake model
    integer              :: nlevsnow_clm_lake !< Number of snow levels for clm lake model
    integer              :: nlevsnowsoil_clm_lake !< -nlevsnow:nlevsoil dimensioned variables
    integer              :: nlevsnowsoil1_clm_lake !< -nlevsnow+1:nlevsoil dimensioned variables
    real(kind_phys)      :: clm_lake_depth_default !< minimum lake elevation in clm lake model
    logical              :: clm_lake_use_lakedepth !< initialize lake from lakedepth
    logical              :: clm_lake_debug !< verbose debugging in clm_lake
    logical              :: clm_debug_print !< enables prints in clm_lakedebugging in clm_laki

!--- tuning parameters for physical parameterizations
    logical              :: ras             !< flag for ras convection scheme
    logical              :: flipv           !< flag for vertical direction flip (ras)
                                            !< .true. implies surface at k=1
    logical              :: trans_trac      !< flag for convective transport of tracers (RAS, CS, or SAMF)
    logical              :: old_monin       !< flag for diff monin schemes
    logical              :: cnvgwd          !< flag for conv gravity wave drag
    integer              :: gwd_opt         !< gwd_opt = 1  => original GFS gwd (gwdps.f)
                                            !< gwd_opt = 2  => unified ugwp GWD
                                            !< gwd_opt = 22 => unified ugwp GWD with extra output
                                            !< gwd_opt = 3  => GSL drag suite
                                            !< gwd_opt = 33 => GSL drag suite with extra output
    logical              :: do_ugwp_v0           !< flag for version 0 ugwp GWD
    logical              :: do_ugwp_v0_orog_only !< flag for version 0 ugwp GWD (orographic drag only)
    logical              :: do_ugwp_v0_nst_only  !< flag for version 0 ugwp GWD (non-stationary GWD only)
    logical              :: do_gsl_drag_ls_bl    !< flag for GSL drag (mesoscale GWD and blocking only)
    logical              :: do_gsl_drag_ss       !< flag for GSL drag (small-scale GWD only)
    logical              :: do_gsl_drag_tofd     !< flag for GSL drag (turbulent orog form drag only)
    logical              :: do_gwd_opt_psl       !< flag for PSL drag (mesoscale GWD and blocking only)
    logical              :: do_ugwp_v1           !< flag for version 1 ugwp GWD
    logical              :: do_ugwp_v1_orog_only !< flag for version 1 ugwp GWD (orographic drag only)
    logical              :: do_ugwp_v1_w_gsldrag !< flag for version 1 ugwp with OGWD of GSL
    logical              :: do_ngw_ec            !< flag for ecmwf ngw
    logical              :: mstrat          !< flag for moorthi approach for stratus
    logical              :: moist_adj       !< flag for moist convective adjustment
    logical              :: cscnv           !< flag for Chikira-Sugiyama convection
    logical              :: cal_pre         !< flag controls precip type algorithm
    real(kind=kind_phys) :: rhgrd           !< fer_hires microphysics only
    logical              :: spec_adv        !< flag for individual cloud species advected
    integer              :: icloud          !< cloud effect to the optical depth in radiation; this also controls the cloud fraction options
                                            !<  3: with cloud effect, and use cloud fraction option 3, based on Sundqvist et al. (1989)
    logical              :: do_aw           !< AW scale-aware option in cs convection
    logical              :: do_awdd         !< AW scale-aware option in cs convection
    logical              :: flx_form        !< AW scale-aware option in cs convection
    logical              :: do_shoc         !< flag for SHOC
    logical              :: shocaftcnv      !< flag for SHOC
    logical              :: shoc_cld        !< flag for clouds
    logical              :: uni_cld         !< flag for clouds in grrad
    logical              :: h2o_phys        !< flag for stratosphere h2o
    logical              :: pdfcld          !< flag for pdfcld
    logical              :: shcnvcw         !< flag for shallow convective cloud
    logical              :: redrag          !< flag for reduced drag coeff. over sea
    logical              :: hybedmf         !< flag for hybrid edmf pbl scheme
    logical              :: satmedmf        !< flag for scale-aware TKE-based moist edmf
                                            !< vertical turbulent mixing scheme
    logical              :: shinhong        !< flag for scale-aware Shinhong vertical turbulent mixing scheme
    logical              :: do_ysu          !< flag for YSU turbulent mixing scheme
    logical              :: acm             !< flag for ACM turbulent mixing scheme
    logical              :: dspheat         !< flag for tke dissipative heating
    logical              :: sa3dtke         !< flag for scale-aware 3D tke scheme
    logical              :: hurr_pbl        !< flag for hurricane-specific options in PBL scheme
    logical              :: lheatstrg       !< flag for canopy heat storage parameterization
    logical              :: lseaspray       !< flag for sea spray parameterization
    logical              :: cnvcld
    logical              :: xr_cnvcld       !< flag for adding suspended convective clouds to Xu-Randall cloud fraction
    logical              :: random_clds     !< flag controls whether clouds are random
    logical              :: shal_cnv        !< flag for calling shallow convection
    logical              :: do_deep         !< whether to do deep convection
    integer              :: imfshalcnv      !< flag for mass-flux shallow convection scheme
                                            !<     1: July 2010 version of mass-flux shallow conv scheme
                                            !<         current operational version as of 2016
                                            !<     2: scale- & aerosol-aware mass-flux shallow conv scheme (2017)
                                            !<     3: scale- & aerosol-aware Grell-Freitas scheme (GSD)
                                            !<     4: New Tiedtke scheme (CAPS)
                                            !<     0: modified Tiedtke's eddy-diffusion shallow conv scheme
                                            !<    -1: no shallow convection used
    integer              :: imfshalcnv_sas      = 1 !< flag for SAS mass-flux shallow convection scheme
    integer              :: imfshalcnv_samf     = 2 !< flag for SAMF scale- & aerosol-aware mass-flux shallow convection scheme
    integer              :: imfshalcnv_gf       = 3 !< flag for scale- & aerosol-aware Grell-Freitas scheme (GSD)
    integer              :: imfshalcnv_ntiedtke = 4 !< flag for new Tiedtke scheme (CAPS)
    integer              :: imfshalcnv_c3       = 5 !< flag for the Community Convective Cloud (C3) scheme
    logical              :: hwrf_samfdeep           !< flag for HWRF SAMF deepcnv scheme (HWRF)
    logical              :: progsigma               !< flag for prognostic area fraction in samf ddepcnv scheme (GFS)
    logical              :: progomega               !< flag for prognostic vertical velocity in samf ddepcnv scheme (GFS)
    integer              :: imfdeepcnv      !< flag for mass-flux deep convection scheme
                                            !<     1: July 2010 version of SAS conv scheme
                                            !<           current operational version as of 2016
                                            !<     2: scale- & aerosol-aware mass-flux deep conv scheme (2017)
                                            !<     3: scale- & aerosol-aware Grell-Freitas scheme (GSD)
                                            !<     4: New Tiedtke scheme (CAPS)
                                            !<     0: old SAS Convection scheme before July 2010
    integer              :: imfdeepcnv_sas      = 1 !< flag for SAS mass-flux deep convection scheme
    integer              :: imfdeepcnv_samf     = 2 !< flag for SAMF scale- & aerosol-aware mass-flux deep convection scheme
    integer              :: imfdeepcnv_gf       = 3 !< flag for scale- & aerosol-aware Grell-Freitas scheme (GSD)
    integer              :: imfdeepcnv_ntiedtke = 4 !< flag for new Tiedtke scheme (CAPS)
    integer              :: imfdeepcnv_c3       = 5 !< flag for the Community Convective Cloud (C3) scheme
    logical              :: hwrf_samfshal           !< flag for HWRF SAMF shalcnv scheme (HWRF)
    integer              :: isatmedmf       !< flag for scale-aware TKE-based moist edmf scheme
                                            !<     0: initial version of satmedmf (Nov. 2018)
                                            !<     1: updated version of satmedmf (as of May 2019)
    integer              :: isatmedmf_vdif  = 0 !< flag for initial version of satmedmf (Nov. 2018)
    integer              :: isatmedmf_vdifq = 1 !< flag for updated version of satmedmf (as of May 2019)
    integer              :: ichoice         = 0 !< flag for closure of C3/GF deep convection
    integer              :: ichoicem        = 13!< flag for closure of C3/GF mid convection
    integer              :: ichoice_s       = 3 !< flag for closure of C3/GF shallow convection
    logical              :: gf_coldstart     !< flag for cold start GF
    integer              :: conv_cf_opt      !< option for convection scheme cloud fraction computation
                                             !< 0: Chaboureau-Bechtold
                                             !< 1: Xu-Randall

    integer              :: nmtvr           !< number of topographic variables such as variance etc
                                            !< used in the GWD parameterization - 10 more added if
                                            !< GSL orographic drag scheme is used
    integer              :: jcap            !< number of spectral wave trancation used only by sascnv shalcnv
    real(kind=kind_phys) :: cs_parm(10)     !< tunable parameters for Chikira-Sugiyama convection
    real(kind=kind_phys) :: flgmin(2)       !< [in] ice fraction bounds
    real(kind=kind_phys) :: cgwf(2)         !< multiplication factor for convective GWD
    real(kind=kind_phys) :: ccwf(2)         !< multiplication factor for critical cloud
                                            !< workfunction for RAS
    real(kind=kind_phys) :: cdmbgwd(4)      !< multiplication factors for cdmb, gwd and NS gwd, tke based enhancement
    real(kind=kind_phys) :: alpha_fd        !< alpha coefficient for turbulent orographic form drag
    real(kind=kind_phys) :: psl_gwd_dx_factor  !< multiplication factors for grid spacing
    real(kind=kind_phys) :: sup             !< supersaturation in pdf cloud when t is very low
    real(kind=kind_phys) :: ctei_rm(2)      !< critical cloud top entrainment instability criteria
                                            !< (used if mstrat=.true.)
    real(kind=kind_phys) :: crtrh(3)        !< critical relative humidity at the surface
                                            !< PBL top and at the top of the atmosphere
    integer              :: crtrh_sfc = 1   !< Index into crtrh for surface
    integer              :: crtrh_pbl = 2   !< Index into crtrh for PBL top
    integer              :: crtrh_toa = 3   !< Index into crtrh for TOA
    real(kind=kind_phys) :: dlqf(2)         !< factor for cloud condensate detrainment
                                            !< from cloud edges for RAS
    real(kind=kind_phys) :: psauras(2)      !< [in] auto conversion coeff from ice to snow in ras
    real(kind=kind_phys) :: prauras(2)      !< [in] auto conversion coeff from cloud to rain in ras
    real(kind=kind_phys) :: wminras(2)      !< [in] water and ice minimum threshold for ras

    integer              :: seed0           !< random seed for radiation

    real(kind=kind_phys) :: rbcr            !< Critical Richardson Number in the PBL scheme
    real(kind=kind_phys) :: betascu         !< Tuning parameter for prog. closure shallow clouds
    real(kind=kind_phys) :: betamcu         !< Tuning parameter for prog. closure midlevel clouds
    real(kind=kind_phys) :: betadcu         !< Tuning parameter for prog. closure deep clouds
    logical              :: sigmab_coldstart !< flag to cold start sigmab

    !--- MYNN parameters/switches
    logical              :: do_mynnedmf
    logical              :: do_mynnsfclay
    ! DH* TODO - move this to MYNN namelist section
    integer              :: tke_budget         !< flag for activating TKE budget
    logical              :: bl_mynn_tkeadvect  !< activate computation of TKE advection (not yet in use for FV3)
    integer              :: bl_mynn_cloudpdf   !< flag to determine which cloud PDF to use
    integer              :: bl_mynn_mixlength  !< flag for different version of mixing length formulation
    integer              :: bl_mynn_edmf       !< flag to activate the mass-flux scheme
    integer              :: bl_mynn_edmf_mom   !< flag to activate the transport of momentum
    integer              :: bl_mynn_edmf_tke   !< flag to activate the transport of TKE
    integer              :: bl_mynn_cloudmix   !< flag to activate mixing of cloud species
    integer              :: bl_mynn_mixqt      !< flag to mix total water or individual species
    integer              :: bl_mynn_output     !< flag to initialize and write out extra 3D arrays
    integer              :: icloud_bl          !< flag for coupling sgs clouds to radiation
    real(kind=kind_phys) :: bl_mynn_closure    !< flag to determine closure level of MYNN
    logical              :: sfclay_compute_flux!< flag for thermal roughness lengths over water in mynnsfclay
    logical              :: sfclay_compute_diag!< flag for computing surface diagnostics in mynnsfclay
    integer              :: isftcflx           !< flag for thermal roughness lengths over water in mynnsfclay
    integer              :: iz0tlnd            !< flag for thermal roughness lengths over land in mynnsfclay
    real(kind=kind_phys) :: var_ric
    real(kind=kind_phys) :: coef_ric_l
    real(kind=kind_phys) :: coef_ric_s
    ! *DH
    ! MYJ switches
    logical              :: do_myjsfc          !< flag for MYJ surface layer scheme
    logical              :: do_myjpbl          !< flag for MYJ PBL scheme

!--- Rayleigh friction
    real(kind=kind_phys) :: prslrd0         !< pressure level from which Rayleigh Damping is applied
    real(kind=kind_phys) :: ral_ts          !< time scale for Rayleigh damping in days

!--- mass flux deep convection
    real(kind=kind_phys) :: clam_deep       !< c_e for deep convection (Han and Pan, 2011, eq(6))
    real(kind=kind_phys) :: c0s_deep        !< convective rain conversion parameter
    real(kind=kind_phys) :: c1_deep         !< conversion parameter of detrainment from liquid water into grid-scale cloud water
    real(kind=kind_phys) :: betal_deep      !< fraction factor of downdraft air mass reaching ground surface over land
    real(kind=kind_phys) :: betas_deep      !< fraction factor of downdraft air mass reaching ground surface over sea
    real(kind=kind_phys) :: evef            !< evaporation factor from convective rain
    real(kind=kind_phys) :: evfact_deep     !< evaporation factor from convective rain
    real(kind=kind_phys) :: evfactl_deep    !< evaporation factor from convective rain over land
    real(kind=kind_phys) :: pgcon_deep      !< reduction factor in momentum transport due to convection induced pressure gradient force
                                            !< 0.7 : Gregory et al. (1997, QJRMS)
                                            !< 0.55: Zhang & Wu (2003, JAS)
    real(kind=kind_phys) :: asolfac_deep    !< aerosol-aware parameter based on Lim (2011)
                                            !< asolfac= cx / c0s(=.002)
                                            !< cx = min([-0.7 ln(Nccn) + 24]*1.e-4, c0s)
                                            !< Nccn: CCN number concentration in cm^(-3)
                                            !< Until a realistic Nccn is provided, Nccns are assumed
                                            !< as Nccn=100 for sea and Nccn=1000 for land

!--- mass flux shallow convection
    real(kind=kind_phys) :: clam_shal       !< c_e for shallow convection (Han and Pan, 2011, eq(6))
    real(kind=kind_phys) :: c0s_shal        !< convective rain conversion parameter
    real(kind=kind_phys) :: c1_shal         !< conversion parameter of detrainment from liquid water into grid-scale cloud water
    real(kind=kind_phys) :: pgcon_shal      !< reduction factor in momentum transport due to convection induced pressure gradient force
                                            !< 0.7 : Gregory et al. (1997, QJRMS)
                                            !< 0.55: Zhang & Wu (2003, JAS)
    real(kind=kind_phys) :: asolfac_shal    !< aerosol-aware parameter based on Lim (2011)
                                            !< asolfac= cx / c0s(=.002)
                                            !< cx = min([-0.7 ln(Nccn) + 24]*1.e-4, c0s)
                                            !< Nccn: CCN number concentration in cm^(-3)
                                            !< Until a realistic Nccn is provided, Nccns are assumed
                                            !< as Nccn=100 for sea and Nccn=1000 for land

!--- near surface temperature model
    logical              :: nst_anl         !< flag for NSSTM analysis in gcycle/sfcsub
    integer              :: lsea
    integer              :: nstf_name(5)    !< flag 0 for no nst  1 for uncoupled nst  and 2 for coupled NST
                                            !< nstf_name contains the NSST related parameters
    integer              :: instf_opt       !< nstf_name(instf_opt)    : 0 = NSSTM off, 1 = NSSTM on but uncoupled
                                            !<                           2 = NSSTM on and coupled
    integer              :: instf_spinup    !< nstf_name(instf_spinup) : 1 = NSSTM spin up on, 0 = NSSTM spin up off
    integer              :: instf_anlys     !< nstf_name(instf_anlys)  : 1 = NSST analysis on, 0 = NSSTM analysis off
    integer              :: instf_zs1_lb    !< nstf_name(instf_zs1_lb) : lower bounds (in mm)
    integer              :: instf_zs2_ub    !< nstf_name(instf_zs2_ub) : upper bounds (in mm)
!--- fractional grid
    logical              :: frac_grid       !< flag for fractional grid
    logical              :: frac_ice        !< flag for fractional ice when fractional grid is not in use
    logical              :: ignore_lake     !< flag for ignoring lakes
    real(kind=kind_phys) :: min_lakeice     !< minimum lake ice value
    real(kind=kind_phys) :: min_seaice      !< minimum sea  ice value
    real(kind=kind_phys) :: min_lake_height !< minimum lake height value
    real(kind=kind_phys) :: rho_h2o         !< density of fresh water

!--- surface layer z0 scheme
    integer              :: sfc_z0_type     !< surface roughness options over ocean:
                                            !< 0=no change
                                            !< 6=areodynamical roughness over water with input 10-m wind
                                            !< 7=slightly decrease Cd for higher wind speed compare to 6
!--- air_sea_flux scheme
    integer              :: icplocn2atm     !< air_sea flux options over ocean:
                                            !< 0=no change
                                            !< l=including ocean current in the computation of air_sea fluxes

!--- potential temperature definition in surface layer physics
    logical              :: thsfc_loc       !< flag for local vs. standard potential temperature
!--- flux method in 2-m diagnostics
    logical              :: diag_flux       !< flag for flux method in 2-m diagnostics
!--- log method in 2-m diagnostics (for stable conditions)
    logical              :: diag_log        !< flag for log method in 2-m diagnostics (for stable conditions)

!--- vertical diffusion
    real(kind=kind_phys) :: xkzm_m          !< [in] bkgd_vdif_m  background vertical diffusion for momentum
    real(kind=kind_phys) :: xkzm_h          !< [in] bkgd_vdif_h  background vertical diffusion for heat q
    real(kind=kind_phys) :: xkzm_s          !< [in] bkgd_vdif_s  sigma threshold for background mom. diffusion
    real(kind=kind_phys) :: xkzminv         !< diffusivity in inversion layers
    real(kind=kind_phys) :: moninq_fac      !< turbulence diffusion coefficient factor
    real(kind=kind_phys) :: dspfac          !< tke dissipative heating factor
    real(kind=kind_phys) :: bl_upfr         !< updraft fraction in boundary layer mass flux scheme
    real(kind=kind_phys) :: bl_dnfr         !< downdraft fraction in boundary layer mass flux scheme
    real(kind=kind_phys) :: rlmx            !< maximum allowed mixing length in boundary layer mass flux scheme
    real(kind=kind_phys) :: elmx            !< maximum allowed dissipation mixing length in boundary layer mass flux scheme
    integer              :: sfc_rlm         !< choice of near surface mixing length in boundary layer mass flux scheme
    integer              :: tc_pbl          !< control for TC applications in the PBL scheme
    integer              :: use_lpt         !< control for using Liquid Potential Temp for TC applications in the GFSPBL scheme

!--- parameters for canopy heat storage (CHS) parameterization
    real(kind=kind_phys) :: h0facu          !< CHS factor for sensible heat flux in unstable surface layer
    real(kind=kind_phys) :: h0facs          !< CHS factor for sensible heat flux in stable surface layer

!---cellular automata control parameters
    integer              :: nca             !< number of independent cellular automata
    integer              :: nlives          !< cellular automata lifetime
    integer              :: ncells          !< cellular automata finer grid
    integer              :: nca_g           !< number of independent cellular automata
    integer              :: nlives_g        !< cellular automata lifetime
    integer              :: ncells_g        !< cellular automata finer grid
    real(kind=kind_phys) :: nfracseed       !< cellular automata seed probability
    integer              :: nseed           !< cellular automata seed frequency
    integer              :: nseed_g         !< cellular automata seed frequency
    logical              :: do_ca           !< cellular automata main switch
    logical              :: ca_advect       !< Advection of cellular automata
    logical              :: ca_sgs          !< switch for sgs ca
    logical              :: ca_global       !< switch for global ca
    logical              :: ca_smooth       !< switch for gaussian spatial filter
    integer(kind=kind_dbl_prec) :: iseed_ca        !< seed for random number generation in ca scheme
    integer              :: nspinup         !< number of iterations to spin up the ca
    real(kind=kind_phys) :: nthresh         !< threshold used for convection coupling
    real                 :: ca_amplitude    !< amplitude of ca trigger perturbation
    integer              :: nsmooth         !< number of passes through smoother
    logical              :: ca_closure      !< logical switch for ca on closure
    logical              :: ca_entr         !< logical switch for ca on entrainment
    logical              :: ca_trigger      !< logical switch for ca on trigger
    real (kind=kind_phys), allocatable :: vfact_ca(:) !< vertical tapering for ca_global

!--- stochastic physics control parameters
    logical              :: do_sppt
    logical              :: pert_clds
    logical              :: pert_radtend
    logical              :: pert_mp
    logical              :: use_zmtnblck
    logical              :: do_shum
    logical              :: do_skeb
    integer              :: skeb_npass
    integer              :: lndp_type         ! integer indicating land perturbation scheme type:
                                              ! 0 - none
                                              ! 1 - scheme from Gehne et al, MWR, 2019.  (Noah only, not maintained?)
                                              ! 2 - scheme from Draper, JHM, 2021.
    real(kind=kind_phys) :: sppt_amp          ! pjp cloud perturbations
    integer              :: n_var_lndp
    logical              :: lndp_each_step    ! flag to indicate that land perturbations are applied at every time step,
                                              ! otherwise they are applied only
                                              ! after gcycle is run

    ! next two are duplicated here to support lndp_type=1. If delete that scheme, could remove from GFS defs?
    character(len=3)    , pointer :: lndp_var_list(:)
    real(kind=kind_phys), pointer :: lndp_prt_list(:)
    logical              :: do_spp            ! Overall flag to turn on SPP or not
    integer              :: spp_pbl
    integer              :: spp_sfc
    integer              :: spp_mp
    integer              :: spp_rad
    integer              :: spp_gwd
    integer              :: spp_cu_deep
    integer              :: n_var_spp
    character(len=10)    , pointer :: spp_var_list(:)
    real(kind=kind_phys), pointer :: spp_prt_list(:)
    real(kind=kind_phys), pointer :: spp_stddev_cutoff(:)

!--- tracer handling
    character(len=32), pointer :: tracer_names(:) !< array of initialized tracers from dynamic core
    integer              :: ntrac                 !< number of tracers
    integer              :: ntracp1               !< number of tracers plus one
    integer              :: ntracp100             !< number of tracers plus one hundred
    integer              :: nqrimef               !< tracer index for mass weighted rime factor

    integer, pointer :: dtidx(:,:) => null()                                !< index in outermost dimension of dtend
    integer :: ndtend                                                       !< size of outermost dimension of dtend
    type(dtend_var_label), pointer :: dtend_var_labels(:) => null()         !< information about first dim of dtidx
    type(dtend_process_label), pointer :: dtend_process_labels(:) => null() !< information about second dim of dtidx

    ! Indices within inner dimension of dtidx for things that are not tracers:
    integer :: index_of_temperature  !< temperature in dtidx
    integer :: index_of_x_wind       !< x wind in dtidx
    integer :: index_of_y_wind       !< y wind in dtidx

    ! Indices within outer dimension of dtidx:
    integer :: nprocess                         !< maximum value of the below index_for_process_ variables
    integer :: nprocess_summed                  !< number of causes in dtend(:,:,dtidx(...)) to sum to make the physics tendency
    integer :: index_of_process_pbl              !< tracer changes caused by PBL scheme
    integer :: index_of_process_dcnv             !< tracer changes caused by deep convection scheme
    integer :: index_of_process_scnv             !< tracer changes caused by shallow convection scheme
    integer :: index_of_process_mp               !< tracer changes caused by microphysics scheme
    integer :: index_of_process_prod_loss        !< tracer changes caused by ozone production and loss
    integer :: index_of_process_ozmix            !< tracer changes caused by ozone mixing ratio
    integer :: index_of_process_temp             !< tracer changes caused by temperature
    integer :: index_of_process_longwave         !< tracer changes caused by long wave radiation
    integer :: index_of_process_shortwave        !< tracer changes caused by short wave radiation
    integer :: index_of_process_orographic_gwd   !< tracer changes caused by orographic gravity wave drag
    integer :: index_of_process_rayleigh_damping !< tracer changes caused by Rayleigh damping
    integer :: index_of_process_nonorographic_gwd   !< tracer changes caused by convective gravity wave drag
    integer :: index_of_process_overhead_ozone   !< tracer changes caused by overhead ozone column
    integer :: index_of_process_conv_trans       !< tracer changes caused by convective transport
    integer :: index_of_process_physics          !< tracer changes caused by physics schemes
    integer :: index_of_process_non_physics      !< tracer changes caused by everything except physics schemes
    integer :: index_of_process_dfi_radar        !< tracer changes caused by radar mp temperature tendency forcing
    integer :: index_of_process_photochem        !< all changes to ozone
    logical, pointer :: is_photochem(:) => null()!< flags for which processes should be summed as photochemical

    integer              :: ntqv            !< tracer index for water vapor (specific humidity)
    integer              :: ntoz            !< tracer index for ozone mixing ratio
    integer              :: ntcw            !< tracer index for cloud condensate (or liquid water)
    integer              :: ntiw            !< tracer index for ice water
    integer              :: ntrw            !< tracer index for rain water
    integer              :: ntsw            !< tracer index for snow water
    integer              :: ntgl            !< tracer index for graupel
    integer              :: nthl            !< tracer index for hail
    integer              :: ntclamt         !< tracer index for cloud amount
    integer              :: ntlnc           !< tracer index for liquid number concentration
    integer              :: ntinc           !< tracer index for ice    number concentration
    integer              :: ntrnc           !< tracer index for rain   number concentration
    integer              :: ntsnc           !< tracer index for snow   number concentration
    integer              :: ntgnc           !< tracer index for graupel number concentration
    integer              :: nthnc           !< tracer index for hail number concentration
    integer              :: ntccn           !< tracer index for CCN
    integer              :: ntccna          !< tracer index for activated CCN
    integer              :: ntgv            !< tracer index for graupel particle volume
    integer              :: nthv            !< tracer index for hail particle volume
    integer              :: ntrz            !< tracer index for rain reflectivity
    integer              :: ntgz            !< tracer index for graupel reflectivity
    integer              :: nthz            !< tracer index for hail reflectivity
    integer              :: ntke            !< tracer index for kinetic energy
    integer              :: ntsigma         !< tracer index for updraft area fraction
    integer              :: ntomega         !< tracer index for updraft velocity
    integer              :: nto             !< tracer index for oxygen ion
    integer              :: nto2            !< tracer index for oxygen
    integer              :: ntwa            !< tracer index for water friendly aerosol
    integer              :: ntia            !< tracer index for ice friendly aerosol
    integer              :: ntfsmoke        !< tracer index for fire smoke
    integer              :: ntsmoke         !< tracer index for smoke
    integer              :: ntdust          !< tracer index for dust
    integer              :: ntcoarsepm      !< tracer index for coarse PM
    integer              :: nchem           !< number of prognostic chemical species (vertically mixied)
    integer              :: ndvel           !< number of prognostic chemical species (which are deposited, usually =nchem)
    integer              :: ntchm           !< number of prognostic chemical tracers (advected)
    integer              :: ntchs           !< tracer index for first prognostic chemical tracer
    integer              :: ntche           !< tracer index for last prognostic chemical tracer
    integer              :: ntdu1           !< tracer index for dust bin1
    integer              :: ntdu2           !< tracer index for dust bin2
    integer              :: ntdu3           !< tracer index for dust bin3
    integer              :: ntdu4           !< tracer index for dust bin4
    integer              :: ntdu5           !< tracer index for dust bin5
    integer              :: ntss1           !< tracer index for sea salt bin1
    integer              :: ntss2           !< tracer index for sea salt bin2
    integer              :: ntss3           !< tracer index for sea salt bin3
    integer              :: ntss4           !< tracer index for sea salt bin4
    integer              :: ntss5           !< tracer index for sea salt bin5
    integer              :: ntsu            !< tracer index for sulfate
    integer              :: ntbcl           !< tracer index for BCPHILIC
    integer              :: ntbcb           !< tracer index for BCPHOBIC
    integer              :: ntocl           !< tracer index for OCPHILIC
    integer              :: ntocb           !< tracer index for OCPHOBIC
    integer              :: ndchm           !< number of diagnostic chemical tracers (not advected)
    integer              :: ndchs           !< tracer index for first diagnostic chemical tracer
    integer              :: ndche           !< tracer index for last diagnostic chemical tracer
    logical, pointer     :: ntdiag(:) => null() !< array to control diagnostics for chemical tracers
    real(kind=kind_phys), pointer :: fscav(:)  => null() !< array of aerosol scavenging coefficients
    integer              :: nscav

    !--- derived totals for phy_f*d
    integer              :: ntot2d          !< total number of variables for phyf2d
    integer              :: ntot3d          !< total number of variables for phyf3d
    integer              :: indcld          !< location of cloud fraction in phyf3d (used only for SHOC or MG)
    integer              :: num_p2d         !< number of 2D arrays needed for microphysics
    integer              :: num_p3d         !< number of 3D arrays needed for microphysics
    integer              :: nshoc_2d        !< number of 2d fields for SHOC
    integer              :: nshoc_3d        !< number of 3d fields for SHOC
    integer              :: ncnvcld3d       !< number of convective 3d clouds fields
    integer              :: npdf3d          !< number of 3d arrays associated with pdf based clouds/microphysics
    integer              :: nctp            !< number of cloud types in Chikira-Sugiyama scheme
    integer              :: ncnvw           !< the index of cnvw in phy_f3d
    integer              :: ncnvc           !< the index of cnvc in phy_f3d
    integer              :: nleffr          !< the index of cloud liquid water effective radius in phy_f3d
    integer              :: nieffr          !< the index of ice effective radius in phy_f3d
    integer              :: nreffr          !< the index of rain effective radius in phy_f3d
    integer              :: nseffr          !< the index of snow effective radius in phy_f3d
    integer              :: ngeffr          !< the index of graupel effective radius in phy_f3d
    integer              :: nkbfshoc        !< the index of upward kinematic buoyancy flux from SHOC in phy_f3d
    integer              :: nahdshoc        !< the index of diffusivity for heat from from SHOC in phy_f3d
    integer              :: nscfshoc        !< the index of subgrid-scale cloud fraction from from SHOC in phy_f3d
    integer              :: nT2delt         !< the index of air temperature 2 timesteps back for Z-C MP in phy_f3d
    integer              :: nTdelt          !< the index of air temperature at the previous timestep for Z-C MP in phy_f3d
    integer              :: nqv2delt        !< the index of specific humidity 2 timesteps back for Z-C MP in phy_f3d
    integer              :: nqvdelt         !< the index of specific humidity at the previous timestep for Z-C MP in phy_f3d
    integer              :: nps2delt        !< the index of surface air pressure 2 timesteps back for Z-C MP in phy_f2d
    integer              :: npsdelt         !< the index of surface air pressure at the previous timestep for Z-C MP in phy_f2d
    integer              :: ncnvwind        !< the index of surface wind enhancement due to convection for MYNN SFC and RAS CNV in phy f2d

!-- nml variables for RRFS-SD
    real(kind=kind_phys) :: dust_drylimit_factor  !< factor for drylimit parameterization in fengsha
    real(kind=kind_phys) :: dust_moist_correction !< factor to tune volumetric soil moisture
    integer              :: dust_moist_opt        !< dust moisture option 1:fecan 2:shao
    real(kind=kind_phys) :: dust_alpha        !< alpha parameter for fengsha dust scheme
    real(kind=kind_phys) :: dust_gamma        !< gamma parameter for fengsha dust scheme
    real(kind=kind_phys) :: wetdep_ls_alpha   !< alpha parameter for wet deposition
    real(kind=kind_phys) :: plume_alpha       !< alpha parameter for plumerise scheme
    integer              :: ebb_dcycle        !< 1:retro; 2:forecast of fire emission
    integer              :: seas_opt
    integer              :: dust_opt
    integer              :: drydep_opt
    integer              :: coarsepm_settling
    integer              :: plume_wind_eff
    logical              :: extended_sd_diags
    integer              :: wetdep_ls_opt
    logical              :: do_plumerise
    integer              :: addsmoke_flag
    integer              :: plumerisefire_frq
    integer              :: n_dbg_lines
    integer              :: hwp_method
    logical              :: add_fire_moist_flux ! Flag to add moisture fluxes based on PM2.5 emissions
    real(kind=kind_phys) :: sc_factor
    logical              :: aero_ind_fdb    ! WFA/IFA indirect
    logical              :: aero_dir_fdb    ! smoke/dust direct
    logical              :: rrfs_smoke_debug
    logical              :: do_smoke_transport
    logical              :: mix_chem
    logical              :: enh_mix
    real(kind=kind_phys) :: smoke_dir_fdb_coef(7) !< smoke & dust direct feedbck coefficents
    real(kind=kind_phys) :: smoke_conv_wet_coef(3) !< smoke & dust convective wet removal coefficents

!--- debug flags
    logical              :: debug
    logical              :: pre_rad         !< flag for testing purpose
    logical              :: print_diff_pgr  !< print average change in pgr every timestep (does not need debug flag)

!--- variables modified at each time step
    integer              :: ipt             !< index for diagnostic printout point
    logical              :: lprnt           !< control flag for diagnostic print out
    logical              :: lsswr           !< logical flags for sw radiation calls
    logical              :: lslwr           !< logical flags for lw radiation calls
    real(kind=kind_phys) :: solhr           !< hour time after 00z at the t-step
    real(kind=kind_phys) :: solcon          !< solar constant (sun-earth distant adjusted)  [set via radupdate]
    real(kind=kind_phys) :: slag            !< equation of time ( radian )                  [set via radupdate]
    real(kind=kind_phys) :: sdec            !< sin of the solar declination angle           [set via radupdate]
    real(kind=kind_phys) :: cdec            !< cos of the solar declination angle           [set via radupdate]
    real(kind=kind_phys) :: clstp           !< index used by cnvc90 (for convective clouds)
                                            !< legacy stuff - does not affect forecast
    real(kind=kind_phys) :: phour           !< previous forecast hour
    real(kind=kind_phys) :: fhour           !< current forecast hour
    real(kind=kind_phys) :: zhour           !< previous hour diagnostic buckets emptied
    integer              :: kdt             !< current forecast iteration
    logical              :: first_time_step !< flag signaling first time step for time integration routine
    logical              :: restart         !< flag whether this is a coldstart (.false.) or a warmstart/restart (.true.)
    logical              :: lsm_cold_start
    logical              :: hydrostatic     !< flag whether this is a hydrostatic or non-hydrostatic run
    integer              :: jdat(1:8)       !< current forecast date and time
                                            !< (yr, mon, day, t-zone, hr, min, sec, mil-sec)
    integer              :: imn             !< initial forecast month
    real(kind=kind_phys) :: julian          !< julian day using midnight of January 1 of forecast year as initial epoch
    integer              :: yearlen         !< length of the current forecast year in days
!
    integer              :: iccn            !< using IN CCN forcing for MG2/3
    real(kind=kind_phys), pointer :: si(:)  !< vertical sigma coordinate for model initialization
    real(kind=kind_phys)          :: sec    !< seconds since model initialization

!--- Increment grid
    logical              :: increment_file_on_native_grid ! increment on native grid else Gaussian grid

!--- IAU
    integer              :: iau_offset
    real(kind=kind_phys) :: iau_delthrs     ! iau time interval (to scale increments) in hours
    character(len=240)   :: iau_inc_files(7)! list of increment files
    real(kind=kind_phys) :: iaufhrs(7)      ! forecast hours associated with increment files
    logical :: iau_filter_increments, iau_drymassfixer

    ! From physcons.F90, updated/set in control_initialize
    real(kind=kind_phys) :: dxinv           ! inverse scaling factor for critical relative humidity, replaces dxinv in physcons.F90
    real(kind=kind_phys) :: dxmax           ! maximum scaling factor for critical relative humidity, replaces dxmax in physcons.F90
    real(kind=kind_phys) :: dxmin           ! minimum scaling factor for critical relative humidity, replaces dxmin in physcons.F90
    real(kind=kind_phys) :: rhcmax          ! maximum critical relative humidity, replaces rhc_max in physcons.F90
    real(kind=kind_phys) :: huge            !< huge fill value

!--- lightning threat and diagsnostics
    logical              :: lightning_threat !< report lightning threat indices

!--- NRL Ozone physics
    logical         :: oz_phys         !< Flag for old (2006) ozone physics
    logical         :: oz_phys_2015    !< Flag for new (2015) ozone physics
    type(ty_ozphys) :: ozphys          !< DDT with data needed by ozone physics
    integer         :: levozp          !< Number of vertical layers in ozone forcing data
    integer         :: oz_coeff        !< Number of coefficients in ozone forcing data
!--- NRL h2o photchemistry physics
    type(ty_h2ophys) :: h2ophys        !< DDT with data needed by h2o photchemistry physics.
    integer          :: levh2o         !< Number of vertical layers in stratospheric h2o data.
    integer          :: h2o_coeff      !< Number of coefficients in stratospheric h2o data.

! !--- Land IAU
!   !> land iau setting read from namelist
!     logical               :: do_land_iau
!     real(kind=kind_phys)  :: land_iau_delthrs
!     character(len=240)    :: land_iau_inc_files(7)
!     real(kind=kind_phys)  :: land_iau_fhrs(7)
!     logical               :: land_iau_filter_increments
!     integer               :: lsoil_incr
!     logical               :: land_iau_upd_stc
!     logical               :: land_iau_upd_slc
!     logical               :: land_iau_do_stcsmc_adjustment
!     real(kind=kind_phys)  :: land_iau_min_T_increment

!--- CCPP suite simulator
    logical                                :: do_ccpp_suite_sim  !
    integer                                :: nphys_proc          !
    integer                                :: proc_start          !
    integer                                :: proc_end            !
    logical                                :: in_pre_active       !
    logical                                :: in_post_active      !
    type(base_physics_process),allocatable :: physics_process(:)  !
    integer                                :: nprg_active         !
    integer                                :: iactive_T           !
    integer                                :: iactive_u           !
    integer                                :: iactive_v           !
    integer                                :: iactive_q           !
    
    contains
      procedure :: init            => control_initialize
      procedure :: init_chemistry  => control_chemistry_initialize
      procedure :: init_scavenging => control_scavenging_initialize
      procedure :: print           => control_print
  end type GFS_control_type


!--------------------------------------------------------------------
! GFS_grid_type
!   grid data needed for interpolations and length-scale calculations
!--------------------------------------------------------------------
!! \section arg_table_GFS_grid_type
!! \htmlinclude GFS_grid_type.html
!!
  type GFS_grid_type

    real (kind=kind_phys), pointer :: xlon   (:)        !< grid longitude in radians, ok for both 0->2pi
                                                        !! or -pi -> +pi ranges
    real (kind=kind_phys), pointer :: xlat   (:)        !< grid latitude in radians, default to pi/2 ->
                                                        !! -pi/2 range, otherwise adj in subr called
    real (kind=kind_phys), pointer :: xlat_d (:)        !< grid latitude in degrees, default to 90 ->
                                                        !! -90 range, otherwise adj in subr called
    real (kind=kind_phys), pointer :: xlon_d (:)        !< grid longitude in degrees, default to 0 ->
                                                        !! 360 range, otherwise adj in subr called
    real (kind=kind_phys), pointer :: sinlat (:)        !< sine of the grids corresponding latitudes
    real (kind=kind_phys), pointer :: coslat (:)        !< cosine of the grids corresponding latitudes
    real (kind=kind_phys), pointer :: area   (:)        !< area of the grid cell
    real (kind=kind_phys), pointer :: dx     (:)        !< relative dx for the grid cell

!--- grid-related interpolation data for prognostic ozone
    real (kind=kind_phys), pointer :: ddy_o3    (:)     !< interpolation     weight for ozone
    integer,               pointer :: jindx1_o3 (:)     !< interpolation  low index for ozone
    integer,               pointer :: jindx2_o3 (:)     !< interpolation high index for ozone

!--- grid-related interpolation data for stratosphere water
    real (kind=kind_phys), pointer :: ddy_h     (:)     !< interpolation     weight for h2o
    integer,               pointer :: jindx1_h  (:)     !< interpolation  low index for h2o
    integer,               pointer :: jindx2_h  (:)     !< interpolation high index for h2o

!--- grid-related interpolation data for prognostic iccn
    real (kind=kind_phys), pointer :: ddy_ci    (:)     !< interpolation     weight for iccn
    integer,               pointer :: jindx1_ci (:)     !< interpolation  low index for iccn
    integer,               pointer :: jindx2_ci (:)     !< interpolation high index for iccn
    real (kind=kind_phys), pointer :: ddx_ci    (:)     !< interpolation     weight for iccn
    integer,               pointer :: iindx1_ci (:)     !< interpolation  low index for iccn
    integer,               pointer :: iindx2_ci (:)     !< interpolation high index for iccn

!--- grid-related interpolation data for prescribed aerosols
    real (kind=kind_phys), pointer :: ddy_aer    (:)    !< interpolation     weight for iaerclm
    integer,               pointer :: jindx1_aer (:)    !< interpolation  low index for iaerclm
    integer,               pointer :: jindx2_aer (:)    !< interpolation high index for iaerclm
    real (kind=kind_phys), pointer :: ddx_aer    (:)    !< interpolation     weight for iaerclm
    integer,               pointer :: iindx1_aer (:)    !< interpolation  low index for iaerclm
    integer,               pointer :: iindx2_aer (:)    !< interpolation high index for iaerclm

!--- grid-related interpolation data for cires_ugwp_v1
    real (kind=kind_phys), pointer :: ddy_j1tau  (:)    !< interpolation     weight for  tau_ugwp
    real (kind=kind_phys), pointer :: ddy_j2tau  (:)    !< interpolation     weight for  tau_ugwp
    integer,               pointer :: jindx1_tau (:)    !< interpolation  low index for tau_ugwp
    integer,               pointer :: jindx2_tau (:)    !< interpolation high index for tau_ugwp

    contains
      procedure :: create   => grid_create   !<   allocate array data
  end type GFS_grid_type


!-----------------------------------------------
! GFS_tbd_type
!   data not yet assigned to a defined container
!-----------------------------------------------
!! \section arg_table_GFS_tbd_type
!! \htmlinclude GFS_tbd_type.html
!!
  type GFS_tbd_type

!--- radiation random seeds
    integer,               pointer :: icsdsw   (:)     => null()  !< (rad. only) auxiliary cloud control arrays passed to main
    integer,               pointer :: icsdlw   (:)     => null()  !< (rad. only) radiations. if isubcsw/isubclw (input to init)
                                                                  !< (rad. only) are set to 2, the arrays contains provided
                                                                  !< (rad. only) random seeds for sub-column clouds generators
    integer,               pointer :: rseeds   (:,:)   => null()  !< (rad. only) random seeds provided by host

!--- In
    real (kind=kind_phys), pointer :: ozpl     (:,:,:) => null()  !< ozone forcing data
    real (kind=kind_phys), pointer :: h2opl    (:,:,:) => null()  !< water forcing data
    real (kind=kind_phys), pointer :: in_nm    (:,:)   => null()  !< IN number concentration
    real (kind=kind_phys), pointer :: ccn_nm   (:,:)   => null()  !< CCN number concentration
    real (kind=kind_phys), pointer :: aer_nm   (:,:,:) => null()  !< GOCART aerosol climo
    real (kind=kind_phys), pointer :: tau_amf  (:    ) => null()  !< nonsta-gw monthly data

    integer,               pointer :: imap     (:)     => null()  !< map of local index ix to global index i for this block
    integer,               pointer :: jmap     (:)     => null()  !< map of local index ix to global index j for this block

    !--- active when ((.not. newsas .or. cal_pre) .and. random_clds)
    real (kind=kind_phys), pointer :: rann     (:,:)   => null()  !< random number array (0-1)

!--- In/Out
    real (kind=kind_phys), pointer :: acv      (:)     => null()  !< array containing accumulated convective clouds
    real (kind=kind_phys), pointer :: acvb     (:)     => null()  !< arrays used by cnvc90 bottom
    real (kind=kind_phys), pointer :: acvt     (:)     => null()  !< arrays used by cnvc90 top (cnvc90.f)

!--- Stochastic physics properties calculated in physics_driver
    real (kind=kind_phys), pointer :: dtdtnp    (:,:)  => null()  !< temperature change from physics that should not be perturbed with SPPT (k)
    real (kind=kind_phys), pointer :: dtotprcp  (:)    => null()  !< change in totprcp  (diag_type)
    real (kind=kind_phys), pointer :: dcnvprcp  (:)    => null()  !< change in cnvprcp  (diag_type)
    real (kind=kind_phys), pointer :: drain_cpl (:)    => null()  !< change in rain_cpl (coupling_type)
    real (kind=kind_phys), pointer :: dsnow_cpl (:)    => null()  !< change in show_cpl (coupling_type)

!--- phy_f*d variables needed for seamless restarts and moving data between grrad and gbphys
    real (kind=kind_phys), pointer :: phy_fctd (:,:)   => null()  !< cloud base mass flux for CS convection
    real (kind=kind_phys), pointer :: phy_f2d  (:,:)   => null()  !< 2d arrays saved for restart
    real (kind=kind_phys), pointer :: phy_f3d  (:,:,:) => null()  !< 3d arrays saved for restart

!--- Diagnostic that needs to be carried over to the next time step (removed from diag_type)
    real (kind=kind_phys), pointer :: hpbl     (:)     => null()  !< Planetary boundary layer height
    real (kind=kind_phys), pointer :: ud_mf  (:,:)     => null()  !< updraft mass flux

!-- Diagnostic variable that passes to dyn_core (SA-3D-TKE)
    real (kind=kind_phys), pointer :: dku3d_h  (:,:)     => null()  !< Horizontal eddy diffusitivity for momentum
    real (kind=kind_phys), pointer :: dku3d_e  (:,:)     => null()  !< Eddy diffusitivity for momentum for tke

    !--- dynamical forcing variables for Grell-Freitas convection
    real (kind=kind_phys), pointer :: forcet (:,:)     => null()  !<
    real (kind=kind_phys), pointer :: forceq (:,:)     => null()  !<
    real (kind=kind_phys), pointer :: prevst (:,:)     => null()  !<
    real (kind=kind_phys), pointer :: prevsq (:,:)     => null()  !<
    integer,               pointer :: cactiv   (:)     => null()  !< convective activity memory contour
    integer,               pointer :: cactiv_m (:)     => null()  !< mid-level convective activity memory contour
    real (kind=kind_phys), pointer :: aod_gf   (:)     => null()

    !--- MYNN prognostic variables that can't be in the Intdiag or Interstitial DDTs
    real (kind=kind_phys), pointer :: CLDFRA_BL  (:,:)   => null()  !
    real (kind=kind_phys), pointer :: QC_BL      (:,:)   => null()  !
    real (kind=kind_phys), pointer :: QI_BL      (:,:)   => null()  !
    real (kind=kind_phys), pointer :: el_pbl     (:,:)   => null()  !
    real (kind=kind_phys), pointer :: Sh3D       (:,:)   => null()  !
    real (kind=kind_phys), pointer :: Sm3D       (:,:)   => null()  !
    real (kind=kind_phys), pointer :: qke        (:,:)   => null()  !
    real (kind=kind_phys), pointer :: tsq        (:,:)   => null()  !
    real (kind=kind_phys), pointer :: qsq        (:,:)   => null()  !
    real (kind=kind_phys), pointer :: cov        (:,:)   => null()  !

    !--- MYJ schemes saved variables (from previous time step)
    real (kind=kind_phys), pointer :: phy_myj_qsfc(:)    => null()  !
    real (kind=kind_phys), pointer :: phy_myj_thz0(:)    => null()  !
    real (kind=kind_phys), pointer :: phy_myj_qz0(:)     => null()  !
    real (kind=kind_phys), pointer :: phy_myj_uz0(:)     => null()  !
    real (kind=kind_phys), pointer :: phy_myj_vz0(:)     => null()  !
    real (kind=kind_phys), pointer :: phy_myj_akhs(:)    => null()  !
    real (kind=kind_phys), pointer :: phy_myj_akms(:)    => null()  !
    real (kind=kind_phys), pointer :: phy_myj_chkqlm(:)  => null()  !
    real (kind=kind_phys), pointer :: phy_myj_elflx(:)   => null()  !
    real (kind=kind_phys), pointer :: phy_myj_a1u(:)     => null()  !
    real (kind=kind_phys), pointer :: phy_myj_a1t(:)     => null()  !
    real (kind=kind_phys), pointer :: phy_myj_a1q(:)     => null()  !

    !--- DFI Radar
    real (kind=kind_phys), pointer :: dfi_radar_tten(:,:,:) => null() !
    real (kind=kind_phys), pointer :: cap_suppress(:,:) => null() !

    contains
      procedure :: create  => tbd_create  !<   allocate array data
  end type GFS_tbd_type


!------------------------------------------------------------------
! GFS_cldprop_type
!  cloud properties and tendencies needed by radiation from physics
!------------------------------------------------------------------
!! \section arg_table_GFS_cldprop_type
!! \htmlinclude GFS_cldprop_type.html
!!
  type GFS_cldprop_type

!--- In     (radiation)
!--- In/Out (physics)
    real (kind=kind_phys), pointer :: cv  (:)     => null()  !< fraction of convective cloud ; phys
    real (kind=kind_phys), pointer :: cvt (:)     => null()  !< convective cloud top pressure in pa ; phys
    real (kind=kind_phys), pointer :: cvb (:)     => null()  !< convective cloud bottom pressure in pa ; phys, cnvc90

    contains
      procedure :: create  => cldprop_create  !<   allocate array data
  end type GFS_cldprop_type


!-----------------------------------------
! GFS_radtend_type
!   radiation tendencies needed by physics
!-----------------------------------------
!! \section arg_table_GFS_radtend_type
!! \htmlinclude GFS_radtend_type.html
!!
  type GFS_radtend_type

    type (sfcfsw_type),    pointer :: sfcfsw(:)   => null()   !< sw radiation fluxes at sfc
                                                              !< [dim(im): created in grrad.f], components:
                                                              !!     (check module_radsw_parameters for definition)
                                                              !!\n   %upfxc - total sky upward sw flux at sfc (w/m**2)
                                                              !!\n   %upfx0 - clear sky upward sw flux at sfc (w/m**2)
                                                              !!\n   %dnfxc - total sky downward sw flux at sfc (w/m**2)
                                                              !!\n   %dnfx0 - clear sky downward sw flux at sfc (w/m**2)

    type (sfcflw_type),    pointer :: sfcflw(:)    => null()  !< lw radiation fluxes at sfc
                                                              !< [dim(im): created in grrad.f], components:
                                                              !!     (check module_radlw_paramters for definition)
                                                              !!\n   %upfxc - total sky upward lw flux at sfc (w/m**2)
                                                              !!\n   %upfx0 - clear sky upward lw flux at sfc (w/m**2)
                                                              !!\n   %dnfxc - total sky downward lw flux at sfc (w/m**2)
                                                              !!\n   %dnfx0 - clear sky downward lw flux at sfc (w/m**2)

!--- Out (radiation only)
    real (kind=kind_phys), pointer :: htrsw (:,:)  => null()  !< swh  total sky sw heating rate in k/sec
    real (kind=kind_phys), pointer :: htrlw (:,:)  => null()  !< hlw  total sky lw heating rate in k/sec
    real (kind=kind_phys), pointer :: sfalb (:)    => null()  !< mean surface diffused sw albedo

    real (kind=kind_phys), pointer :: coszen(:)    => null()  !< mean cos of zenith angle over rad call period
    real (kind=kind_phys), pointer :: tsflw (:)    => null()  !< surface air temp during lw calculation in k
    real (kind=kind_phys), pointer :: semis (:)    => null()  !< surface lw emissivity in fraction
    real (kind=kind_phys), pointer :: ext550 (:,:) => null()  !< aerosol optical extinction from radiation

!--- In/Out (???) (radiaition only)
    real (kind=kind_phys), pointer :: coszdg(:)    => null()  !< daytime mean cosz over rad call period

!--- In/Out (???) (physics only)
    real (kind=kind_phys), pointer :: swhc (:,:)   => null()  !< clear sky sw heating rates ( k/s )
    real (kind=kind_phys), pointer :: lwhc (:,:)   => null()  !< clear sky lw heating rates ( k/s )
    real (kind=kind_phys), pointer :: lwhd (:,:,:) => null()  !< idea sky lw heating rates ( k/s ) !DJS2023 THIS IS NOT USED. IT IS REFERENCED, BUT NEVER SET?

    contains
      procedure :: create  => radtend_create   !<   allocate array data
  end type GFS_radtend_type


!----------------------------------------------------------------
! GFS_diag_type
!  internal diagnostic type used as arguments to gbphys and grrad
!----------------------------------------------------------------
!! \section arg_table_GFS_diag_type
!! \htmlinclude GFS_diag_type.html
!!
  type GFS_diag_type

!! Input/Output only in radiation
    real (kind=kind_phys), pointer :: fluxr(:,:)     => null()   !< to save time accumulated 2-d fields defined as:!
                                                                 !< hardcoded field indices, opt. includes aerosols!
    type (topfsw_type),    pointer :: topfsw(:)      => null()   !< sw radiation fluxes at toa, components:
                                               !       %upfxc    - total sky upward sw flux at toa (w/m**2)
                                               !       %dnfxc    - total sky downward sw flux at toa (w/m**2)
                                               !       %upfx0    - clear sky upward sw flux at toa (w/m**2)
    type (topflw_type),    pointer :: topflw(:)      => null()   !< lw radiation fluxes at top, component:
                                               !        %upfxc    - total sky upward lw flux at toa (w/m**2)
                                               !        %upfx0    - clear sky upward lw flux at toa (w/m**2)

! Input/output - used by physics
    real (kind=kind_phys), pointer :: srunoff(:)     => null()   !< accumulated surface storm runoff (from lsm)
    real (kind=kind_phys), pointer :: evbsa  (:)     => null()   !< accumulated direct evaporation
    real (kind=kind_phys), pointer :: evcwa  (:)     => null()   !< accumulated canopy evaporation
    real (kind=kind_phys), pointer :: snohfa (:)     => null()   !< heat flux for phase change of snow (melting)
    real (kind=kind_phys), pointer :: transa (:)     => null()   !< accumulated transpiration
    real (kind=kind_phys), pointer :: sbsnoa (:)     => null()   !< accumulated snow sublimation
    real (kind=kind_phys), pointer :: snowca (:)     => null()   !< snow cover
    real (kind=kind_phys), pointer :: sbsno  (:)     => null()   !< instantaneous snow sublimation
    real (kind=kind_phys), pointer :: evbs(:)        => null()   !< instantaneous direct evaporation
    real (kind=kind_phys), pointer :: trans  (:)     => null()   !< instantaneous transpiration
    real (kind=kind_phys), pointer :: evcw(:)        => null()   !< instantaneous canopy evaporation
    real (kind=kind_phys), pointer :: snowmt_land(:) => null()   !< ruc lsm diagnostics over land
    real (kind=kind_phys), pointer :: snowmt_ice(:)  => null()   !< ruc lsm diagnostics over ice
    real (kind=kind_phys), pointer :: soilm  (:)     => null()   !< integrated soil moisture
    real (kind=kind_phys), pointer :: paha   (:)     => null()   !< noah lsm diagnostics
    real (kind=kind_phys), pointer :: tmpmin (:)     => null()   !< min temperature at 2m height (k)
    real (kind=kind_phys), pointer :: tmpmax (:)     => null()   !< max temperature at 2m height (k)
    real (kind=kind_phys), pointer :: dusfc  (:)     => null()   !< u component of surface stress
    real (kind=kind_phys), pointer :: dvsfc  (:)     => null()   !< v component of surface stress
    real (kind=kind_phys), pointer :: dtsfc  (:)     => null()   !< sensible heat flux (w/m2)
    real (kind=kind_phys), pointer :: dqsfc  (:)     => null()   !< latent heat flux (w/m2)
    real (kind=kind_phys), pointer :: totprcp(:)     => null()   !< accumulated total precipitation (kg/m2)
    real (kind=kind_phys), pointer :: totprcpb(:)    => null()   !< accumulated total precipitation in bucket(kg/m2)
    real (kind=kind_phys), pointer :: gflux  (:)     => null()   !< groud conductive heat flux
    real (kind=kind_phys), pointer :: dlwsfc (:)     => null()   !< time accumulated sfc dn lw flux ( w/m**2 )
    real (kind=kind_phys), pointer :: ulwsfc (:)     => null()   !< time accumulated sfc up lw flux ( w/m**2 )
    real (kind=kind_phys), pointer :: suntim (:)     => null()   !< sunshine duration time (s)
    real (kind=kind_phys), pointer :: runoff (:)     => null()   !< total water runoff
    real (kind=kind_phys), pointer :: ep     (:)     => null()   !< potential evaporation
    real (kind=kind_phys), pointer :: tecan  (:)     => null()   !< total evaporation of intercepted water
    real (kind=kind_phys), pointer :: tetran (:)     => null()   !< total transpiration rate
    real (kind=kind_phys), pointer :: tedir  (:)     => null()   !< total soil surface evaporation rate
    real (kind=kind_phys), pointer :: twa    (:)     => null()   !< total water storage in aquifer
    real (kind=kind_phys), pointer :: cldwrk (:)     => null()   !< cloud workfunction (valid only with sas)
    real (kind=kind_phys), pointer :: dugwd  (:)     => null()   !< vertically integrated u change by OGWD
    real (kind=kind_phys), pointer :: dvgwd  (:)     => null()   !< vertically integrated v change by OGWD
    real (kind=kind_phys), pointer :: psmean (:)     => null()   !< surface pressure (kPa)
    real (kind=kind_phys), pointer :: cnvprcp(:)     => null()   !< accumulated convective precipitation (kg/m2)
    real (kind=kind_phys), pointer :: cnvprcpb(:)    => null()   !< accumulated convective precipitation in bucket (kg/m2)
    real (kind=kind_phys), pointer :: spfhmin(:)     => null()   !< minimum specific humidity
    real (kind=kind_phys), pointer :: spfhmax(:)     => null()   !< maximum specific humidity
    real (kind=kind_phys), pointer :: u10mmax(:)     => null()   !< maximum u-wind
    real (kind=kind_phys), pointer :: v10mmax(:)     => null()   !< maximum v-wind
    real (kind=kind_phys), pointer :: wind10mmax(:)  => null()   !< maximum wind speed
    real (kind=kind_phys), pointer :: u10max(:)      => null()   !< maximum u-wind used with avg_max_length
    real (kind=kind_phys), pointer :: v10max(:)      => null()   !< maximum v-wind used with avg_max_length
    real (kind=kind_phys), pointer :: spd10max(:)    => null()   !< maximum wind speed used with avg_max_length
    real (kind=kind_phys), pointer :: rain   (:)     => null()   !< total rain at this time step
    real (kind=kind_phys), pointer :: rainc  (:)     => null()   !< convective rain at this time step
    real (kind=kind_phys), pointer :: ice    (:)     => null()   !< ice fall at this time step
    real (kind=kind_phys), pointer :: snow   (:)     => null()   !< snow fall at this time step
    real (kind=kind_phys), pointer :: graupel(:)     => null()   !< graupel fall at this time step
    real (kind=kind_phys), pointer :: totice (:)     => null()   !< accumulated ice precipitation (kg/m2)
    real (kind=kind_phys), pointer :: totsnw (:)     => null()   !< accumulated snow precipitation (kg/m2)
    real (kind=kind_phys), pointer :: totgrp (:)     => null()   !< accumulated graupel precipitation (kg/m2)
    real (kind=kind_phys), pointer :: toticeb(:)     => null()   !< accumulated ice precipitation in bucket (kg/m2)
    real (kind=kind_phys), pointer :: totsnwb(:)     => null()   !< accumulated snow precipitation in bucket (kg/m2)
    real (kind=kind_phys), pointer :: totgrpb(:)     => null()   !< accumulated graupel precipitation in bucket (kg/m2)
    real (kind=kind_phys), pointer :: frzr   (:)     => null()   !< accumulated surface freezing rain (m)
    real (kind=kind_phys), pointer :: frzrb  (:)     => null()   !< accumulated surface freezing rain in bucket (m)
    real (kind=kind_phys), pointer :: frozr  (:)     => null()   !< accumulated surface graupel (m)
    real (kind=kind_phys), pointer :: frozrb (:)     => null()   !< accumulated surface graupel in bucket (m)
    real (kind=kind_phys), pointer :: tsnowp (:)     => null()   !< accumulated surface snowfall (m)
    real (kind=kind_phys), pointer :: tsnowpb(:)     => null()   !< accumulated surface snowfall in bucket (m)
    real (kind=kind_phys), pointer :: rhonewsn1(:)   => null()   !< precipitation ice density outside RUC LSM (kg/m3)

    !--- MYNN variables
    real (kind=kind_phys), pointer :: edmf_a     (:,:)   => null()  !
    real (kind=kind_phys), pointer :: edmf_w     (:,:)   => null()  !
    real (kind=kind_phys), pointer :: edmf_qt    (:,:)   => null()  !
    real (kind=kind_phys), pointer :: edmf_thl   (:,:)   => null()  !
    real (kind=kind_phys), pointer :: edmf_ent   (:,:)   => null()  !
    real (kind=kind_phys), pointer :: edmf_qc    (:,:)   => null()  !
    real (kind=kind_phys), pointer :: sub_thl    (:,:)   => null()  !
    real (kind=kind_phys), pointer :: sub_sqv    (:,:)   => null()  !
    real (kind=kind_phys), pointer :: det_thl    (:,:)   => null()  !
    real (kind=kind_phys), pointer :: det_sqv    (:,:)   => null()  !
    real (kind=kind_phys), pointer :: maxMF       (:)    => null()  !
    real (kind=kind_phys), pointer :: maxwidth    (:)    => null()  !
    real (kind=kind_phys), pointer :: ztop_plume  (:)    => null()  !
    integer, pointer               :: ktop_plume  (:)    => null()  !
    real (kind=kind_phys), pointer :: exch_h     (:,:)   => null()  !
    real (kind=kind_phys), pointer :: exch_m     (:,:)   => null()  !
    real (kind=kind_phys), pointer :: dqke       (:,:)   => null()  !< timestep change of tke
    real (kind=kind_phys), pointer :: qwt        (:,:)   => null()  !< vertical transport of tke
    real (kind=kind_phys), pointer :: qshear     (:,:)   => null()  !< shear production of tke
    real (kind=kind_phys), pointer :: qbuoy      (:,:)   => null()  !< buoyancy production of tke
    real (kind=kind_phys), pointer :: qdiss      (:,:)   => null()  !< dissipation of tke

! Output - only in physics
    real (kind=kind_phys), pointer :: u10m   (:)     => null()   !< 10 meter u/v wind speed
    real (kind=kind_phys), pointer :: v10m   (:)     => null()   !< 10 meter u/v wind speed
    real (kind=kind_phys), pointer :: dpt2m  (:)     => null()   !< 2 meter dew point temperature
    real (kind=kind_phys), pointer :: zlvl   (:)     => null()   !< layer 1 height (m)
    real (kind=kind_phys), pointer :: psurf  (:)     => null()   !< surface pressure (Pa)
    real (kind=kind_phys), pointer :: pwat   (:)     => null()   !< precipitable water
    real (kind=kind_phys), pointer :: t1     (:)     => null()   !< layer 1 temperature (K)
    real (kind=kind_phys), pointer :: q1     (:)     => null()   !< layer 1 specific humidity (kg/kg)
    real (kind=kind_phys), pointer :: u1     (:)     => null()   !< layer 1 zonal wind (m/s)
    real (kind=kind_phys), pointer :: v1     (:)     => null()   !< layer 1 merdional wind (m/s)
    real (kind=kind_phys), pointer :: chh    (:)     => null()   !< thermal exchange coefficient
    real (kind=kind_phys), pointer :: cmm    (:)     => null()   !< momentum exchange coefficient
    real (kind=kind_phys), pointer :: dlwsfci(:)     => null()   !< instantaneous sfc dnwd lw flux ( w/m**2 )
    real (kind=kind_phys), pointer :: ulwsfci(:)     => null()   !< instantaneous sfc upwd lw flux ( w/m**2 )
    real (kind=kind_phys), pointer :: dswsfci(:)     => null()   !< instantaneous sfc dnwd sw flux ( w/m**2 )
    real (kind=kind_phys), pointer :: dswsfcci(:)    => null()   !< instantaneous sfc dnwd sw flux ( w/m**2 ) (clear-sky)
    real (kind=kind_phys), pointer :: nswsfci(:)     => null()   !< instantaneous sfc net dnwd sw flux ( w/m**2 )
    real (kind=kind_phys), pointer :: uswsfci(:)     => null()   !< instantaneous sfc upwd sw flux ( w/m**2 )
    real (kind=kind_phys), pointer :: dusfci (:)     => null()   !< instantaneous u component of surface stress
    real (kind=kind_phys), pointer :: dvsfci (:)     => null()   !< instantaneous v component of surface stress
    real (kind=kind_phys), pointer :: dtsfci (:)     => null()   !< instantaneous sfc sensible heat flux
    real (kind=kind_phys), pointer :: dqsfci (:)     => null()   !< instantaneous sfc latent heat flux
    real (kind=kind_phys), pointer :: gfluxi (:)     => null()   !< instantaneous sfc ground heat flux
    real (kind=kind_phys), pointer :: pahi   (:)     => null()   !< instantaneous precipitation advected heat flux
    real (kind=kind_phys), pointer :: epi    (:)     => null()   !< instantaneous sfc potential evaporation
    real (kind=kind_phys), pointer :: smcwlt2(:)     => null()   !< wilting point (volumetric)
    real (kind=kind_phys), pointer :: smcref2(:)     => null()   !< soil moisture threshold (volumetric)
    real (kind=kind_phys), pointer :: wet1   (:)     => null()   !< normalized soil wetness
    real (kind=kind_phys), pointer :: sr     (:)     => null()   !< snow ratio : ratio of snow to total precipitation
    real (kind=kind_phys), pointer :: tdomr  (:)     => null()   !< dominant accumulated rain type
    real (kind=kind_phys), pointer :: tdomzr (:)     => null()   !< dominant accumulated freezing rain type
    real (kind=kind_phys), pointer :: tdomip (:)     => null()   !< dominant accumulated sleet type
    real (kind=kind_phys), pointer :: tdoms  (:)     => null()   !< dominant accumulated snow type
    real (kind=kind_phys), pointer :: zmtnblck(:)    => null()   !<mountain blocking level

    ! dtend/dtidxt: Multitudinous 3d tendencies in a 4D array: (i,k,1:100+ntrac,nprocess)
    ! Sparse in outermost two dimensions. dtidx(1:100+ntrac,nprocess) maps to dtend
    ! outer dimension index.
    real (kind=kind_phys), pointer :: dtend (:,:,:)  => null()   !< tracer changes due to physics

    real (kind=kind_phys), pointer :: refdmax (:)    => null()   !< max hourly 1-km agl reflectivity
    real (kind=kind_phys), pointer :: refdmax263k(:) => null()   !< max hourly -10C reflectivity
    real (kind=kind_phys), pointer :: t02max  (:)    => null()   !< max hourly 2m T
    real (kind=kind_phys), pointer :: t02min  (:)    => null()   !< min hourly 2m T
    real (kind=kind_phys), pointer :: rh02max (:)    => null()   !< max hourly 2m RH
    real (kind=kind_phys), pointer :: rh02min (:)    => null()   !< min hourly 2m RH
    real (kind=kind_phys), pointer :: pratemax(:)    => null()   !< max hourly precipitation rate
!--- accumulated quantities for 3D diagnostics
    real (kind=kind_phys), pointer :: upd_mf (:,:)   => null()  !< instantaneous convective updraft mass flux
    real (kind=kind_phys), pointer :: dwn_mf (:,:)   => null()  !< instantaneous convective downdraft mass flux
    real (kind=kind_phys), pointer :: det_mf (:,:)   => null()  !< instantaneous convective detrainment mass flux
!--- F-A MP scheme
    real (kind=kind_phys), pointer :: train  (:,:)   => null()  !< accumulated stratiform T tendency (K s-1)
    real (kind=kind_phys), pointer :: cldfra (:,:)   => null()  !< instantaneous 3D cloud fraction
    !--- MP quantities for 3D diagnositics
    real (kind=kind_phys), pointer :: refl_10cm(:,:) => null()  !< instantaneous refl_10cm
    real (kind=kind_phys), pointer :: max_hail_diam_sfc(:) => null()  !< instantaneous max hail diameter sfc
    real (kind=kind_phys), pointer :: cldfra2d (:)   => null()  !< instantaneous 2D cloud fraction
    real (kind=kind_phys), pointer :: total_albedo (:)   => null()  !< total sky (with cloud) albedo at toa
    real (kind=kind_phys), pointer :: lwp_ex (:)     => null()  !< liquid water path from microphysics
    real (kind=kind_phys), pointer :: iwp_ex (:)     => null()  !< ice water path from microphysics
    real (kind=kind_phys), pointer :: lwp_fc (:)     => null()  !< liquid water path from cloud fraction scheme
    real (kind=kind_phys), pointer :: iwp_fc (:)     => null()  !< ice water path from cloud fraction scheme

    !--- Extra PBL diagnostics
    real (kind=kind_phys), pointer :: dkt(:,:)       => null()  !< Eddy diffusitivity for heat
    real (kind=kind_phys), pointer :: dku(:,:)       => null()  !< Eddy diffusitivity for momentum

!
!---vay-2018 UGWP-diagnostics instantaneous
!
! OGWs +NGWs
    real (kind=kind_phys), pointer :: dudt_gw(:,:)   => null()  !<
    real (kind=kind_phys), pointer :: dvdt_gw(:,:)   => null()  !<
    real (kind=kind_phys), pointer :: dtdt_gw(:,:)   => null()  !<
    real (kind=kind_phys), pointer :: kdis_gw(:,:)   => null()  !<
!oro-GWs
    real (kind=kind_phys), pointer :: dudt_ogw(:,:)  => null()  !<
    real (kind=kind_phys), pointer :: dvdt_ogw(:,:)  => null()  !<
    real (kind=kind_phys), pointer :: dudt_obl(:,:)  => null()  !<
    real (kind=kind_phys), pointer :: dvdt_obl(:,:)  => null()  !<
    real (kind=kind_phys), pointer :: dudt_oss(:,:)  => null()  !<
    real (kind=kind_phys), pointer :: dvdt_oss(:,:)  => null()  !<
    real (kind=kind_phys), pointer :: dudt_ofd(:,:)  => null()  !<
    real (kind=kind_phys), pointer :: dvdt_ofd(:,:)  => null()  !<

    real (kind=kind_phys), pointer :: du_ogwcol(:)   => null()  !< instantaneous sfc u-momentum flux from OGW
    real (kind=kind_phys), pointer :: dv_ogwcol(:)   => null()  !< instantaneous sfc v-momentum flux from OGW
    real (kind=kind_phys), pointer :: du_oblcol(:)   => null()  !< instantaneous sfc u-momentum flux from blocking
    real (kind=kind_phys), pointer :: dv_oblcol(:)   => null()  !< instantaneous sfc v-momentum flux from blocking
    real (kind=kind_phys), pointer :: du_osscol(:)   => null()  !< instantaneous sfc u-momentum flux from SSGWD
    real (kind=kind_phys), pointer :: dv_osscol(:)   => null()  !< instantaneous sfc v-momentum flux from SSGWD
    real (kind=kind_phys), pointer :: du_ofdcol(:)   => null()  !< instantaneous sfc u-momentum flux from TOFD
    real (kind=kind_phys), pointer :: dv_ofdcol(:)   => null()  !< instantaneous sfc v-momentum flux from TOFD
    real (kind=kind_phys), pointer :: du3_ogwcol(:)  => null()  !< time-averaged sfc u-momentum flux from OGW
    real (kind=kind_phys), pointer :: dv3_ogwcol(:)  => null()  !< time-averaged sfc v-momentum flux from OGW
    real (kind=kind_phys), pointer :: du3_oblcol(:)  => null()  !< time-averaged sfc u-momentum flux from blocking
    real (kind=kind_phys), pointer :: dv3_oblcol(:)  => null()  !< time-averaged sfc v-momentum flux from blocking
    real (kind=kind_phys), pointer :: du3_osscol(:)  => null()  !< time-averaged sfc u-momentum flux from SSGWD
    real (kind=kind_phys), pointer :: dv3_osscol(:)  => null()  !< time-averaged sfc v-momentum flux from SSGWD
    real (kind=kind_phys), pointer :: du3_ofdcol(:)  => null()  !< time-averaged sfc u-momentum flux from TOFD
    real (kind=kind_phys), pointer :: dv3_ofdcol(:)  => null()  !< time-averaged sfc v-momentum flux from TOFD
!
!---vay-2018 UGWP-diagnostics daily mean
!
    real (kind=kind_phys), pointer :: du3dt_ogw(:,:) => null()  !< daily aver GFS_phys tend for WE-U OGW
!
    real (kind=kind_phys), pointer :: ldu3dt_ogw(:,:) => null()  !< time aver GFS_phys tend for WE-U OGW
    real (kind=kind_phys), pointer :: ldu3dt_obl(:,:) => null()  !< time aver GFS_phys tend for WE-U OBL
    real (kind=kind_phys), pointer :: ldu3dt_oss(:,:) => null()  !< time aver GFS_phys tend for WE-U OSS
    real (kind=kind_phys), pointer :: ldu3dt_ofd(:,:) => null()  !< time aver GFS_phys tend for WE-U OFD
!
    real (kind=kind_phys), pointer :: du3dt_mtb(:,:) => null()  !< daily aver GFS_phys tend for WE-U MTB
!
    real (kind=kind_phys), pointer :: du3dt_tms(:,:) => null()  !< daily aver GFS_phys tend for WE-U TMS
!
    real (kind=kind_phys), pointer :: du3dt_ngw(:,:) => null()  !< daily aver GFS_phys tend for WE-U NGW
    real (kind=kind_phys), pointer :: dv3dt_ngw(:,:) => null()  !< daily aver GFS_phys tend for SN-V NGW
!
    real (kind=kind_phys), pointer :: dws3dt_ogw(:,:) => null()  !< time aver GFS_phys tend for windspeed OGW
    real (kind=kind_phys), pointer :: dws3dt_obl(:,:) => null()  !< time aver GFS_phys tend for windspeed OBL
    real (kind=kind_phys), pointer :: dws3dt_oss(:,:) => null()  !< time aver GFS_phys tend for windspeed OSS
    real (kind=kind_phys), pointer :: dws3dt_ofd(:,:) => null()  !< time aver GFS_phys tend for windspeed OFD
!
    real (kind=kind_phys), pointer :: ldu3dt_ngw(:,:) => null()  !< time aver GFS_phys tend for u wind NGW
    real (kind=kind_phys), pointer :: ldv3dt_ngw(:,:) => null()  !< time aver GFS_phys tend for v wind NGW
    real (kind=kind_phys), pointer :: ldt3dt_ngw(:,:) => null()  !< time aver GFS_phys tend for temperature NGW
!
!--- Instantaneous UGWP-diagnostics  16-variables
!       Diag%gwp_ax, Diag%gwp_axo, Diag%gwp_axc, Diag%gwp_axf,       &
!       Diag%gwp_ay, Diag%gwp_ayo, Diag%gwp_ayc, Diag%gwp_ayf,       &
!       Diag%gwp_dtdt,   Diag%gwp_kdis, Diag%gwp_okw, Diag%gwp_fgf,  &
!       Diag%gwp_dcheat, Diag%gwp_precip, Diag%gwp_klevs,            &
!       Diag%gwp_scheat

    real (kind=kind_phys), pointer :: gwp_scheat(:,:) => null()  ! instant shal-conv heat tendency
    real (kind=kind_phys), pointer :: gwp_dcheat(:,:) => null()  ! instant deep-conv heat tendency
    real (kind=kind_phys), pointer :: gwp_precip(:)   => null()  ! total precip rates
    integer , pointer              :: gwp_klevs(:,:)  => null()  ! instant levels for GW-launches
    real (kind=kind_phys), pointer :: gwp_fgf(:)      => null()  ! fgf triggers
    real (kind=kind_phys), pointer :: gwp_okw(:)      => null()  ! okw triggers

    real (kind=kind_phys), pointer :: gwp_ax(:,:)    => null()   ! instant total UGWP tend m/s/s EW
    real (kind=kind_phys), pointer :: gwp_ay(:,:)    => null()   ! instant total UGWP tend m/s/s NS
    real (kind=kind_phys), pointer :: gwp_dtdt(:,:)  => null()   ! instant total heat tend   K/s
    real (kind=kind_phys), pointer :: gwp_kdis(:,:)  => null()   ! instant total eddy mixing m2/s
    real (kind=kind_phys), pointer :: gwp_axc(:,:)   => null()   ! instant con-UGWP tend m/s/s EW
    real (kind=kind_phys), pointer :: gwp_ayc(:,:)   => null()   ! instant con-UGWP tend m/s/s NS
    real (kind=kind_phys), pointer :: gwp_axo(:,:)   => null()   ! instant oro-UGWP tend m/s/s EW
    real (kind=kind_phys), pointer :: gwp_ayo(:,:)   => null()   ! instant oro-UGWP tend m/s/s NS
    real (kind=kind_phys), pointer :: gwp_axf(:,:)   => null()   ! instant jet-UGWP tend m/s/s EW
    real (kind=kind_phys), pointer :: gwp_ayf(:,:)   => null()   ! instant jet-UGWP tend m/s/s NS

!--- COODRE ORO diagnostics
    real (kind=kind_phys), pointer :: zmtb(:)        => null()   !
    real (kind=kind_phys), pointer :: zogw(:)        => null()   !
    real (kind=kind_phys), pointer :: zlwb(:)        => null()   !
    real (kind=kind_phys), pointer :: tau_ogw(:)     => null()   !
    real (kind=kind_phys), pointer :: tau_ngw(:)     => null()   !
    real (kind=kind_phys), pointer :: tau_mtb(:)     => null()   !
    real (kind=kind_phys), pointer :: tau_tofd(:)    => null()   !
!---vay-2018 UGWP-diagnostics

    ! Diagnostic arrays for per-timestep diagnostics
    real (kind=kind_phys), pointer :: old_pgr(:) => null()     !< pgr at last timestep

    ! Extended output diagnostics for Thompson MP
    real (kind=kind_phys), pointer :: thompson_ext_diag3d (:,:,:) => null() ! extended diagnostic 3d output arrays from Thompson MP

    ! Diagnostics for coupled air quality model
    real (kind=kind_phys), pointer :: aod   (:)   => null()    !< instantaneous aerosol optical depth ( n/a )

    ! Auxiliary output arrays for debugging
    real (kind=kind_phys), pointer :: aux2d(:,:)  => null()    !< auxiliary 2d arrays in output (for debugging)
    real (kind=kind_phys), pointer :: aux3d(:,:,:)=> null()    !< auxiliary 2d arrays in output (for debugging)

    !--- Lightning threat indices
    real (kind=kind_phys), pointer :: ltg1_max(:)        => null()  !
    real (kind=kind_phys), pointer :: ltg2_max(:)        => null()  !
    real (kind=kind_phys), pointer :: ltg3_max(:)        => null()  !

    !--- NRL Ozone physics diagnostics
    real (kind=kind_phys), pointer :: do3_dt_prd(:,:)  => null()
    real (kind=kind_phys), pointer :: do3_dt_ozmx(:,:) => null()
    real (kind=kind_phys), pointer :: do3_dt_temp(:,:) => null()
    real (kind=kind_phys), pointer :: do3_dt_ohoz(:,:) => null()

    contains
      procedure :: create    => diag_create
      procedure :: rad_zero  => diag_rad_zero
      procedure :: phys_zero => diag_phys_zero
  end type GFS_diag_type

!----------------
! PUBLIC ENTITIES
!----------------
  public GFS_init_type
  public GFS_statein_type,  GFS_stateout_type, GFS_sfcprop_type, &
         GFS_coupling_type
  public GFS_control_type,  GFS_grid_type,     GFS_tbd_type, &
         GFS_cldprop_type,  GFS_radtend_type,  GFS_diag_type

!*******************************************************************************************
  CONTAINS

!------------------------
! GFS_statein_type%create
!------------------------
  subroutine statein_create (Statein, Model)
    implicit none

    class(GFS_statein_type)             :: Statein
    type(GFS_control_type),  intent(in) :: Model
    integer :: IM

    IM = Model%ncols

    !--- level geopotential and pressures
    allocate (Statein%phii  (IM,Model%levs+1))
    allocate (Statein%prsi  (IM,Model%levs+1))
    allocate (Statein%prsik (IM,Model%levs+1))

    Statein%phii  = Model%clear_val
    Statein%prsi  = Model%clear_val
    Statein%prsik = Model%clear_val

    !--- layer geopotential and pressures
    allocate (Statein%phil  (IM,Model%levs))
    allocate (Statein%prsl  (IM,Model%levs))
    allocate (Statein%prslk (IM,Model%levs))

    Statein%phil  = Model%clear_val
    Statein%prsl  = Model%clear_val
    Statein%prslk = Model%clear_val

    !--- shared radiation and physics variables
    allocate (Statein%vvl  (IM,Model%levs))
    allocate (Statein%tgrs (IM,Model%levs))

    Statein%vvl  = Model%clear_val
    Statein%tgrs = Model%clear_val
! stochastic physics SKEB variable
    allocate (Statein%diss_est(IM,Model%levs))
    Statein%diss_est= Model%clear_val
    !--- physics only variables
    allocate (Statein%pgr    (IM))
    allocate (Statein%ugrs   (IM,Model%levs))
    allocate (Statein%vgrs   (IM,Model%levs))
    if(Model%lightning_threat) then
      allocate (Statein%wgrs   (IM,Model%levs))
    endif
    allocate (Statein%qgrs   (IM,Model%levs,Model%ntrac))
!3D-SA-TKE
    allocate (Statein%def_1   (IM,Model%levs))
    allocate (Statein%def_2   (IM,Model%levs))
    allocate (Statein%def_3   (IM,Model%levs))
!3D-SA-TKE-end

<<<<<<< HEAD
    Statein%qgrs   = Model%clear_val
    Statein%pgr    = Model%clear_val
    Statein%ugrs   = Model%clear_val
    Statein%vgrs   = Model%clear_val
=======
    Statein%qgrs   = clear_val
    Statein%pgr    = clear_val
    Statein%ugrs   = clear_val
    Statein%vgrs   = clear_val
!3D-SA-TKE
    Statein%def_1   = clear_val
    Statein%def_2   = clear_val
    Statein%def_3   = clear_val
!3D-SA-TKE-end
>>>>>>> 1ea577dc

    if(Model%lightning_threat) then
      Statein%wgrs = Model%clear_val
    endif

    !--- soil state variables - for soil SPPT - sfc-perts, mgehne
    allocate (Statein%smc  (IM,Model%lsoil))
    allocate (Statein%stc  (IM,Model%lsoil))
    allocate (Statein%slc  (IM,Model%lsoil))

    Statein%smc   = Model%clear_val
    Statein%stc   = Model%clear_val
    Statein%slc   = Model%clear_val

  end subroutine statein_create


!-------------------------
! GFS_stateout_type%create
!-------------------------
  subroutine stateout_create (Stateout, Model)

    implicit none

    class(GFS_stateout_type)           :: Stateout
    type(GFS_control_type), intent(in) :: Model
    integer :: IM

    IM = Model%ncols

    allocate (Stateout%gu0 (IM,Model%levs))
    allocate (Stateout%gv0 (IM,Model%levs))
    allocate (Stateout%gt0 (IM,Model%levs))
    allocate (Stateout%gq0 (IM,Model%levs,Model%ntrac))

    Stateout%gu0 = Model%clear_val
    Stateout%gv0 = Model%clear_val
    Stateout%gt0 = Model%clear_val
    Stateout%gq0 = Model%clear_val

 end subroutine stateout_create


!------------------------
! GFS_sfcprop_type%create
!------------------------
  subroutine sfcprop_create (Sfcprop, Model)

    implicit none

    class(GFS_sfcprop_type)            :: Sfcprop
    type(GFS_control_type), intent(in) :: Model
    integer :: IM

    character(len=512)                 :: errmsg
    integer                            :: errflg

    IM = Model%ncols

    !--- physics and radiation
    allocate (Sfcprop%slmsk    (IM))
    allocate (Sfcprop%oceanfrac(IM))
    allocate (Sfcprop%landfrac (IM))
    allocate (Sfcprop%vegtype_frac (IM,Model%nvegcat))
    allocate (Sfcprop%soiltype_frac(IM,Model%nsoilcat))
    allocate (Sfcprop%lakefrac (IM))
    allocate (Sfcprop%lakedepth(IM))

    allocate (Sfcprop%use_lake_model(IM))

    if(Model%lkm > 0) then
      if(Model%iopt_lake==Model%iopt_lake_clm) then
        allocate (Sfcprop%clm_lakedepth(IM))
      else if(Model%iopt_lake==Model%iopt_lake_flake) then
        allocate (Sfcprop%h_ML     (IM))
        allocate (Sfcprop%t_ML     (IM))
        allocate (Sfcprop%t_mnw    (IM))
        allocate (Sfcprop%h_talb   (IM))
        allocate (Sfcprop%t_talb   (IM))
        allocate (Sfcprop%t_bot1   (IM))
        allocate (Sfcprop%t_bot2   (IM))
        allocate (Sfcprop%c_t      (IM))
      endif
      allocate (Sfcprop%T_snow   (IM))
      allocate (Sfcprop%T_ice    (IM))
    endif

    allocate (Sfcprop%tsfc     (IM))
    allocate (Sfcprop%usfco    (IM))
    allocate (Sfcprop%vsfco    (IM))
    allocate (Sfcprop%tsfco    (IM))
    allocate (Sfcprop%tsfcl    (IM))
    allocate (Sfcprop%tisfc    (IM))
    allocate (Sfcprop%tiice    (IM,Model%kice))
    allocate (Sfcprop%snowd    (IM))
    allocate (Sfcprop%zorl     (IM))
    allocate (Sfcprop%zorlw    (IM))
    allocate (Sfcprop%zorll    (IM))
    allocate (Sfcprop%zorli    (IM))
    allocate (Sfcprop%zorlwav  (IM))
    allocate (Sfcprop%fice     (IM))
    allocate (Sfcprop%snodl    (IM))
    allocate (Sfcprop%weasdl   (IM))
    allocate (Sfcprop%snodi    (IM))
    allocate (Sfcprop%weasdi   (IM))
    allocate (Sfcprop%hprime   (IM,Model%nmtvr))
    allocate (Sfcprop%dust12m_in  (IM,12,5))
    allocate (Sfcprop%smoke_RRFS(IM,24,2))
    allocate (Sfcprop%smoke2d_RRFS(IM,5))
    allocate (Sfcprop%emi_in   (IM,1))
    allocate (Sfcprop%albdirvis_lnd (IM))
    allocate (Sfcprop%albdirnir_lnd (IM))
    allocate (Sfcprop%albdifvis_lnd (IM))
    allocate (Sfcprop%albdifnir_lnd (IM))
    allocate (Sfcprop%emis_lnd (IM))
    allocate (Sfcprop%emis_ice (IM))
    allocate (Sfcprop%emis_wat (IM))

    Sfcprop%slmsk     = Model%clear_val
    Sfcprop%oceanfrac = Model%clear_val
    Sfcprop%landfrac  = Model%clear_val
    Sfcprop%vegtype_frac  = Model%clear_val
    Sfcprop%soiltype_frac = Model%clear_val
    Sfcprop%lakefrac  = Model%clear_val
    Sfcprop%lakedepth = Model%clear_val

    Sfcprop%use_lake_model = Model%zero
    if(Model%lkm > 0) then
      if(Model%iopt_lake==Model%iopt_lake_clm) then
        Sfcprop%clm_lakedepth = Model%clear_val
      else if(Model%iopt_lake==Model%iopt_lake_flake) then
        Sfcprop%h_ML      = Model%clear_val
        Sfcprop%t_ML      = Model%clear_val
        Sfcprop%t_mnw     = Model%clear_val
        Sfcprop%h_talb    = Model%clear_val
        Sfcprop%t_talb    = Model%clear_val
        Sfcprop%t_bot1    = Model%clear_val
        Sfcprop%t_bot2    = Model%clear_val
        Sfcprop%c_t       = Model%clear_val
      endif
      Sfcprop%T_snow    = Model%clear_val
      Sfcprop%T_ice     = Model%clear_val
    endif

    Sfcprop%tsfc      = Model%clear_val
    Sfcprop%usfco     = Model%clear_val
    Sfcprop%vsfco     = Model%clear_val
    Sfcprop%tsfco     = Model%clear_val
    Sfcprop%tsfcl     = Model%clear_val
    Sfcprop%tisfc     = Model%clear_val
    Sfcprop%tiice     = Model%clear_val
    Sfcprop%snowd     = Model%clear_val
    Sfcprop%zorl      = Model%clear_val
    Sfcprop%zorlw     = Model%clear_val
    Sfcprop%zorll     = Model%clear_val
    Sfcprop%zorli     = Model%clear_val
    Sfcprop%zorlwav   = Model%clear_val
    Sfcprop%fice      = Model%clear_val
    Sfcprop%snodl     = Model%clear_val
    Sfcprop%weasdl    = Model%clear_val
    Sfcprop%snodi     = Model%clear_val
    Sfcprop%weasdi    = Model%clear_val
    Sfcprop%hprime    = Model%clear_val
    Sfcprop%dust12m_in= Model%clear_val
    Sfcprop%emi_in    = Model%clear_val
    Sfcprop%smoke_RRFS= Model%clear_val
    Sfcprop%smoke2d_RRFS= Model%clear_val
    Sfcprop%albdirvis_lnd = Model%clear_val
    Sfcprop%albdirnir_lnd = Model%clear_val
    Sfcprop%albdifvis_lnd = Model%clear_val
    Sfcprop%albdifnir_lnd = Model%clear_val
    Sfcprop%emis_lnd  = Model%clear_val
    Sfcprop%emis_ice  = Model%clear_val
    Sfcprop%emis_wat  = Model%clear_val

!--- In (radiation only)
    allocate (Sfcprop%snoalb (IM))
    allocate (Sfcprop%alvsf  (IM))
    allocate (Sfcprop%alnsf  (IM))
    allocate (Sfcprop%alvwf  (IM))
    allocate (Sfcprop%alnwf  (IM))
    allocate (Sfcprop%facsf  (IM))
    allocate (Sfcprop%facwf  (IM))

    Sfcprop%snoalb = Model%clear_val
    Sfcprop%alvsf  = Model%clear_val
    Sfcprop%alnsf  = Model%clear_val
    Sfcprop%alvwf  = Model%clear_val
    Sfcprop%alnwf  = Model%clear_val
    Sfcprop%facsf  = Model%clear_val
    Sfcprop%facwf  = Model%clear_val

!--- physics surface props
!--- In
    allocate (Sfcprop%slope      (IM))
    allocate (Sfcprop%slope_save (IM))
    allocate (Sfcprop%shdmin     (IM))
    allocate (Sfcprop%shdmax     (IM))
    allocate (Sfcprop%tg3        (IM))
    allocate (Sfcprop%vfrac      (IM))
    allocate (Sfcprop%vtype      (IM))
    allocate (Sfcprop%vtype_save (IM))
    allocate (Sfcprop%stype      (IM))
    allocate (Sfcprop%stype_save (IM))
    allocate (Sfcprop%scolor     (IM))
    allocate (Sfcprop%scolor_save(IM))
    allocate (Sfcprop%uustar     (IM))
    allocate (Sfcprop%oro        (IM))
    allocate (Sfcprop%oro_uf     (IM))
    allocate (Sfcprop%evap       (IM))
    allocate (Sfcprop%hflx       (IM))
    allocate (Sfcprop%qss        (IM))

<<<<<<< HEAD
    Sfcprop%slope      = Model%zero
    Sfcprop%slope_save = Model%zero
    Sfcprop%shdmin     = Model%clear_val
    Sfcprop%shdmax     = Model%clear_val
    Sfcprop%snoalb     = Model%clear_val
    Sfcprop%tg3        = Model%clear_val
    Sfcprop%vfrac      = Model%clear_val
    Sfcprop%vtype      = Model%zero
    Sfcprop%vtype_save = Model%zero
    Sfcprop%stype      = Model%zero
    Sfcprop%stype_save = Model%zero
    Sfcprop%scolor      = Model%zero
    Sfcprop%scolor_save = Model%zero
    Sfcprop%uustar     = Model%clear_val
    Sfcprop%oro        = Model%clear_val
    Sfcprop%oro_uf     = Model%clear_val
    Sfcprop%evap       = Model%clear_val
    Sfcprop%hflx       = Model%clear_val
    Sfcprop%qss        = Model%clear_val
=======
    Sfcprop%slope      = zero
    Sfcprop%slope_save = zero
    Sfcprop%shdmin     = clear_val
    Sfcprop%shdmax     = clear_val
    Sfcprop%tg3        = clear_val
    Sfcprop%vfrac      = clear_val
    Sfcprop%vtype      = zero
    Sfcprop%vtype_save = zero
    Sfcprop%stype      = zero
    Sfcprop%stype_save = zero
    Sfcprop%scolor      = zero
    Sfcprop%scolor_save = zero
    Sfcprop%uustar     = clear_val
    Sfcprop%oro        = clear_val
    Sfcprop%oro_uf     = clear_val
    Sfcprop%evap       = clear_val
    Sfcprop%hflx       = clear_val
    Sfcprop%qss        = clear_val
>>>>>>> 1ea577dc

!--- In/Out
    allocate (Sfcprop%hice   (IM))
    allocate (Sfcprop%weasd  (IM))
    allocate (Sfcprop%sncovr (IM))
    allocate (Sfcprop%sncovr_ice (IM))
    if (Model%use_cice_alb .or. Model%lsm == Model%ilsm_ruc) then
      allocate (Sfcprop%albdirvis_ice (IM))
      allocate (Sfcprop%albdifvis_ice (IM))
      allocate (Sfcprop%albdirnir_ice (IM))
      allocate (Sfcprop%albdifnir_ice (IM))
    endif
    if (Model%lsm == Model%ilsm_ruc) then
      allocate (Sfcprop%sfalb_lnd (IM))
      allocate (Sfcprop%sfalb_ice (IM))
      allocate (Sfcprop%sfalb_lnd_bck (IM))
    endif
    allocate (Sfcprop%canopy (IM))
    allocate (Sfcprop%ffmm   (IM))
    allocate (Sfcprop%ffhh   (IM))
    allocate (Sfcprop%f10m   (IM))
    allocate (Sfcprop%tprcp  (IM))
    allocate (Sfcprop%srflag (IM))
    allocate (Sfcprop%slc    (IM,Model%lsoil))
    allocate (Sfcprop%smc    (IM,Model%lsoil))
    allocate (Sfcprop%stc    (IM,Model%lsoil))

    Sfcprop%hice   = Model%clear_val
    Sfcprop%weasd  = Model%clear_val
    Sfcprop%sncovr = Model%clear_val
    Sfcprop%sncovr_ice = Model%clear_val
    if (Model%use_cice_alb .or. Model%lsm == Model%ilsm_ruc) then
      Sfcprop%albdirvis_ice = Model%clear_val
      Sfcprop%albdifvis_ice = Model%clear_val
      Sfcprop%albdirnir_ice = Model%clear_val
      Sfcprop%albdifnir_ice = Model%clear_val
    endif
    if (Model%lsm == Model%ilsm_ruc) then
      Sfcprop%sfalb_lnd     = Model%clear_val
      Sfcprop%sfalb_ice     = Model%clear_val
      Sfcprop%sfalb_lnd_bck = Model%clear_val
    endif
    Sfcprop%canopy = Model%clear_val
    Sfcprop%ffmm   = Model%clear_val
    Sfcprop%ffhh   = Model%clear_val
    Sfcprop%f10m   = Model%clear_val
    Sfcprop%tprcp  = Model%clear_val
    Sfcprop%srflag = Model%clear_val
    Sfcprop%slc    = Model%clear_val
    Sfcprop%smc    = Model%clear_val
    Sfcprop%stc    = Model%clear_val

!--- Out
    allocate (Sfcprop%t2m (IM))
    allocate (Sfcprop%th2m(IM))
    allocate (Sfcprop%q2m (IM))

    Sfcprop%t2m  = Model%clear_val
    Sfcprop%th2m = Model%clear_val
    Sfcprop%q2m  = Model%clear_val

    if (Model%nstf_name(1) > 0) then
      allocate (Sfcprop%tref   (IM))
      allocate (Sfcprop%z_c    (IM))
      allocate (Sfcprop%c_0    (IM))
      allocate (Sfcprop%c_d    (IM))
      allocate (Sfcprop%w_0    (IM))
      allocate (Sfcprop%w_d    (IM))
      allocate (Sfcprop%xt     (IM))
      allocate (Sfcprop%xs     (IM))
      allocate (Sfcprop%xu     (IM))
      allocate (Sfcprop%xv     (IM))
      allocate (Sfcprop%xz     (IM))
      allocate (Sfcprop%zm     (IM))
      allocate (Sfcprop%xtts   (IM))
      allocate (Sfcprop%xzts   (IM))
      allocate (Sfcprop%d_conv (IM))
      allocate (Sfcprop%ifd    (IM))
      allocate (Sfcprop%dt_cool(IM))
      allocate (Sfcprop%qrain  (IM))

      Sfcprop%tref    = Model%zero
      Sfcprop%z_c     = Model%zero
      Sfcprop%c_0     = Model%zero
      Sfcprop%c_d     = Model%zero
      Sfcprop%w_0     = Model%zero
      Sfcprop%w_d     = Model%zero
      Sfcprop%xt      = Model%zero
      Sfcprop%xs      = Model%zero
      Sfcprop%xu      = Model%zero
      Sfcprop%xv      = Model%zero
      Sfcprop%xz      = Model%zero
      Sfcprop%zm      = Model%zero
      Sfcprop%xtts    = Model%zero
      Sfcprop%xzts    = Model%zero
      Sfcprop%d_conv  = Model%zero
      Sfcprop%ifd     = Model%zero
      Sfcprop%dt_cool = Model%zero
      Sfcprop%qrain   = Model%zero
    endif
    if (Model%lsm == Model%ilsm_noah .or. Model%lsm == Model%ilsm_noahmp .or. Model%lsm == Model%ilsm_ruc) then
      allocate (Sfcprop%xlaixy   (IM))
      Sfcprop%xlaixy     = Model%clear_val
    else
      allocate (Sfcprop%xlaixy   (0))
    end if
    if (Model%lsm == Model%ilsm_noah .or. Model%lsm == Model%ilsm_noahmp) then
      allocate (Sfcprop%rca      (IM))
      Sfcprop%rca        = Model%clear_val
    else
      allocate (Sfcprop%rca      (0))
    end if
    if (Model%lsm == Model%ilsm_ruc .or. Model%lsm == Model%ilsm_noahmp .or. &
         (Model%lkm>0 .and. Model%iopt_lake==Model%iopt_lake_clm)) then
     allocate (Sfcprop%raincprv  (IM))
     allocate (Sfcprop%rainncprv (IM))
     Sfcprop%raincprv   = Model%clear_val
     Sfcprop%rainncprv  = Model%clear_val
     if (Model%lsm == Model%ilsm_ruc .or. Model%lsm == Model%ilsm_noahmp) then
      allocate (Sfcprop%iceprv    (IM))
      allocate (Sfcprop%snowprv   (IM))
      allocate (Sfcprop%graupelprv(IM))
      Sfcprop%iceprv     = Model%clear_val
      Sfcprop%snowprv    = Model%clear_val
      Sfcprop%graupelprv = Model%clear_val
     end if
    end if
! Noah MP allocate and init when used
!
    if (Model%lsm == Model%ilsm_noahmp ) then

      allocate (Sfcprop%snowxy   (IM))
      allocate (Sfcprop%tvxy     (IM))
      allocate (Sfcprop%tgxy     (IM))
      allocate (Sfcprop%canicexy (IM))
      allocate (Sfcprop%canliqxy (IM))
      allocate (Sfcprop%eahxy    (IM))
      allocate (Sfcprop%tahxy    (IM))
      allocate (Sfcprop%cmxy     (IM))
      allocate (Sfcprop%chxy     (IM))
      allocate (Sfcprop%fwetxy   (IM))
      allocate (Sfcprop%sneqvoxy (IM))
      allocate (Sfcprop%alboldxy (IM))
      allocate (Sfcprop%qsnowxy  (IM))
      allocate (Sfcprop%wslakexy (IM))
      allocate (Sfcprop%zwtxy    (IM))
      allocate (Sfcprop%waxy     (IM))
      allocate (Sfcprop%wtxy     (IM))
      allocate (Sfcprop%lfmassxy (IM))
      allocate (Sfcprop%rtmassxy (IM))
      allocate (Sfcprop%stmassxy (IM))
      allocate (Sfcprop%woodxy   (IM))
      allocate (Sfcprop%stblcpxy (IM))
      allocate (Sfcprop%fastcpxy (IM))
      allocate (Sfcprop%xsaixy   (IM))
      allocate (Sfcprop%taussxy  (IM))
      allocate (Sfcprop%smcwtdxy (IM))
      allocate (Sfcprop%deeprechxy (IM))
      allocate (Sfcprop%rechxy     (IM))
      allocate (Sfcprop%snicexy    (IM, Model%lsnow_lsm_lbound:Model%lsnow_lsm_ubound))
      allocate (Sfcprop%snliqxy    (IM, Model%lsnow_lsm_lbound:Model%lsnow_lsm_ubound))
      allocate (Sfcprop%tsnoxy     (IM, Model%lsnow_lsm_lbound:Model%lsnow_lsm_ubound))
      allocate (Sfcprop%smoiseq    (IM, Model%lsoil_lsm))
      allocate (Sfcprop%zsnsoxy    (IM, Model%lsnow_lsm_lbound:Model%lsoil_lsm))

      Sfcprop%snowxy     = Model%clear_val
      Sfcprop%tvxy       = Model%clear_val
      Sfcprop%tgxy       = Model%clear_val
      Sfcprop%canicexy   = Model%clear_val
      Sfcprop%canliqxy   = Model%clear_val
      Sfcprop%eahxy      = Model%clear_val
      Sfcprop%tahxy      = Model%clear_val
      Sfcprop%cmxy       = Model%clear_val
      Sfcprop%chxy       = Model%clear_val
      Sfcprop%fwetxy     = Model%clear_val
      Sfcprop%sneqvoxy   = Model%clear_val
      Sfcprop%alboldxy   = Model%clear_val
      Sfcprop%qsnowxy    = Model%clear_val
      Sfcprop%wslakexy   = Model%clear_val
      Sfcprop%zwtxy      = Model%clear_val
      Sfcprop%waxy       = Model%clear_val
      Sfcprop%wtxy       = Model%clear_val
      Sfcprop%lfmassxy   = Model%clear_val
      Sfcprop%rtmassxy   = Model%clear_val
      Sfcprop%stmassxy   = Model%clear_val
      Sfcprop%woodxy     = Model%clear_val
      Sfcprop%stblcpxy   = Model%clear_val
      Sfcprop%fastcpxy   = Model%clear_val
      Sfcprop%xsaixy     = Model%clear_val
      Sfcprop%taussxy    = Model%clear_val
      Sfcprop%smcwtdxy   = Model%clear_val
      Sfcprop%deeprechxy = Model%clear_val
      Sfcprop%rechxy     = Model%clear_val

      Sfcprop%snicexy    = Model%clear_val
      Sfcprop%snliqxy    = Model%clear_val
      Sfcprop%tsnoxy     = Model%clear_val
      Sfcprop%smoiseq    = Model%clear_val
      Sfcprop%zsnsoxy    = Model%clear_val

      allocate (Sfcprop%draincprv  (IM))
      allocate (Sfcprop%drainncprv (IM))
      allocate (Sfcprop%diceprv    (IM))
      allocate (Sfcprop%dsnowprv   (IM))
      allocate (Sfcprop%dgraupelprv(IM))

      Sfcprop%draincprv   = Model%clear_val
      Sfcprop%drainncprv  = Model%clear_val
      Sfcprop%diceprv     = Model%clear_val
      Sfcprop%dsnowprv    = Model%clear_val
      Sfcprop%dgraupelprv = Model%clear_val

    endif

    if (Model%do_myjsfc .or. Model%do_myjpbl) then
      allocate (Sfcprop%z0base(IM))
      Sfcprop%z0base = Model%clear_val
    end if

    allocate (Sfcprop%semisbase(IM))
    Sfcprop%semisbase = Model%clear_val

    if (Model%lsm == Model%ilsm_ruc) then
       ! For land surface models with different numbers of levels than the four NOAH levels
       allocate (Sfcprop%wetness         (IM))
       allocate (Sfcprop%sh2o            (IM,Model%lsoil_lsm))
       allocate (Sfcprop%keepsmfr        (IM,Model%lsoil_lsm))
       allocate (Sfcprop%smois           (IM,Model%lsoil_lsm))
       allocate (Sfcprop%tslb            (IM,Model%lsoil_lsm))
       allocate (Sfcprop%flag_frsoil     (IM,Model%lsoil_lsm))
       allocate (Sfcprop%clw_surf_land   (IM))
       allocate (Sfcprop%clw_surf_ice    (IM))
       allocate (Sfcprop%qwv_surf_land   (IM))
       allocate (Sfcprop%qwv_surf_ice    (IM))
       allocate (Sfcprop%rhofr           (IM))
       allocate (Sfcprop%tsnow_land      (IM))
       allocate (Sfcprop%tsnow_ice       (IM))
       allocate (Sfcprop%snowfallac_land (IM))
       allocate (Sfcprop%snowfallac_ice  (IM))
       allocate (Sfcprop%acsnow_land     (IM))
       allocate (Sfcprop%acsnow_ice      (IM))
       allocate (Sfcprop%fire_heat_flux  (IM))
       allocate (Sfcprop%frac_grid_burned(IM))

       !
       Sfcprop%wetness         = Model%clear_val
       Sfcprop%sh2o            = Model%clear_val
       Sfcprop%keepsmfr        = Model%clear_val
       Sfcprop%smois           = Model%clear_val
       Sfcprop%tslb            = Model%clear_val
       Sfcprop%clw_surf_land   = Model%clear_val
       Sfcprop%clw_surf_ice    = Model%clear_val
       Sfcprop%qwv_surf_land   = Model%clear_val
       Sfcprop%qwv_surf_ice    = Model%clear_val
       Sfcprop%flag_frsoil     = Model%clear_val
       Sfcprop%rhofr           = -1.e3
       Sfcprop%tsnow_land      = Model%clear_val
       Sfcprop%tsnow_ice       = Model%clear_val
       Sfcprop%snowfallac_land = Model%clear_val
       Sfcprop%snowfallac_ice  = Model%clear_val
       Sfcprop%acsnow_land     = Model%clear_val
       Sfcprop%acsnow_ice      = Model%clear_val
       Sfcprop%fire_heat_flux  = Model%clear_val
       Sfcprop%frac_grid_burned= Model%clear_val
       !
    end if

    allocate (Sfcprop%rmol   (IM ))
    allocate (Sfcprop%flhc   (IM ))
    allocate (Sfcprop%flqc   (IM ))
    Sfcprop%rmol        = Model%clear_val
    Sfcprop%flhc        = Model%clear_val
    Sfcprop%flqc        = Model%clear_val

    if (Model%do_mynnsfclay) then
    ! For MYNN surface layer scheme
       !print*,"Allocating all MYNN-sfclay variables"
       allocate (Sfcprop%ustm   (IM ))
       allocate (Sfcprop%zol    (IM ))
       allocate (Sfcprop%mol    (IM ))
       allocate (Sfcprop%chs2   (IM ))
       allocate (Sfcprop%cqs2   (IM ))
       allocate (Sfcprop%lh     (IM ))
       !
       !print*,"Initializing all MYNN-SfcLay variables with ",Model%clear_val
       Sfcprop%ustm        = Model%clear_val
       Sfcprop%zol         = Model%clear_val
       Sfcprop%mol         = Model%clear_val
       Sfcprop%chs2        = Model%clear_val
       Sfcprop%cqs2        = Model%clear_val
       Sfcprop%lh          = Model%clear_val
    end if
    if (Model%imfdeepcnv == Model%imfdeepcnv_gf .or. Model%imfdeepcnv == Model%imfdeepcnv_c3) then
        allocate (Sfcprop%maxupmf(IM))
        allocate (Sfcprop%conv_act(IM))
        allocate (Sfcprop%conv_act_m(IM))
        Sfcprop%maxupmf = Model%zero
        Sfcprop%conv_act = Model%zero
        Sfcprop%conv_act_m = Model%zero
    end if

    ! CLM Lake Model variables
    if (Model%lkm/=0 .and. Model%iopt_lake==Model%iopt_lake_clm) then
       allocate (Sfcprop%lake_t2m(IM))
       allocate (Sfcprop%lake_q2m(IM))
       allocate (Sfcprop%lake_albedo(IM))
       allocate (Sfcprop%input_lakedepth(IM))
       allocate (Sfcprop%lake_h2osno2d(IM))
       allocate (Sfcprop%lake_sndpth2d(IM))
       allocate (Sfcprop%lake_snl2d(IM))
       allocate (Sfcprop%lake_snow_z3d(IM,Model%nlevsnowsoil1_clm_lake))
       allocate (Sfcprop%lake_snow_dz3d(IM,Model%nlevsnowsoil1_clm_lake))
       allocate (Sfcprop%lake_snow_zi3d(IM,Model%nlevsnowsoil_clm_lake))
       allocate (Sfcprop%lake_h2osoi_vol3d(IM,Model%nlevsnowsoil1_clm_lake))
       allocate (Sfcprop%lake_h2osoi_liq3d(IM,Model%nlevsnowsoil1_clm_lake))
       allocate (Sfcprop%lake_h2osoi_ice3d(IM,Model%nlevsnowsoil1_clm_lake))
       allocate (Sfcprop%lake_tsfc(IM))
       allocate (Sfcprop%lake_t_soisno3d(IM,Model%nlevsnowsoil1_clm_lake))
       allocate (Sfcprop%lake_t_lake3d(IM,Model%nlevlake_clm_lake))
       allocate (Sfcprop%lake_savedtke12d(IM))
       allocate (Sfcprop%lake_icefrac3d(IM,Model%nlevlake_clm_lake))
       allocate (Sfcprop%lake_rho0(IM))
       allocate (Sfcprop%lake_ht(IM))
       allocate (Sfcprop%lake_is_salty(IM))
       allocate (Sfcprop%lake_cannot_freeze(IM))
       allocate (Sfcprop%clm_lake_initialized(IM))

       Sfcprop%lake_t2m = Model%clear_val
       Sfcprop%lake_q2m = Model%clear_val
       Sfcprop%lake_albedo = Model%clear_val
       Sfcprop%input_lakedepth = Model%clear_val
       Sfcprop%lake_h2osno2d = Model%clear_val
       Sfcprop%lake_sndpth2d = Model%clear_val
       Sfcprop%lake_snl2d = Model%clear_val
       Sfcprop%lake_snow_z3d = Model%clear_val
       Sfcprop%lake_snow_dz3d = Model%clear_val
       Sfcprop%lake_snow_zi3d = Model%clear_val
       Sfcprop%lake_h2osoi_vol3d = Model%clear_val
       Sfcprop%lake_h2osoi_liq3d = Model%clear_val
       Sfcprop%lake_h2osoi_ice3d = Model%clear_val
       Sfcprop%lake_tsfc = Model%clear_val
       Sfcprop%lake_t_soisno3d = Model%clear_val
       Sfcprop%lake_t_lake3d = Model%clear_val
       Sfcprop%lake_savedtke12d = Model%clear_val
       Sfcprop%lake_icefrac3d = Model%clear_val
       Sfcprop%lake_rho0 = -111
       Sfcprop%lake_ht = -111
       Sfcprop%lake_is_salty = Model%zero
       Sfcprop%lake_cannot_freeze = Model%zero
       Sfcprop%clm_lake_initialized = Model%zero
    endif

    if(Model%rrfs_sd) then
    !--- needed for smoke aerosol option
      allocate (Sfcprop%emdust    (IM))
      allocate (Sfcprop%emseas    (IM))
      allocate (Sfcprop%emanoc    (IM))
      allocate (Sfcprop%ebb_smoke_in (IM))
      allocate (Sfcprop%frp_output (IM))
      allocate (Sfcprop%fhist     (IM))
      allocate (Sfcprop%coef_bb_dc(IM))
      allocate (Sfcprop%fire_type (IM))
      allocate (Sfcprop%peak_hr   (IM))
      allocate (Sfcprop%lu_nofire (IM))
      allocate (Sfcprop%lu_qfire  (IM))
      allocate (Sfcprop%fire_in   (IM,Model%fire_aux_data_levels))

      ! IMPORTANT: This initialization must match rrfs_sd_fill_data
      Sfcprop%emdust     = Model%clear_val
      Sfcprop%emseas     = Model%clear_val
      Sfcprop%emanoc     = Model%clear_val
      Sfcprop%ebb_smoke_in = Model%clear_val
      Sfcprop%frp_output  = Model%clear_val
      Sfcprop%fhist      = 1.
      Sfcprop%coef_bb_dc = Model%clear_val
      Sfcprop%fire_type  = 0
      Sfcprop%fire_in    = Model%clear_val
      Sfcprop%peak_hr    = Model%clear_val
      Sfcprop%lu_nofire  = Model%clear_val
      Sfcprop%lu_qfire   = Model%clear_val
    endif

    !--- if fire_behavior is on
    if(Model%cpl_fire) then
      allocate (Sfcprop%hflx_fire   (IM))
      allocate (Sfcprop%evap_fire   (IM))
      allocate (Sfcprop%smoke_fire  (IM))
      Sfcprop%hflx_fire = Model%zero
      Sfcprop%evap_fire = Model%zero
      Sfcprop%smoke_fire = Model%zero
    endif

    ! land iau control setting
    call land_iau_mod_set_control(Sfcprop%land_iau_control, &
            Model%fn_nml, Model%input_nml_file, Model%me, Model%master, &
            Model%isc,  Model%jsc,  Model%nx,  Model%ny,  Model%tile_num,  Model%nchunks,  Model%chunks, &
            Model%lsoil, Model%lsnow_lsm, Model%dtp, Model%fhour, errmsg, errflg)

    if (errflg/=0) then
      if (Model%me==Model%master) then
        write(0,'(a)') "Error inside sfcprop_create"
        write(0,'(a)') trim(errmsg)
        stop
      endif
    endif

  end subroutine sfcprop_create


!-------------------------
! GFS_coupling_type%create
!-------------------------
  subroutine coupling_create (Coupling, Model)

    implicit none

    class(GFS_coupling_type)           :: Coupling
    type(GFS_control_type), intent(in) :: Model
    integer :: IM

    IM = Model%ncols

    !--- radiation out
    !--- physics in
    allocate (Coupling%nirbmdi (IM))
    allocate (Coupling%nirdfdi (IM))
    allocate (Coupling%visbmdi (IM))
    allocate (Coupling%visdfdi (IM))
    allocate (Coupling%nirbmui (IM))
    allocate (Coupling%nirdfui (IM))
    allocate (Coupling%visbmui (IM))
    allocate (Coupling%visdfui (IM))

    Coupling%nirbmdi = Model%clear_val
    Coupling%nirdfdi = Model%clear_val
    Coupling%visbmdi = Model%clear_val
    Coupling%visdfdi = Model%clear_val
    Coupling%nirbmui = Model%clear_val
    Coupling%nirdfui = Model%clear_val
    Coupling%visbmui = Model%clear_val
    Coupling%visdfui = Model%clear_val

    allocate (Coupling%sfcdswc (IM))
    allocate (Coupling%sfcdsw (IM))
    allocate (Coupling%sfcnsw (IM))
    allocate (Coupling%sfcdlw (IM))
    allocate (Coupling%sfculw (IM))

    Coupling%sfcdswc = Model%clear_val
    Coupling%sfcdsw = Model%clear_val
    Coupling%sfcnsw = Model%clear_val
    Coupling%sfcdlw = Model%clear_val
    Coupling%sfculw = Model%clear_val

    if (Model%do_RRTMGP) then
       allocate (Coupling%fluxlwUP_radtime   (IM, Model%levs+1))
       allocate (Coupling%fluxlwDOWN_radtime (IM, Model%levs+1))
<<<<<<< HEAD
       allocate (Coupling%fluxlwUP_jac       (IM, Model%levs+1))
       allocate (Coupling%hrlw               (IM, Model%levs))
       allocate (Coupling%tsfc_radtime       (IM))
       Coupling%fluxlwUP_radtime   = Model%clear_val
       Coupling%fluxlwDOWN_radtime = Model%clear_val
       Coupling%fluxlwUP_jac       = Model%clear_val
       Coupling%hrlw               = Model%clear_val
       Coupling%tsfc_radtime       = Model%clear_val
=======
       allocate (Coupling%htrlw              (IM, Model%levs))
       allocate (Coupling%tsfc_radtime       (IM))
       Coupling%fluxlwUP_radtime   = clear_val
       Coupling%fluxlwDOWN_radtime = clear_val
       Coupling%htrlw              = clear_val
       Coupling%tsfc_radtime       = clear_val
       if (Model%use_LW_jacobian) then
          allocate (Coupling%fluxlwUP_jac    (IM, Model%levs+1))
          Coupling%fluxlwUP_jac    = clear_val
       endif
>>>>>>> 1ea577dc
    endif

    if (Model%cplflx .or. Model%do_sppt .or. Model%cplchm .or. Model%ca_global .or. Model%cpllnd .or. Model%cpl_fire) then
      allocate (Coupling%rain_cpl (IM))
      allocate (Coupling%snow_cpl (IM))
      Coupling%rain_cpl = Model%clear_val
      Coupling%snow_cpl = Model%clear_val
    endif

    if (Model%cplflx .or. Model%cplchm .or. Model%cplwav) then
      !--- instantaneous quantities
      allocate (Coupling%u10mi_cpl (IM))
      allocate (Coupling%v10mi_cpl (IM))

      Coupling%u10mi_cpl = Model%clear_val
      Coupling%v10mi_cpl = Model%clear_val
    endif

    if (Model%cplflx .or. Model%cplchm .or. Model%cpllnd) then
      !--- instantaneous quantities
      allocate (Coupling%tsfci_cpl (IM))
      Coupling%tsfci_cpl = Model%clear_val
    endif

!   if (Model%cplwav2atm) then
      !--- incoming quantities
!     allocate (Coupling%zorlwav_cpl (IM))

!     Coupling%zorlwav_cpl  = Model%clear_val
!   endif

    ! -- additional coupling options for air quality
    if (Model%cplflx .or. Model%cpllnd .or. Model%cpl_fire .or. (Model%cplaqm .and. .not.Model%cplflx)) then
      allocate (Coupling%psurfi_cpl  (IM))
      allocate (Coupling%nswsfci_cpl (IM))
      Coupling%psurfi_cpl  = Model%clear_val
      Coupling%nswsfci_cpl = Model%clear_val
    endif

    if (Model%cplflx .or. Model%cpl_fire .or. (Model%cplaqm .and. .not.Model%cplflx)) then
      allocate (Coupling%dtsfci_cpl  (IM))
      allocate (Coupling%dqsfci_cpl  (IM))
      allocate (Coupling%t2mi_cpl    (IM))
      allocate (Coupling%q2mi_cpl    (IM))
      Coupling%dtsfci_cpl  = Model%clear_val
      Coupling%dqsfci_cpl  = Model%clear_val
      Coupling%t2mi_cpl    = Model%clear_val
      Coupling%q2mi_cpl    = Model%clear_val
    endif

    if (Model%cplflx .or. Model%cpllnd) then
      allocate (Coupling%dlwsfci_cpl (IM))
      allocate (Coupling%dswsfci_cpl (IM))
      allocate (Coupling%dlwsfc_cpl  (IM))
      allocate (Coupling%dswsfc_cpl  (IM))
      allocate (Coupling%nswsfc_cpl  (IM))
      allocate (Coupling%nnirbmi_cpl (IM))
      allocate (Coupling%nnirdfi_cpl (IM))
      allocate (Coupling%nvisbmi_cpl (IM))
      allocate (Coupling%nvisdfi_cpl (IM))
      allocate (Coupling%nnirbm_cpl  (IM))
      allocate (Coupling%nnirdf_cpl  (IM))
      allocate (Coupling%nvisbm_cpl  (IM))
      allocate (Coupling%nvisdf_cpl  (IM))

      Coupling%dlwsfci_cpl  = Model%clear_val
      Coupling%dswsfci_cpl  = Model%clear_val
      Coupling%dlwsfc_cpl  = Model%clear_val
      Coupling%dswsfc_cpl  = Model%clear_val
      Coupling%nswsfc_cpl  = Model%clear_val
      Coupling%nnirbmi_cpl = Model%clear_val
      Coupling%nnirdfi_cpl = Model%clear_val
      Coupling%nvisbmi_cpl = Model%clear_val
      Coupling%nvisdfi_cpl = Model%clear_val
      Coupling%nnirbm_cpl  = Model%clear_val
      Coupling%nnirdf_cpl  = Model%clear_val
      Coupling%nvisbm_cpl  = Model%clear_val
      Coupling%nvisdf_cpl  = Model%clear_val
    end if

    if (Model%cplflx .or. Model%cpl_fire) then
      !--- incoming quantities
      allocate (Coupling%slimskin_cpl        (IM))
      allocate (Coupling%dusfcin_cpl         (IM))
      allocate (Coupling%dvsfcin_cpl         (IM))
      allocate (Coupling%dtsfcin_cpl         (IM))
      allocate (Coupling%dqsfcin_cpl         (IM))
      allocate (Coupling%ulwsfcin_cpl        (IM))
!     allocate (Coupling%tseain_cpl          (IM))
!     allocate (Coupling%tisfcin_cpl         (IM))
!     allocate (Coupling%ficein_cpl          (IM))
!     allocate (Coupling%hicein_cpl          (IM))
      allocate (Coupling%hsnoin_cpl          (IM))
!     allocate (Coupling%sfc_alb_nir_dir_cpl (IM))
!     allocate (Coupling%sfc_alb_nir_dif_cpl (IM))
!     allocate (Coupling%sfc_alb_vis_dir_cpl (IM))
!     allocate (Coupling%sfc_alb_vis_dif_cpl (IM))

      Coupling%slimskin_cpl          = Model%clear_val
      Coupling%dusfcin_cpl           = Model%clear_val
      Coupling%dvsfcin_cpl           = Model%clear_val
      Coupling%dtsfcin_cpl           = Model%clear_val
      Coupling%dqsfcin_cpl           = Model%clear_val
      Coupling%ulwsfcin_cpl          = Model%clear_val
!     Coupling%tseain_cpl            = Model%clear_val
!     Coupling%tisfcin_cpl           = Model%clear_val
!     Coupling%ficein_cpl            = Model%clear_val
!     Coupling%hicein_cpl            = Model%clear_val
      Coupling%hsnoin_cpl            = Model%clear_val
!     Coupling%sfc_alb_nir_dir_cpl   = Model%clear_val
!     Coupling%sfc_alb_nir_dif_cpl   = Model%clear_val
!     Coupling%sfc_alb_vis_dir_cpl   = Model%clear_val
!     Coupling%sfc_alb_vis_dif_cpl   = Model%clear_val

      ! -- Coupling options to retrive atmosphere-ocean fluxes from mediator
      if (Model%use_med_flux) then
        allocate (Coupling%dusfcin_med (IM))
        allocate (Coupling%dvsfcin_med (IM))
        allocate (Coupling%dtsfcin_med (IM))
        allocate (Coupling%dqsfcin_med (IM))
        allocate (Coupling%ulwsfcin_med(IM))

        Coupling%dusfcin_med  = Model%clear_val
        Coupling%dvsfcin_med  = Model%clear_val
        Coupling%dtsfcin_med  = Model%clear_val
        Coupling%dqsfcin_med  = Model%clear_val
        Coupling%ulwsfcin_med = Model%clear_val
      end if

      !--- accumulated quantities
      allocate (Coupling%dusfc_cpl  (IM))
      allocate (Coupling%dvsfc_cpl  (IM))
      allocate (Coupling%dtsfc_cpl  (IM))
      allocate (Coupling%dqsfc_cpl  (IM))
      allocate (Coupling%dnirbm_cpl (IM))
      allocate (Coupling%dnirdf_cpl (IM))
      allocate (Coupling%dvisbm_cpl (IM))
      allocate (Coupling%dvisdf_cpl (IM))
      allocate (Coupling%nlwsfc_cpl (IM))

      Coupling%dusfc_cpl  = Model%clear_val
      Coupling%dvsfc_cpl  = Model%clear_val
      Coupling%dtsfc_cpl  = Model%clear_val
      Coupling%dqsfc_cpl  = Model%clear_val
      Coupling%dnirbm_cpl = Model%clear_val
      Coupling%dnirdf_cpl = Model%clear_val
      Coupling%dvisbm_cpl = Model%clear_val
      Coupling%dvisdf_cpl = Model%clear_val
      Coupling%nlwsfc_cpl = Model%clear_val

      !--- instantaneous quantities
      allocate (Coupling%dusfci_cpl  (IM))
      allocate (Coupling%dvsfci_cpl  (IM))
      allocate (Coupling%dnirbmi_cpl (IM))
      allocate (Coupling%dnirdfi_cpl (IM))
      allocate (Coupling%dvisbmi_cpl (IM))
      allocate (Coupling%dvisdfi_cpl (IM))
      allocate (Coupling%nlwsfci_cpl (IM))
      allocate (Coupling%oro_cpl     (IM))
      allocate (Coupling%slmsk_cpl   (IM))

      Coupling%dusfci_cpl  = Model%clear_val
      Coupling%dvsfci_cpl  = Model%clear_val
      Coupling%dnirbmi_cpl = Model%clear_val
      Coupling%dnirdfi_cpl = Model%clear_val
      Coupling%dvisbmi_cpl = Model%clear_val
      Coupling%dvisdfi_cpl = Model%clear_val
      Coupling%nlwsfci_cpl = Model%clear_val
      Coupling%oro_cpl     = Model%clear_val  !< pointer to sfcprop%oro
      Coupling%slmsk_cpl   = Model%clear_val  !< pointer to sfcprop%slmsk
    endif

    ! -- Coupling options to retrive land fluxes from external land component
    if (Model%cpllnd .and. Model%cpllnd2atm) then
      allocate (Coupling%sncovr1_lnd (IM))
      allocate (Coupling%qsurf_lnd   (IM))
      allocate (Coupling%evap_lnd    (IM))
      allocate (Coupling%hflx_lnd    (IM))
      allocate (Coupling%ep_lnd      (IM))
      allocate (Coupling%t2mmp_lnd   (IM))
      allocate (Coupling%q2mp_lnd    (IM))
      allocate (Coupling%gflux_lnd   (IM))
      allocate (Coupling%runoff_lnd  (IM))
      allocate (Coupling%drain_lnd   (IM))
      allocate (Coupling%cmm_lnd     (IM))
      allocate (Coupling%chh_lnd     (IM))
      allocate (Coupling%zvfun_lnd   (IM))

      Coupling%sncovr1_lnd = Model%clear_val
      Coupling%qsurf_lnd   = Model%clear_val
      Coupling%evap_lnd    = Model%clear_val
      Coupling%hflx_lnd    = Model%clear_val
      Coupling%ep_lnd      = Model%clear_val
      Coupling%t2mmp_lnd   = Model%clear_val
      Coupling%q2mp_lnd    = Model%clear_val
      Coupling%gflux_lnd   = Model%clear_val
      Coupling%runoff_lnd  = Model%clear_val
      Coupling%drain_lnd   = Model%clear_val
      Coupling%cmm_lnd     = Model%clear_val
      Coupling%chh_lnd     = Model%clear_val
      Coupling%zvfun_lnd   = Model%clear_val
    end if

    !-- cellular automata
    allocate (Coupling%condition(IM))
    Coupling%condition = Model%clear_val
    if (Model%do_ca) then
      allocate (Coupling%ca1      (IM))
      allocate (Coupling%ca2      (IM))
      allocate (Coupling%ca3      (IM))
      allocate (Coupling%ca_deep  (IM))
      allocate (Coupling%ca_turb  (IM))
      allocate (Coupling%ca_shal  (IM))
      allocate (Coupling%ca_rad   (IM))
      allocate (Coupling%ca_micro (IM))
      Coupling%ca1       = Model%clear_val
      Coupling%ca2       = Model%clear_val
      Coupling%ca3       = Model%clear_val
      Coupling%ca_deep   = Model%clear_val
      Coupling%ca_turb   = Model%clear_val
      Coupling%ca_shal   = Model%clear_val
      Coupling%ca_rad    = Model%clear_val
      Coupling%ca_micro  = Model%clear_val
    endif

    ! -- Aerosols coupling options
    if (Model%cplchm) then
      !--- outgoing instantaneous quantities
      allocate (Coupling%ushfsfci  (IM))
      ! -- instantaneous 3d fluxes of nonconvective ice and liquid precipitations
      allocate (Coupling%pfi_lsan  (IM,Model%levs))
      allocate (Coupling%pfl_lsan  (IM,Model%levs))
      Coupling%ushfsfci  = Model%clear_val
      Coupling%pfi_lsan  = Model%clear_val
      Coupling%pfl_lsan  = Model%clear_val
    endif

    if (Model%cplchm .or. Model%cplflx .or. Model%cpllnd .or. Model%cpl_fire) then
      !--- accumulated convective rainfall
      allocate (Coupling%rainc_cpl (IM))
      Coupling%rainc_cpl = Model%clear_val
    end if

    if(Model%progsigma)then
       allocate (Coupling%dqdt_qmicro (IM,Model%levs))
       Coupling%dqdt_qmicro = Model%clear_val
    endif

    !--- stochastic physics option
    if (Model%do_sppt .or. Model%ca_global) then
      allocate (Coupling%sppt_wts  (IM,Model%levs))
      Coupling%sppt_wts = Model%clear_val
    endif

    !--- stochastic shum option
    if (Model%do_shum) then
      allocate (Coupling%shum_wts  (IM,Model%levs))
      Coupling%shum_wts = Model%clear_val
    endif

    !--- stochastic skeb option
    if (Model%do_skeb) then
      allocate (Coupling%skebu_wts (IM,Model%levs))
      allocate (Coupling%skebv_wts (IM,Model%levs))

      Coupling%skebu_wts = Model%clear_val
      Coupling%skebv_wts = Model%clear_val
    endif

    !--- stochastic land perturbation option
    if (Model%lndp_type /= 0) then
      allocate (Coupling%sfc_wts  (IM,Model%n_var_lndp))
      Coupling%sfc_wts = Model%clear_val
    endif

    !--- stochastic spp perturbation option
    if (Model%do_spp) then
      allocate (Coupling%spp_wts_pbl  (IM,Model%levs))
      Coupling%spp_wts_pbl = Model%clear_val
      allocate (Coupling%spp_wts_sfc  (IM,Model%levs))
      Coupling%spp_wts_sfc = Model%clear_val
      allocate (Coupling%spp_wts_mp   (IM,Model%levs))
      Coupling%spp_wts_mp = Model%clear_val
      allocate (Coupling%spp_wts_gwd   (IM,Model%levs))
      Coupling%spp_wts_gwd = Model%clear_val
      allocate (Coupling%spp_wts_rad   (IM,Model%levs))
      Coupling%spp_wts_rad = Model%clear_val
      allocate (Coupling%spp_wts_cu_deep   (IM,Model%levs))
      Coupling%spp_wts_cu_deep = Model%clear_val
    endif

    !--- needed for Thompson's aerosol option
    if(Model%imp_physics == Model%imp_physics_thompson .and. (Model%ltaerosol .or. Model%mraerosol)) then
      allocate (Coupling%nwfa2d (IM))
      allocate (Coupling%nifa2d (IM))
      Coupling%nwfa2d   = Model%clear_val
      Coupling%nifa2d   = Model%clear_val
    endif

    if(Model%rrfs_sd) then
    !--- needed for smoke aerosol option
      allocate (Coupling%ebu_smoke (IM,Model%levs))
      allocate (Coupling%chem3d    (IM,Model%levs,Model%nchem))
      allocate (Coupling%ddvel     (IM,Model%ndvel))
      allocate (Coupling%wetdpc_flux(IM,Model%nchem))
      allocate (Coupling%wetdpr_flux(IM,Model%nchem))
      allocate (Coupling%drydep_flux(IM,Model%ndvel))
      allocate (Coupling%min_fplume(IM))
      allocate (Coupling%max_fplume(IM))
      allocate (Coupling%uspdavg(IM))
      allocate (Coupling%rho_dry   (IM,Model%levs))
      allocate (Coupling%hpbl_thetav(IM))
      allocate (Coupling%rrfs_hwp  (IM))
      allocate (Coupling%rrfs_hwp_ave  (IM))
      Coupling%ebu_smoke  = Model%clear_val
      Coupling%chem3d     = Model%clear_val
      Coupling%ddvel      = Model%clear_val
      Coupling%wetdpc_flux = Model%clear_val
      Coupling%wetdpr_flux = Model%clear_val
      Coupling%drydep_flux = Model%clear_val
      Coupling%min_fplume = Model%clear_val
      Coupling%max_fplume = Model%clear_val
      Coupling%uspdavg = Model%clear_val
      Coupling%rho_dry = Model%clear_val
      Coupling%hpbl_thetav = Model%clear_val
      Coupling%rrfs_hwp   = Model%clear_val
      Coupling%rrfs_hwp_ave = Model%clear_val
    endif

    if (Model%imfdeepcnv == Model%imfdeepcnv_gf .or. Model%imfdeepcnv == Model%imfdeepcnv_c3) then
      allocate (Coupling%qci_conv (IM,Model%levs))
      Coupling%qci_conv   = Model%clear_val
    endif

  end subroutine coupling_create


!----------------------
! GFS_control_type%init
!----------------------
  subroutine control_initialize (Model, nlunit, fn_nml, me, master, &
                                 logunit, isc, jsc, nx, ny, levs,   &
                                 cnx, cny, gnx, gny, dt_dycore,     &
                                 dt_phys, iau_offset, idat, jdat,   &
                                 nwat, tracer_names, tracer_types,  &
                                 input_nml_file, tile_num, chunks,  &
                                 ak, bk, restart, hydrostatic,      &
                                 communicator, ntasks, nthreads)

!--- modules
    use physcons,         only: con_rerth, con_pi, con_p0, rhowater
    use mersenne_twister, only: random_setseed, random_number
    use GFS_ccpp_suite_sim_pre, only: load_ccpp_suite_sim
!
    implicit none

!--- interface variables
    class(GFS_control_type)            :: Model
    integer,                intent(in) :: nlunit
    character(len=64),      intent(in) :: fn_nml
    integer,                intent(in) :: me
    integer,                intent(in) :: master
    integer,                intent(in) :: logunit
    integer,                intent(in) :: tile_num
    integer,                intent(in) :: isc
    integer,                intent(in) :: jsc
    integer,                intent(in) :: nx
    integer,                intent(in) :: ny
    integer,                intent(in) :: levs
    integer,                intent(in) :: cnx
    integer,                intent(in) :: cny
    integer,                intent(in) :: gnx
    integer,                intent(in) :: gny
    real(kind=kind_phys),   intent(in) :: dt_dycore
    real(kind=kind_phys),   intent(in) :: dt_phys
    integer,                intent(in) :: iau_offset
    integer,                intent(in) :: idat(8)
    integer,                intent(in) :: jdat(8)
    integer,                intent(in) :: nwat
    character(len=32),      intent(in) :: tracer_names(:)
    integer,                intent(in) :: tracer_types(:)
    character(len=:),       intent(in), dimension(:), pointer :: input_nml_file
    integer,                intent(in) :: chunks(:)
    real(kind=kind_phys), dimension(:), intent(in) :: ak
    real(kind=kind_phys), dimension(:), intent(in) :: bk
    logical,                intent(in) :: restart
    logical,                intent(in) :: hydrostatic
    type(MPI_Comm),         intent(in) :: communicator
    integer,                intent(in) :: ntasks
    integer,                intent(in) :: nthreads

    !--- local variables
    integer :: i, j, n
    integer :: ios
    integer :: seed0
    logical :: exists
    real(kind=kind_phys) :: tem
    real(kind=kind_dbl_prec) :: rinc(5)
    real(kind=kind_phys) :: wrk(1)
    real(kind=kind_phys), parameter :: con_hr = 3600.

!--- BEGIN NAMELIST VARIABLES
    real(kind=kind_phys) :: fhzero         = 0.0             !< hours between clearing of diagnostic buckets
    real(kind=kind_phys) :: fhzero_array(1:2)  = 0.0         !< array with hours between clearing of diagnostic buckets
    real(kind=kind_phys) :: fhzero_fhour(1:2)  = 0.0         !< the maximum forecast length for the hours between clearing of diagnostic buckets
    logical              :: ldiag3d        = .true.          !< flag for 3d diagnostic fields
    logical              :: qdiag3d        = .true.          !< flag for 3d tracer diagnostic fields
    logical              :: lssav          = .false.         !< logical flag for storing diagnostics
    integer, parameter :: pat_len = 60, pat_count=100        !< dimensions of dtend_select
    character(len=pat_len) :: dtend_select(pat_count)         !< fglob_list() patterns to decide which 3d diagnostic fields to enable
    integer              :: naux2d         = 0               !< number of auxiliary 2d arrays to output (for debugging)
    integer              :: naux3d         = 0               !< number of auxiliary 3d arrays to output (for debugging)
    logical              :: aux2d_time_avg(1:naux2dmax) = .false. !< flags for time averaging of auxiliary 2d arrays
    logical              :: aux3d_time_avg(1:naux3dmax) = .false. !< flags for time averaging of auxiliary 3d arrays

    real(kind=kind_phys) :: fhcyc          = 0.              !< frequency for surface data cycling (hours)
    integer              :: thermodyn_id   =  1              !< valid for GFS only for get_prs/phi
    integer              :: sfcpress_id    =  1              !< valid for GFS only for get_prs/phi

    !--- coupling parameters
    logical              :: cplflx         = .false.         !< default no cplflx collection
    logical              :: cplice         = .false.         !< default no cplice collection (used together with cplflx)
    logical              :: cplocn2atm     = .true.          !< default yes cplocn2atm coupling (turn on the feedback from ocn to atm)
    logical              :: cplwav         = .false.         !< default no cplwav collection
    logical              :: cplwav2atm     = .false.         !< default no cplwav2atm coupling
    logical              :: cplaqm         = .false.         !< default no cplaqm collection
    logical              :: cplchm         = .false.         !< default no cplchm collection
    logical              :: cpllnd         = .false.         !< default no cpllnd collection
    logical              :: cpllnd2atm     = .false.         !< default no cpllnd2atm coupling
    logical              :: rrfs_sd        = .false.         !< default no rrfs_sd collection
    logical              :: cpl_fire       = .false.         !< default no fire behavior colleciton
    logical              :: use_cice_alb   = .false.         !< default no cice albedo
    logical              :: cpl_imp_mrg    = .false.         !< default no merge import with internal forcings
    logical              :: cpl_imp_dbg    = .false.         !< default no write import data to file post merge
    logical              :: use_med_flux   = .false.         !< default no atmosphere-ocean fluxes from mediator

!--- integrated dynamics through earth's atmosphere
    logical              :: lsidea         = .false.

!--- radiation parameters
    real(kind=kind_phys) :: fhswr          = 3600.           !< frequency for shortwave radiation (secs)
    real(kind=kind_phys) :: fhlwr          = 3600.           !< frequency for longwave radiation (secs)
    integer              :: nhfrad         = 0               !< number of timesteps for which to call radiation on physics timestep (coldstarts)
    integer              :: levr           = -99             !< number of vertical levels for radiation calculations
    integer              :: nfxr           = 39+6            !< second dimension of input/output array fluxr
    logical              :: iaerclm        = .false.         !< flag for initializing aero data
    integer              :: iccn           =  0              !< logical to use IN CCN forcing for MG2/3
    integer              :: iflip          =  1              !< iflip - is not the same as flipv
    integer              :: isol           =  0              !< use prescribed solar constant
                                                             !< 0  => fixed value=1366.0\f$W/m^2\f$(old standard)
                                                             !< 10 => fixed value=1360.8\f$W/m^2\f$(new standard)
                                                             !< 1  => NOAA ABS-scale TSI table (yearly) w 11-yr cycle approx
                                                             !< 2  => NOAA TIM-scale TSI table (yearly) w 11-yr cycle approx
                                                             !< 3  => CMIP5 TIM-scale TSI table (yearly) w 11-yr cycle approx
                                                             !< 4  => CMIP5 TIM-scale TSI table (monthly) w 11-yr cycle approx
    integer              :: ico2           =  0              !< prescribed global mean value (old opernl)
    integer              :: ialb           =  0              !< use climatology alb, based on sfc type
                                                             !< 1 => use modis based alb (RUC lsm)
                                                             !< 2 => use LSM albedo (Noah MP lsm)
    integer              :: iems           =  0              !< 1.0 => Noah lsm
                                                             !< 2.0 => Noah MP and RUC lsms
    integer              :: iaer           =  1              !< default aerosol effect in sw only
    integer              :: iaermdl        =  0              !< default tropospheric aerosol model scheme flag
                                                             !< 0: seasonal global distributed OPAC aerosol climatology
                                                             !< 1: monthly global distributed GOCART aerosol climatology
                                                             !< 2: GOCART prognostic aerosol model
                                                             !< 5: OPAC climatoloy with new band mapping
    integer              :: iaerflg        =  0              !< aerosol effect control flag
                                                             !< 3-digit flag 'abc':
                                                             !< a-stratospheric volcanic aerols
                                                             !< b-tropospheric aerosols for LW
                                                             !< c-tropospheric aerosols for SW
                                                             !<  =0:aerosol effect is not included; =1:aerosol effect is included
    logical              :: lalw1bd        = .false.         !< selects 1 band or multi bands for LW aerosol properties
                                                             !< true.:  aerosol properties calculated in 1 broad LW band
                                                             !< false.: aerosol properties calculated for each LW bands
    character(len=26)    :: aeros_file     = 'aerosol.dat               '
    character(len=26)    :: solar_file     = 'solarconstant_noaa_a0.txt '
    character(len=26)    :: semis_file     = 'sfc_emissivity_idx.txt    '
    character(len=26)    :: co2dat_file    = 'co2historicaldata_2004.txt'
    character(len=26)    :: co2gbl_file    = 'co2historicaldata_glob.txt'
    character(len=26)    :: co2usr_file    = 'co2userdata.txt           '
    character(len=26)    :: co2cyc_file    = 'co2monthlycyc.txt         '
    integer              :: icliq_sw       =  1              !< sw optical property for liquid clouds
    integer              :: icice_sw       =  3              !< sw optical property for ice clouds
    integer              :: icliq_lw       =  1              !< lw optical property for liquid clouds
    integer              :: icice_lw       =  3              !< lw optical property for ice clouds
    integer              :: iovr           =  1              !< cloud-overlap used in cloud-sampling by radiation scheme(s)
    integer              :: ictm           =  1              !< ictm=0 => use data at initial cond time, if not
                                                             !<           available; use latest; no extrapolation.
                                                             !< ictm=1 => use data at the forecast time, if not
                                                             !<           available; use latest; do extrapolation.
                                                             !< ictm=yyyy0 => use yyyy data for the forecast time;
                                                             !<           no extrapolation.
                                                             !< ictm=yyyy1 = > use yyyy data for the fcst. If needed,
                                                             !<           do extrapolation to match the fcst time.
                                                             !< ictm=-1 => use user provided external data for
                                                             !<           the fcst time; no extrapolation.
                                                             !< ictm=-2 => same as ictm=0, but add seasonal cycle
                                                             !<           from climatology; no extrapolation.
    integer              :: isubc_sw          =  0           !< sw clouds without sub-grid approximation
    integer              :: isubc_lw          =  0           !< lw clouds without sub-grid approximation
                                                             !< =1 => sub-grid cloud with prescribed seeds
                                                             !< =2 => sub-grid cloud with randomly generated
                                                             !< seeds
    integer              :: iswmode           =  2           !< SW control flag for scattering process approximation
                                                             !< =1 => two-stream delta-eddington (Joseph et al. 1976)
                                                             !< =2 => two-stream PIFM            (Zdunkowski et al. 1980)
                                                             !< =3 => discrete ordinates         (Liou, 1973)
    integer              :: idcor = 1                        !< Decorrelation length type for overlap assumption
                                                             !< =0 => Use constant decorrelation length, decorr_con
                                                             !< =1 => Use spatially varying decorrelation length (Hogan et al. 2010)
                                                             !< =2 => Use spatially and temporally varyint decorrelation length (Oreopoulos et al. 2012)
    real(kind_phys)      :: dcorr_con         = 2.5          !< Decorrelation length constant (km) (if idcor = 0)
    logical              :: lcrick            = .false.      !< CRICK-Proof cloud water
    logical              :: lcnorm            = .false.      !< Cloud condensate normalized by cloud cover
    logical              :: lnoprec           = .false.      !< radiation precip flag for Ferrier/Moorthi
    logical              :: lwhtr             = .true.       !< flag to output lw heating rate (Radtend%lwhc)
    logical              :: swhtr             = .true.       !< flag to output sw heating rate (Radtend%swhc)
    integer              :: rad_hr_units      = 2            !< heating rate units are K s-1
    logical              :: inc_minor_gas     = .true.       !< Include minor trace gases in RRTMG radiation calculation
    integer              :: ipsd0             = 0            !< initial permutaion seed for mcica radiation
    integer              :: ipsdlim           = 1e8          !< limit initial permutaion seed for mcica radiation
    logical              :: lrseeds           = .false.      !< flag to use host-provided random seeds
    integer              :: nrstreams         = 2            !< number of random number streams in host-provided random seed array
    logical              :: lextop            = .false.      !< flag for using an extra top layer for radiation
    integer              :: nbdlw             = 16           !< number of RRTMG Longwave bands
    integer              :: nbdsw             = 14           !< number of RRTMG Shortwave bands

    ! RRTMGP
    logical              :: do_RRTMGP           = .false.    !< Use RRTMGP?
    character(len=128)   :: active_gases        = ''         !< Character list of active gases used in RRTMGP
    integer              :: nGases              = 0          !< Number of active gases
    character(len=128)   :: rrtmgp_root         = ''         !< Directory of rte+rrtmgp source code
    character(len=128)   :: lw_file_gas         = ''         !< RRTMGP K-distribution file, coefficients to compute optics for gaseous atmosphere
    character(len=128)   :: lw_file_clouds      = ''         !< RRTMGP file containing coefficients used to compute clouds optical properties
    character(len=128)   :: sw_file_gas         = ''         !< RRTMGP K-distribution file, coefficients to compute optics for gaseous atmosphere
    character(len=128)   :: sw_file_clouds      = ''         !< RRTMGP file containing coefficients used to compute clouds optical properties
    integer              :: rrtmgp_nBandsSW     = -999       !< Number of RRTMGP SW bands.             # *NOTE*
    integer              :: rrtmgp_nGptsSW      = -999       !< Number of RRTMGP SW spectral points.   # The RRTMGP spectral dimensions in the files
    integer              :: rrtmgp_nBandsLW     = -999       !< Number of RRTMGP LW bands.             # need to be provided via namelsit.
    integer              :: rrtmgp_nGptsLW      = -999       !< Number of RRTMGP LW spectral points.   #
    logical              :: doG_cldoptics       = .false.    !< Use legacy RRTMG cloud-optics?
    logical              :: doGP_cldoptics_PADE = .false.    !< Use RRTMGP cloud-optics: PADE approximation?
    logical              :: doGP_cldoptics_LUT  = .false.    !< Use RRTMGP cloud-optics: LUTs?
    integer              :: iovr_convcld        = 1          !< Cloud-overlap assumption for convective-cloud (defaults to iovr if not set)
    integer              :: rrtmgp_nrghice      = 3          !< Number of ice-roughness categories
    integer              :: rrtmgp_nGauss_ang   = 1          !< Number of angles used in Gaussian quadrature
    logical              :: do_GPsw_Glw         = .false.
    logical              :: use_LW_jacobian     = .false.    !< Use Jacobian of LW to update LW radiation tendencies.
    logical              :: damp_LW_fluxadj     = .false.    !< Damp LW Jacobian flux adjustment with height.
    real(kind=kind_phys) :: lfnc_k              = -999       !<
    real(kind=kind_phys) :: lfnc_p0             = -999       !<
    logical              :: doGP_lwscat         = .false.    !< If true, include scattering in longwave cloud-optics, only compatible w/ GP cloud-optics
    logical              :: doGP_sgs_cnv        = .false.    !< If true, include SubGridScale convective cloud in RRTMGP
    logical              :: doGP_sgs_mynn       = .false.    !< If true, include SubGridScale MYNN-EDMF cloud in RRTMGP
    integer              :: rrtmgp_lw_phys_blksz= 1          !< Number of columns for RRTMGP LW scheme to process at each instance.
    integer              :: rrtmgp_sw_phys_blksz= 1          !< Number of columns for RRTMGP SW scheme to process at each instance.
    logical              :: doGP_smearclds      = .true.     !< If true, include implicit SubGridScale clouds in RRTMGP
!--- Z-C microphysical parameters
    integer              :: imp_physics       =  99                !< choice of cloud scheme
    real(kind=kind_phys) :: psautco(2)        = (/6.0d-4,3.0d-4/)  !< [in] auto conversion coeff from ice to snow
    real(kind=kind_phys) :: prautco(2)        = (/1.0d-4,1.0d-4/)  !< [in] auto conversion coeff from cloud to rain
    real(kind=kind_phys) :: evpco             = 2.0d-5             !< [in] coeff for evaporation of largescale rain
    real(kind=kind_phys) :: wminco(2)         = (/1.0d-5,1.0d-5/)  !< [in] water and ice minimum threshold for Zhao
!---Max hourly
    real(kind=kind_phys) :: avg_max_length = 3600.                 !< reset value in seconds for max hourly
!--- Ferrier-Aligo microphysical parameters
    real(kind=kind_phys) :: rhgrd             = 1.0                !< fer_hires microphysics only; for 3-km domain
    logical              :: spec_adv          = .true.             !< Individual cloud species advected
    integer              :: icloud            = 0                  !< cloud effect to the optical depth in radiation; this also controls the cloud fraction options
                                                                   !<  3: with cloud effect from FA, and use cloud fraction option 3, based on Sundqvist et al. (1989)
!--- M-G microphysical parameters
    integer              :: fprcp             =  2                 !< when "0" no prognostic rain and snow (MG)
                                                                   !< "1" for MG2 and "2" for MG3
    integer              :: pdfflag           =  4                 !< pdf flag for MG macro physics
    real(kind=kind_phys) :: mg_dcs            = 200.0              !< Morrison-Gettelman microphysics parameters
    real(kind=kind_phys) :: mg_qcvar          = 1.0
    real(kind=kind_phys) :: mg_ts_auto_ice(2) = (/180.0,180.0/)    !< ice auto conversion time scale
    real(kind=kind_phys) :: mg_rhmini         = 1.01               !< relative humidity threshold parameter for nucleating ice
    real(kind=kind_phys) :: mg_ncnst          = 100.e6             !< constant droplet num concentration (m-3)
    real(kind=kind_phys) :: mg_ninst          = 0.15e6             !< constant ice num concentration (m-3)
    real(kind=kind_phys) :: mg_ngnst          = 0.10e6             !< constant graupel/hail num concentration (m-3) = 0.1e6_r8
    real(kind=kind_phys) :: mg_alf            = 1.0                !< tuning factor for alphs in MG macrophysics
    real(kind=kind_phys) :: mg_qcmin(2)       = (/1.0d-9,1.0d-9/)  !< min liquid and ice mixing ratio in Mg macro clouds
    real(kind=kind_phys) :: mg_berg_eff_factor = 2.0               !< berg efficiency factor
    character(len=16)    :: mg_precip_frac_method = 'max_overlap'  !< type of precipitation fraction method
    real(kind=kind_phys) :: tf              = 258.16d0
    real(kind=kind_phys) :: tcr             = 273.16d0
!
    logical              :: effr_in         = .false.              !< flag to use effective radii of cloud species in radiation
    logical              :: microp_uniform  = .true.
    logical              :: do_cldliq       = .true.
    logical              :: do_cldice       = .true.
    logical              :: hetfrz_classnuc = .false.
    logical              :: mg_nccons       = .false.           !< set .true. to specify constant cloud droplet number
    logical              :: mg_nicons       = .false.           !< set .true. to specify constant cloud ice number
    logical              :: mg_ngcons       = .false.           !< set .true. to specify constant graupel/hail number
    logical              :: sed_supersat    = .true.
    logical              :: do_sb_physics   = .true.
    logical              :: mg_do_graupel   = .true.            !< set .true. to turn on prognostic grapuel (with fprcp=2)
    logical              :: mg_do_hail      = .false.           !< set .true. to turn on prognostic hail (with fprcp=2)
    logical              :: mg_do_ice_gmao  = .false.           !< set .true. to turn on gmao ice formulation
    logical              :: mg_do_liq_liu   = .true.            !< set .true. to turn on liu liquid treatment
    real(kind=kind_phys) :: fh_dfi_radar(1+dfi_radar_max_intervals) = -2e10             !< begin&end of four timespans over which radar_tten is applied
    logical              :: do_cap_suppress = .true.            !< set .true. to turn on convection suppression in GF scheme during limited intervals when fh_dfi_radar is enabled

    !--- NSSL microphysics params
    real(kind=kind_phys) :: nssl_cccn       = 0.6e9             !<  CCN concentration (m-3)
    real(kind=kind_phys) :: nssl_alphah     = 0.0               !<  graupel shape parameter
    real(kind=kind_phys) :: nssl_alphahl    = 1.0               !<  hail shape parameter
    real(kind=kind_phys) :: nssl_alphar     = 0.0               ! shape parameter for rain (imurain=1 only)
    real(kind=kind_phys) :: nssl_ehw0       = 0.9               ! constant or max assumed graupel-droplet collection efficiency
    real(kind=kind_phys) :: nssl_ehlw0      = 0.9               ! constant or max assumed hail-droplet collection efficiency
    logical              :: nssl_hail_on    = .false.           !<  NSSL flag to activate the hail category
    logical              :: nssl_ccn_on     = .true.            !<  NSSL flag to activate the CCN category
    logical              :: nssl_invertccn  = .true.            !<  NSSL flag to treat CCN as activated (true) or unactivated (false)
    logical              :: nssl_3moment    = .false.           !<  NSSL flag to turn on 3-moment for rain/graupel/hail

    !--- Thompson microphysical parameters
    logical              :: ltaerosol      = .false.            !< flag for aerosol version
    logical              :: mraerosol      = .false.            !< flag for merra2_aerosol_aware
    logical              :: lradar         = .false.            !< flag for radar reflectivity
    real(kind=kind_phys) :: nsfullradar_diag  = -999.0          !< seconds between resetting radar reflectivity calculation, set to <0 for every time step
    real(kind=kind_phys) :: ttendlim       = -999.0             !< temperature tendency limiter, set to <0 to deactivate
    logical              :: ext_diag_thompson = .false.         !< flag for extended diagnostic output from Thompson
    real(kind=kind_phys) :: dt_inner       = -999.0             !< time step for the inner loop
    logical              :: sedi_semi      = .false.            !< flag for semi Lagrangian sedi of rain
    integer              :: decfl          = 8                  !< deformed CFL factor

    !--- GFDL microphysical parameters
    logical              :: lgfdlmprad     = .false.            !< flag for GFDLMP radiation interaction

    !--- Thompson,GFDL microphysical parameter
    logical              :: lrefres        = .false.            !< flag for radar reflectivity in restart file

    !--- CLM Lake Model parameters (MUST match clm_lake.F90)
    integer, parameter   :: nlevlake_clm_lake = 10           !< number of lake levels
    integer, parameter   :: nlevsoil_clm_lake = 10           !< number of soil levels
    integer, parameter   :: nlevsnow_clm_lake = 5            !< number of snow levels
    integer, parameter   :: nlevsnowsoil_clm_lake = nlevsnow_clm_lake+nlevsoil_clm_lake+1 !< -nlevsno:nlevsoil dimensioned variables
    integer, parameter   :: nlevsnowsoil1_clm_lake = nlevsnow_clm_lake+nlevsoil_clm_lake !< -nlevsno+1:nlevsoil dimensioned variables

    !--- CLM Lake configurables
    real(kind_phys)      :: clm_lake_depth_default = 50         !< default lake depth in clm lake model
    logical              :: clm_lake_use_lakedepth = .true.     !< initialize depth from lakedepth
    logical              :: clm_lake_debug = .false.            !< verbose debugging in clm_lake
    logical              :: clm_debug_print = .false.           !< enables prints in clm_lake

    !--- land/surface model parameters
    integer              :: lsm            =  1              !< flag for land surface model to use =0  for osu lsm; =1  for noah lsm; =2  for noah mp lsm; =3  for RUC lsm
    integer              :: lsoil          =  4              !< number of soil layers
    integer              :: lsoil_lsm      =  -1             !< number of soil layers internal to land surface model; -1 use lsoil
    integer              :: lsnow_lsm      =  3              !< maximum number of snow layers internal to land surface model
    logical              :: exticeden      = .false.         !< Use variable precip ice density for NOAH LSM if true or original formulation
    logical              :: rdlai          = .false.         !< read LAI from input file at cold start (for RUC LSM or NOAH LSM WRFv4)
    logical              :: ua_phys        = .false.         !< flag for using University of Arizona? extension to NOAH LSM WRFv4
    logical              :: usemonalb      = .true.          !< flag to read surface diffused shortwave albedo from input file for NOAH LSM WRFv4
    real(kind=kind_phys) :: aoasis         = 1.0             !< potential evaporation multiplication factor for NOAH LSM WRFv4
    integer              :: fasdas         = 0               !< flag to use "flux-adjusting surface data assimilation system"; 0 = OFF, 1 = ON
    integer              :: iopt_thcnd     = 1               !< option to treat thermal conductivity in Noah LSM (new in 3.8)
                                                             !< = 1, original (default)
                                                             !< = 2, McCumber and Pielke for silt loam and sandy loam
    integer              :: kice           =  2              !< number of layers in ice; default is 2 (GFS sice)
    integer              :: ivegsrc        =  2              !< ivegsrc = 0   => USGS,
                                                             !< ivegsrc = 1   => IGBP (20 category)
                                                             !< ivegsrc = 2   => UMD  (13 category)
    integer              :: nvegcat        =  20             !< number of veg.  categories depending on ivegsrc
    integer              :: isot           =  0              !< isot = 0   => Zobler soil type  ( 9 category)
                                                             !< isot = 1   => STATSGO soil type (19 category)
    integer              :: nsoilcat       =  16             !< number of soil categories depending on isot
    ! -- to use Noah MP, lsm needs to be set to 2 and both ivegsrc and isot are set
    ! to 1 - MODIS IGBP and STATSGO - the defaults are the same as in the
    ! scripts;change from namelist

    integer              :: iopt_dveg      =  4  ! 4 -> off (use table lai; use maximum vegetation fraction)
    integer              :: iopt_crs       =  1  !canopy stomatal resistance (1-> ball-berry; 2->jarvis)
    integer              :: iopt_btr       =  1  !soil moisture factor for stomatal resistance (1-> noah; 2-> clm; 3-> ssib)
    integer              :: iopt_run       =  3  !runoff and groundwater (1->simgm; 2->simtop; 3->schaake96; 4->bats)
    integer              :: iopt_sfc       =  1  !surface layer drag coeff (ch & cm) (1->m-o; 2->chen97)
    integer              :: iopt_frz       =  1  !supercooled liquid water (1-> ny06; 2->koren99)
    integer              :: iopt_inf       =  1  !frozen soil permeability (1-> ny06; 2->koren99)
    integer              :: iopt_rad       =  3  !radiation transfer (1->gap=f(3d,cosz); 2->gap=0; 3->gap=1-fveg)
    integer              :: iopt_alb       =  2  !snow surface albedo (1->bats; 2->class)
    integer              :: iopt_snf       =  1  !rainfall & snowfall (1-jordan91; 2->bats; 3->noah)
    integer              :: iopt_tbot      =  2  !lower boundary of soil temperature (1->Model%zero-flux; 2->noah)
    integer              :: iopt_stc       =  1  !snow/soil temperature time scheme (only layer 1)
    integer              :: iopt_trs       =  2  !thermal roughness scheme (1-z0h=z0m; 2-czil; 3-ec;4-kb reversed)
    integer              :: iopt_diag      =  2  !2m t/q diagnostic approach (1->external GFS sfc_diag 2->original NoahMP 2-title
                                                 !3->NoahMP 2-title + internal GFS sfc_diag  )

    integer              :: mosaic_lu      =  0  ! 1 - used of fractional landuse in RUC lsm
    integer              :: mosaic_soil    =  0  ! 1 - used of fractional soil in RUC lsm
    integer              :: isncond_opt    =  1  ! 2 - Sturm (1997)
    integer              :: isncovr_opt    =  1  ! 2 - Niu-Yang (2007), 3-updated Niu-Yang similar to Noah MP

    logical              :: use_ufo        = .false.                  !< flag for gcycle surface option

    logical              :: add_fire_heat_flux = .false.              !< Flag for fire heat flux

    logical              :: lcurr_sf       = .false.                  !< flag for taking ocean currents into account in GFDL surface layer
    logical              :: pert_cd        = .false.                  !< flag for perturbing the surface drag coefficient for momentum in surface layer scheme
    integer              :: ntsflg         = 0                        !< flag for updating skin temperature in the GFDL surface layer scheme
    real(kind=kind_phys) :: sfenth         = 0.0                      !< enthalpy flux factor 0 zot via charnock ..>0 zot enhanced>15m/s

!--- flake model parameters
    integer              :: lkm            =  0                       !< =1 run lake, =2 run lake&nsst =0 no lake
    integer              :: iopt_lake      =  2                       !< =1 flake, =2 clm lake (default)
    real(kind_phys)      :: lakedepth_threshold = 1.0                 !< lakedepth must be GREATER than this value to enable a lake model
    real(kind_phys)      :: lakefrac_threshold  = 0.0                 !< lakefrac must be GREATER than this value to enable a lake model
    logical              :: use_lake2m     = .false.                  !< use 2m T & Q from clm lake model

!--- tuning parameters for physical parameterizations
    logical              :: ras            = .false.                  !< flag for ras convection scheme
    logical              :: flipv          = .true.                   !< flag for vertical direction flip (ras)
                                                                      !< .true. implies surface at k=1
    logical              :: trans_trac     = .false.                  !< flag for convective transport of tracers (RAS, CS, or SAMF)
    logical              :: old_monin      = .false.                  !< flag for diff monin schemes
    logical              :: cnvgwd         = .false.                  !< flag for conv gravity wave drag
    integer              :: gwd_opt        =  1                       !< flag for configuring gwd scheme
                                                                      !< gwd_opt = 2  => unified ugwp GWD
                                                                      !< gwd_opt = 22 => unified ugwp GWD with extra output
                                                                      !< gwd_opt = 3 : GSL drag suite
                                                                      !< gwd_opt = 33: GSL drag suite with extra output
    logical              :: do_ugwp_v0           = .true.       !< flag for version 0 ugwp GWD
    logical              :: do_ugwp_v0_orog_only = .false.      !< flag for version 0 ugwp GWD (orographic drag only)
    logical              :: do_ugwp_v0_nst_only  = .false.      !< flag for version 0 ugwp GWD (non-stationary GWD only)
    logical              :: do_gsl_drag_ls_bl    = .false.      !< flag for GSL drag (mesoscale GWD and blocking only)
    logical              :: do_gsl_drag_ss       = .false.      !< flag for GSL drag (small-scale GWD only)
    logical              :: do_gsl_drag_tofd     = .false.      !< flag for GSL drag (turbulent orog form drag only)
    logical              :: do_gwd_opt_psl       = .false.      !< flag for PSL drag (mesoscale GWD and blocking only)
    logical              :: do_ugwp_v1           = .false.      !< flag for version 1 ugwp GWD
    logical              :: do_ugwp_v1_orog_only = .false.      !< flag for version 1 ugwp GWD (orographic drag only)
    logical              :: do_ugwp_v1_w_gsldrag = .false.      !< flag for version 1 ugwp GWD (orographic drag only)
    logical              :: do_ngw_ec            = .false.      !< flag for ecmwf ngwd algorithm
!--- vay-2018
    logical              :: ldiag_ugwp      = .false.                 !< flag for UGWP diag fields
    logical              :: ugwp_seq_update = .false.                 !< flag for updating winds between UGWP steps
    logical              :: do_ugwp         = .false.                 !< flag do UGWP+RF
    logical              :: do_tofd         = .false.                 !< flag do Turb oro Form Drag

    logical              :: do_gwd         = .false.                  !< flag for running gravity wave drag
    logical              :: do_cnvgwd      = .false.                  !< flag for running conv gravity wave drag

    logical              :: mstrat         = .false.                  !< flag for moorthi approach for stratus
    logical              :: moist_adj      = .false.                  !< flag for moist convective adjustment
    logical              :: cscnv          = .false.                  !< flag for Chikira-Sugiyama convection
    logical              :: cal_pre        = .false.                  !< flag controls precip type algorithm
    logical              :: do_aw          = .false.                  !< AW scale-aware option in cs convection
    logical              :: do_awdd        = .false.                  !< AW scale-aware option in cs convection
    logical              :: flx_form       = .false.                  !< AW scale-aware option in cs convection
    logical              :: do_shoc        = .false.                  !< flag for SHOC
    logical              :: shocaftcnv     = .false.                  !< flag for SHOC
    logical              :: shoc_cld       = .false.                  !< flag for SHOC in grrad
    logical              :: h2o_phys       = .false.                  !< flag for stratosphere h2o
    logical              :: pdfcld         = .false.                  !< flag for pdfcld
    logical              :: shcnvcw        = .false.                  !< flag for shallow convective cloud
    logical              :: redrag         = .false.                  !< flag for reduced drag coeff. over sea
    logical              :: hybedmf        = .false.                  !< flag for hybrid edmf pbl scheme
    logical              :: satmedmf       = .false.                  !< flag for scale-aware TKE-based moist edmf
                                                                      !< vertical turbulent mixing scheme
    logical              :: shinhong       = .false.                  !< flag for scale-aware Shinhong vertical turbulent mixing scheme
    logical              :: do_ysu         = .false.                  !< flag for YSU vertical turbulent mixing scheme
    logical              :: acm            = .false.                  !< flag for ACM vertical turbulent mixing scheme
    logical              :: dspheat        = .false.                  !< flag for tke dissipative heating
    logical              :: sa3dtke        = .false.                  !< flag for scale-aware 3D tke scheme
    logical              :: hurr_pbl       = .false.                  !< flag for hurricane-specific options in PBL scheme
    logical              :: lheatstrg      = .false.                  !< flag for canopy heat storage parameterization
    logical              :: lseaspray      = .false.                  !< flag for sea spray parameterization
    logical              :: cnvcld         = .false.
    logical              :: xr_cnvcld      = .true.                   !< flag for including suspended convective clouds in Xu-Randall cloud fraction
    logical              :: random_clds    = .false.                  !< flag controls whether clouds are random
    logical              :: shal_cnv       = .false.                  !< flag for calling shallow convection
    integer              :: imfshalcnv     =  1                       !< flag for mass-flux shallow convection scheme
                                                                      !<     1: July 2010 version of mass-flux shallow conv scheme
                                                                      !<         current operational version as of 2016
                                                                      !<     2: scale- & aerosol-aware mass-flux shallow conv scheme (2017)
                                                                      !<     3: scale- & aerosol-aware Grell-Freitas scheme (GSD)
                                                                      !<     4: New Tiedtke scheme (CAPS)
                                                                      !<     0: modified Tiedtke's eddy-diffusion shallow conv scheme
                                                                      !<    -1: no shallow convection used
    integer              :: imfdeepcnv     =  1                       !< flag for mass-flux deep convection scheme
                                                                      !<     1: July 2010 version of SAS conv scheme
                                                                      !<           current operational version as of 2016
                                                                      !<     2: scale- & aerosol-aware mass-flux deep conv scheme (2017)
                                                                      !<     3: scale- & aerosol-aware Grell-Freitas scheme (GSD)
                                                                      !<     4: New Tiedtke scheme (CAPS)
    integer              :: isatmedmf      =  0                       !< flag for scale-aware TKE-based moist edmf scheme
                                                                      !<     0: initial version of satmedmf (Nov. 2018)
                                                                      !<     1: updated version of satmedmf (as of May 2019)
    logical              :: do_deep        = .true.                   !< whether to do deep convection

    logical              :: hwrf_samfdeep     = .false.               !< flag for HWRF SAMF deepcnv scheme
    logical              :: hwrf_samfshal     = .false.               !< flag for HWRF SAMF shalcnv scheme
    logical              :: progsigma         = .false.               !< flag for prognostic updraft area fraction closure in saSAS or C3
    logical              :: progomega         = .false.               !< flag for prognostic updraft velocity in saSAS or C3
    integer              :: conv_cf_opt       =  0                    !< option for convection scheme cloud fraction computation
    logical              :: do_mynnedmf       = .false.               !< flag for MYNN-EDMF
    logical              :: do_mynnsfclay     = .false.               !< flag for MYNN Surface Layer Scheme
    ! DH* TODO - move to MYNN namelist section
    integer              :: tke_budget        = 0
    logical              :: bl_mynn_tkeadvect = .false.
    integer              :: bl_mynn_cloudpdf  = 2
    integer              :: bl_mynn_mixlength = 1
    integer              :: bl_mynn_edmf      = 1
    integer              :: bl_mynn_edmf_mom  = 1
    integer              :: bl_mynn_edmf_tke  = 0
    integer              :: bl_mynn_cloudmix  = 1
    integer              :: bl_mynn_mixqt     = 0
    integer              :: bl_mynn_output    = 0
    integer              :: icloud_bl         = 1
    real(kind=kind_phys) :: bl_mynn_closure   = 2.6                   !<   <= 2.5  only prognose tke
                                                                      !<   2.5 < and < 3.0, prognose tke and q'2
                                                                      !<   >= 3.0, prognose tke, q'2, T'2, and T'q'
    logical              :: sfclay_compute_diag = .false.
    logical              :: sfclay_compute_flux = .false.
    integer              :: isftcflx          = 0
    integer              :: iz0tlnd           = 0
    real(kind=kind_phys) :: var_ric           = 1.0
    real(kind=kind_phys) :: coef_ric_l        = 0.16
    real(kind=kind_phys) :: coef_ric_s        = 0.25
    !Prognostic convective closure
    real(kind=kind_phys) :: betascu           = 8.0 !< Tuning parameter for prog. closure shallow clouds
    real(kind=kind_phys) :: betamcu           = 1.0 !< Tuning parameter for prog. closure midlevel clouds
    real(kind=kind_phys) :: betadcu           = 2.0 !< Tuning parameter for prog. closure deep clouds
    logical              :: sigmab_coldstart  = .false. !< flag to cold start sigmab
    ! *DH
    logical              :: do_myjsfc         = .false.               !< flag for MYJ surface layer scheme
    logical              :: do_myjpbl         = .false.               !< flag for MYJ PBL scheme

    integer              :: nmtvr          = 14                       !< number of topographic variables such as variance etc
                                                                      !< used in the GWD parameterization
    integer              :: jcap           =  1              !< number of spectral wave trancation used only by sascnv shalcnv
!   real(kind=kind_phys) :: cs_parm(10) = (/5.0,2.5,1.0e3,3.0e3,20.0,-999.,-999.,0.,0.,0./)
    real(kind=kind_phys) :: cs_parm(10) = (/8.0,4.0,1.0e3,3.5e3,20.0,1.0,-999.,1.,0.6,0./)
    real(kind=kind_phys) :: flgmin(2)      = (/0.180,0.220/)          !< [in] ice fraction bounds
    real(kind=kind_phys) :: cgwf(2)        = (/0.5d0,0.05d0/)         !< multiplication factor for convective GWD
    real(kind=kind_phys) :: ccwf(2)        = (/1.0d0,1.0d0/)          !< multiplication factor for critical cloud
                                                                      !< workfunction for RAS
    real(kind=kind_phys) :: cdmbgwd(4)     = (/2.0d0,0.25d0,1.0d0,1.0d0/)   !< multiplication factors for cdmb, gwd, and NS gwd, tke based enhancement
    real(kind=kind_phys) :: alpha_fd       = 12.0                     !< alpha coefficient for turbulent orographic form drag
    real(kind=kind_phys) :: psl_gwd_dx_factor  = 6.0                  !< multiplication factors for grid spacing
    real(kind=kind_phys) :: sup            = 1.0                      !< supersaturation in pdf cloud (IMP_physics=98) when t is very low
                                                                      !< or ice super saturation in SHOC (when do_shoc=.true.)
    real(kind=kind_phys) :: ctei_rm(2)     = (/10.0d0,10.0d0/)        !< critical cloud top entrainment instability criteria
                                                                      !< (used if mstrat=.true.)
    real(kind=kind_phys) :: crtrh(3)       = (/0.90d0,0.90d0,0.90d0/) !< critical relative humidity at the surface
                                                                      !< PBL top and at the top of the atmosphere
    real(kind=kind_phys) :: dlqf(2)        = (/0.15,0.15/)            !< factor for cloud condensate detrainment
                                                                      !< from cloud edges for RAS
    real(kind=kind_phys) :: psauras(2)     = (/1.0d-3,1.0d-3/)        !< [in] auto conversion coeff from ice to snow in ras
    real(kind=kind_phys) :: prauras(2)     = (/2.0d-3,2.0d-3/)        !< [in] auto conversion coeff from cloud to rain in ras
    real(kind=kind_phys) :: wminras(2)     = (/1.0d-6,1.0d-6/)        !< [in] water and ice minimum threshold for ras
    integer              :: nrcmax         = 32                       !< number of random numbers used in RAS

    real(kind=kind_phys) :: rbcr           = 0.25                     !< Critical Richardson Number in PBL scheme
    real(kind=kind_phys) :: shoc_parm(5)   = (/7000.0,1.0,4.2857143,0.7,-999.0/)  !< some tunable parameters for shoc

!--- Rayleigh friction
    real(kind=kind_phys) :: prslrd0        = 0.0d0           !< pressure level from which Rayleigh Damping is applied
    real(kind=kind_phys) :: ral_ts         = 0.0d0           !< time scale for Rayleigh damping in days

!--- mass flux deep convection
    real(kind=kind_phys) :: clam_deep      = 0.1             !< c_e for deep convection (Han and Pan, 2011, eq(6))
    real(kind=kind_phys) :: c0s_deep       = 0.002           !< convective rain conversion parameter
    real(kind=kind_phys) :: c1_deep        = 0.002           !< conversion parameter of detrainment from liquid water into grid-scale cloud water
    real(kind=kind_phys) :: betal_deep     = 0.05            !< fraction factor of downdraft air mass reaching ground surface over land
    real(kind=kind_phys) :: betas_deep     = 0.05            !< fraction factor of downdraft air mass reaching ground surface over sea
    real(kind=kind_phys) :: evef           = 0.09            !< evaporation factor from convective rain
    real(kind=kind_phys) :: evfact_deep    = 0.3             !< evaporation factor from convective rain
    real(kind=kind_phys) :: evfactl_deep   = 0.3             !< evaporation factor from convective rain over land
    real(kind=kind_phys) :: pgcon_deep     = 0.55            !< reduction factor in momentum transport due to convection induced pressure gradient force
                                                             !< 0.7 : Gregory et al. (1997, QJRMS)
                                                             !< 0.55: Zhang & Wu (2003, JAS)
    real(kind=kind_phys) :: asolfac_deep   = 0.958           !< aerosol-aware parameter based on Lim (2011)
                                                             !< asolfac= cx / c0s(=.002)
                                                             !< cx = min([-0.7 ln(Nccn) + 24]*1.e-4, c0s)
                                                             !< Nccn: CCN number concentration in cm^(-3)
                                                             !< Until a realistic Nccn is provided, Nccns are assumed
                                                             !< as Nccn=100 for sea and Nccn=1000 for land

!--- mass flux shallow convection
    real(kind=kind_phys) :: clam_shal      = 0.3             !< c_e for shallow convection (Han and Pan, 2011, eq(6))
    real(kind=kind_phys) :: c0s_shal       = 0.002           !< conversion parameter of detrainment from liquid water into convetive precipitaiton
    real(kind=kind_phys) :: c1_shal        = 5.e-4           !< conversion parameter of detrainment from liquid water into grid-scale cloud water
    real(kind=kind_phys) :: pgcon_shal     = 0.55            !< reduction factor in momentum transport due to convection induced pressure gradient force
                                                             !< 0.7 : Gregory et al. (1997, QJRMS)
                                                             !< 0.55: Zhang & Wu (2003, JAS)
    real(kind=kind_phys) :: asolfac_shal   = 0.958           !< aerosol-aware parameter based on Lim (2011)
                                                             !< asolfac= cx / c0s(=.002)
                                                             !< cx = min([-0.7 ln(Nccn) + 24]*1.e-4, c0s)
                                                             !< Nccn: CCN number concentration in cm^(-3)
                                                             !< Until a realistic Nccn is provided, Nccns are assumed
                                                             !< as Nccn=100 for sea and Nccn=1000 for land

!--- near surface sea temperature model
    logical              :: nst_anl        = .false.         !< flag for NSSTM analysis in gcycle/sfcsub
    integer              :: lsea           = 0
    integer              :: nstf_name(5)   = (/0,0,1,0,5/)   !< flag 0 for no nst  1 for uncoupled nst  and 2 for coupled NST
                                                             !< nstf_name(instf_opt)    : 0 = NSSTM off, 1 = NSSTM on but uncoupled
                                                             !<                           2 = NSSTM on and coupled
                                                             !< nstf_name(instf_spinup) : 1 = NSSTM spin up on, 0 = NSSTM spin up off
                                                             !< nstf_name(instf_anlys)  : 1 = NSSTM analysis on, 0 = NSSTM analysis off
                                                             !< nstf_name(instf_zs1_lb) : lower bounds (in mm)
                                                             !< nstf_name(instf_zs2_ub) : upper bounds (in mm)
    integer              :: instf_opt    = 1
    integer              :: instf_spinup = 2
    integer              :: instf_anlys  = 3
    integer              :: instf_zs1_lb = 4
    integer              :: instf_zs2_ub = 5
!--- fractional grid
    logical              :: frac_grid       = .false.         !< flag for fractional grid
    logical              :: frac_ice        = .true.          !< flag for lake fractional ice when fractional grid is not in use
    logical              :: ignore_lake     = .true.          !< flag for ignoring lakes
    real(kind=kind_phys) :: min_lakeice     = 0.15d0          !< minimum lake ice value
    real(kind=kind_phys) :: min_seaice      = 1.0d-11         !< minimum sea  ice value
    real(kind=kind_phys) :: min_lake_height = 250.0           !< minimum lake height value
    real(kind=kind_phys) :: rho_h2o         = rhowater        !< fresh water density

!--- surface layer z0 scheme
    integer              :: sfc_z0_type    = 0               !< surface roughness options over ocean
                                                             !< 0=no change
                                                             !< 6=areodynamical roughness over water with input 10-m wind
                                                             !< 7=slightly decrease Cd for higher wind speed compare to 6
                                                             !< negative when cplwav2atm=.true. - i.e. two way wave coupling
    integer              :: icplocn2atm    = 0               !< air_sea_flux options over ocean
                                                             !< 0=ocean current is not used in the computation of air_sea fluxes
                                                             !< 1=including ocean current in the computation of air_sea fluxes

!--- potential temperature definition in surface layer physics
    logical              :: thsfc_loc      = .true.          !< flag for local vs. standard potential temperature
!--- flux method in 2-m diagnostics
    logical              :: diag_flux      = .false.         !< flag for flux method in 2-m diagnostics
!--- flux method in 2-m diagnostics (for stable conditions)
    logical              :: diag_log       = .false.         !< flag for log method in 2-m diagnostics (for stable conditions)
                                                             !<.true. means use local (gridpoint) surface pressure to define potential temperature
                                                             !<       this is the current GFS physics approach
                                                             !<.false. means use reference pressure of 1000 hPa to define potential temperature
                                                             !<       this is the alternative method proposed by GSL

!--- vertical diffusion
    real(kind=kind_phys) :: xkzm_m         = 1.0d0           !< [in] bkgd_vdif_m  background vertical diffusion for momentum
    real(kind=kind_phys) :: xkzm_h         = 1.0d0           !< [in] bkgd_vdif_h  background vertical diffusion for heat q
    real(kind=kind_phys) :: xkzm_s         = 1.0d0           !< [in] bkgd_vdif_s  sigma threshold for background mom. diffusion
    real(kind=kind_phys) :: xkzminv        = 0.3             !< diffusivity in inversion layers
    real(kind=kind_phys) :: moninq_fac     = 1.0             !< turbulence diffusion coefficient factor
    real(kind=kind_phys) :: dspfac         = 1.0             !< tke dissipative heating factor
    real(kind=kind_phys) :: bl_upfr        = 0.13            !< updraft fraction in boundary layer mass flux scheme
    real(kind=kind_phys) :: bl_dnfr        = 0.1             !< downdraft fraction in boundary layer mass flux scheme
    real(kind=kind_phys) :: rlmx           = 300.            !< maximum allowed mixing length in boundary layer mass flux scheme
    real(kind=kind_phys) :: elmx           = 300.            !< maximum allowed dissipation mixing length in boundary layer mass flux scheme
    integer              :: sfc_rlm        = 0               !< choice of near surface mixing length in boundary layer mass flux scheme
    integer              :: tc_pbl         = 0               !< control for TC applications in the PBL scheme
    integer              :: use_lpt        = 0               !< control for using Liquid Potential Temp for TC applications in the GFSPBL scheme

!--- parameters for canopy heat storage (CHS) parameterization
    real(kind=kind_phys) :: h0facu         = 0.25
    real(kind=kind_phys) :: h0facs         = 1.0

!---Cellular automaton options
    integer              :: nca            = 1
    integer              :: ncells         = 5
    integer              :: nlives         = 12

    integer              :: nca_g          = 1
    integer              :: ncells_g       = 1
    integer              :: nlives_g       = 100
    real(kind=kind_phys) :: nfracseed      = 0.5
    integer              :: nseed          = 1
    integer              :: nseed_g        = 100
    integer              :: iseed_ca       = 1
    integer              :: nspinup        = 1
    logical              :: do_ca          = .false.
    logical              :: ca_advect      = .false.
    logical              :: ca_sgs         = .false.
    logical              :: ca_global      = .false.
    logical              :: ca_smooth      = .false.
    real(kind=kind_phys) :: nthresh        = 18
    real                 :: ca_amplitude   = 0.35
    integer              :: nsmooth        = 100
    logical              :: ca_closure     = .false.
    logical              :: ca_entr        = .false.
    logical              :: ca_trigger     = .false.

!--- Increment grid
    logical               :: increment_file_on_native_grid = .false. ! increment on native grid else Gaussian grid

!--- IAU options
    real(kind=kind_phys)  :: iau_delthrs      = 0           !< iau time interval (to scale increments)
    character(len=240)    :: iau_inc_files(7) = ''          !< list of increment files
    real(kind=kind_phys)  :: iaufhrs(7)       = -1          !< forecast hours associated with increment files
    logical  :: iau_filter_increments         = .false.     !< filter IAU increments
    logical  :: iau_drymassfixer              = .false.     !< IAU dry mass fixer

!--- debug flags
    logical              :: debug          = .false.
    logical              :: pre_rad        = .false.         !< flag for testing purpose
    logical              :: print_diff_pgr = .false.         !< print average change in pgr every timestep

!  max and min lon and lat for critical relative humidity
    integer :: max_lon=5000, max_lat=2000, min_lon=192, min_lat=94
    real(kind=kind_phys) :: rhcmax = 0.9999999               !< max critical rel. hum.
#ifdef SINGLE_PREC
    real(kind=kind_phys) :: huge   = 9.9692099683868690E30  !  NetCDF float FillValue
#else
    real(kind=kind_phys) :: huge   = 9.9692099683868690E36  !  NetCDF float FillValue
#endif


!--- stochastic physics control parameters
    logical :: do_sppt      = .false.
    logical :: pert_mp      = .false.
    logical :: pert_clds    = .false.
    logical :: pert_radtend = .true.
    logical :: use_zmtnblck = .false.
    logical :: do_shum      = .false.
    logical :: do_skeb      = .false.
    integer :: skeb_npass   = 11
    integer :: lndp_type      = 0
    integer :: n_var_lndp     = 0
    logical :: lndp_each_step = .false.
    integer :: n_var_spp    =  0
    integer :: spp_pbl      =  0
    integer :: spp_sfc      =  0
    integer :: spp_mp       =  0
    integer :: spp_rad      =  0
    integer :: spp_gwd      =  0
    integer :: spp_cu_deep  =  0
    logical :: do_spp       = .false.

    integer              :: ichoice         = 0 !< flag for closure of C3/GF deep convection
    integer              :: ichoicem        = 13!< flag for closure of C3/GF mid convection
    integer              :: ichoice_s       = 3 !< flag for closure of C3/GF shallow convection
    logical              :: gf_coldstart  = .false.   !< flag for cold start GF

!-- chem nml variables for RRFS-SD
    real(kind=kind_phys) :: dust_drylimit_factor  = 1.0
    real(kind=kind_phys) :: dust_moist_correction = 1.0
    real(kind=kind_phys) :: dust_alpha = 0.
    real(kind=kind_phys) :: dust_gamma = 0.
    real(kind=kind_phys) :: wetdep_ls_alpha = 0.5
    real(kind=kind_phys) :: plume_alpha = 0.05
    integer :: dust_moist_opt = 1         ! fecan :1  else shao
    integer :: ebb_dcycle = 1             ! 1:retro; 2:forecast
    integer :: seas_opt = 2
    integer :: dust_opt = 1
    integer :: drydep_opt  = 1
    integer :: coarsepm_settling  = 1
    integer :: plume_wind_eff = 1
    logical :: extended_sd_diags = .false.
    integer :: wetdep_ls_opt  = 1
    logical :: do_plumerise   = .false.
    logical :: add_fire_moist_flux = .false.
    real(kind=kind_phys) :: sc_factor = 1.0
    integer :: addsmoke_flag  = 1
    integer :: plumerisefire_frq = 60
    integer :: n_dbg_lines = 3
    integer :: hwp_method = 2         ! RRFS-sd read in ebb_smoke
    logical :: aero_ind_fdb = .false.     ! RRFS-sd wfa/ifa emission
    logical :: aero_dir_fdb = .false.     ! RRFS-sd smoke/dust radiation feedback
    logical :: rrfs_smoke_debug = .false. ! RRFS-sd plumerise debug
    logical :: do_smoke_transport = .true.! RRFS-sd convective transport of smoke/dust
    logical :: mix_chem = .false.         ! tracer mixing option by MYNN PBL
    logical :: enh_mix  = .false.         ! enhance vertmix option by MYNN PBL
    real(kind=kind_phys) :: smoke_dir_fdb_coef(7) =(/ 0.33, 0.67, 0.02, 0.13, 0.85, 0.05, 0.95 /) !< smoke & dust direct feedbck coefficents
    real(kind=kind_phys) :: smoke_conv_wet_coef(3) =(/ 0.50, 0.50, 0.50 /) !< smoke & dust convective wet removal coefficents

!-- Lightning threat index
    logical :: lightning_threat = .false.

!--- NRL Ozone physics
    logical              :: oz_phys      = .false.  !< Flag for old (2006) ozone physics
    logical              :: oz_phys_2015 = .true.   !< Flag for new (2015) ozone physics
    integer              :: kozpl        = 28       !< File identifier for ozone forcing data
    integer              :: kozc         = 48       !< File identifier for ozone climotology data

!--- NRL h2o photochemistry physics
    integer              :: kh2oc        = 29       !< File identifier for h2o photochemistry data.

!--- CCPP suite simulator
    logical            :: do_ccpp_suite_sim  = .false.
    integer            :: nphys_proc         = 0
    integer            :: proc_start         = 0
    integer            :: proc_end           = 0
    logical            :: in_pre_active      = .false.
    logical            :: in_post_active     = .false.
    integer            :: nprg_active        = 0
    integer            :: iactive_T          = 0
    integer            :: iactive_u          = 0
    integer            :: iactive_v          = 0
    integer            :: iactive_q          = 0

!--- aerosol scavenging factors
    integer, parameter :: max_scav_factors = 183
    character(len=40)  :: fscav_aero(max_scav_factors) = ''
    integer            :: nscav = 0

    real(kind=kind_phys) :: radar_tten_limits(2) = (/ limit_unspecified, limit_unspecified /)
    integer :: itime

  ! !> land iau setting read from namelist
  !   logical               :: do_land_iau                   = .false.
  !   real(kind=kind_phys)  :: land_iau_delthrs              = 0
  !   character(len=240)    :: land_iau_inc_files(7)         = ''
  !   real(kind=kind_phys)  :: land_iau_fhrs(7)              = -1
  !   logical               :: land_iau_filter_increments    = .false.
  !   integer               :: lsoil_incr                    = 4
  !   logical               :: land_iau_upd_stc              = .false.
  !   logical               :: land_iau_upd_slc              = .false.
  !   logical               :: land_iau_do_stcsmc_adjustment = .false.
  !   real(kind=kind_phys)  :: land_iau_min_T_increment      = 0.0001
    
!--- END NAMELIST VARIABLES

    NAMELIST /gfs_physics_nml/                                                              &
                          !--- general parameters
                               fhzero, fhzero_array, fhzero_fhour, ldiag3d, qdiag3d, lssav, &
                               naux2d, dtend_select, naux3d, aux2d_time_avg,                &
                               aux3d_time_avg, fhcyc, thermodyn_id, sfcpress_id,            &
                          !--- coupling parameters
                               cplflx, cplice, cplocn2atm, cplwav, cplwav2atm, cplaqm,      &
                               cplchm, cpllnd, cpllnd2atm, cpl_imp_mrg, cpl_imp_dbg,        &
                               cpl_fire, rrfs_sd, use_cice_alb,                             &
#ifdef IDEA_PHYS
                               lsidea, weimer_model, f107_kp_size, f107_kp_interval,        &
                               f107_kp_skip_size, f107_kp_data_size, f107_kp_read_in_start, &
                               ipe_to_wam_coupling,                                         &
#else
                               lsidea, use_med_flux,                                        &
#endif
                          !--- radiation parameters
                               fhswr, fhlwr, levr, nfxr, iaerclm, iflip, isol, ico2, ialb,  &
                               isot, iems, iaer, icliq_sw, iovr, ictm, isubc_sw,            &
                               isubc_lw, lcrick, lcnorm, lwhtr, swhtr,                      &
                               nhfrad, idcor, dcorr_con,                                    &
                          ! --- RRTMGP
                               do_RRTMGP, active_gases, nGases, rrtmgp_root,                &
                               lw_file_gas, lw_file_clouds, rrtmgp_nBandsLW, rrtmgp_nGptsLW,&
                               sw_file_gas, sw_file_clouds, rrtmgp_nBandsSW, rrtmgp_nGptsSW,&
                               doG_cldoptics, doGP_cldoptics_PADE, doGP_cldoptics_LUT,      &
                               rrtmgp_nrghice, rrtmgp_nGauss_ang, do_GPsw_Glw,              &
                               use_LW_jacobian, doGP_lwscat, damp_LW_fluxadj, lfnc_k,       &
                               lfnc_p0, iovr_convcld, doGP_sgs_cnv, doGP_sgs_mynn,          &
                               rrtmgp_lw_phys_blksz, rrtmgp_sw_phys_blksz,                  &
                          ! IN CCN forcing
                               iccn, mraerosol,                                             &
                          !--- microphysical parameterizations
                               imp_physics, psautco, prautco, evpco, wminco,                &
                               fprcp, pdfflag, mg_dcs, mg_qcvar, mg_ts_auto_ice, mg_rhmini, &
                               effr_in, tf, tcr,                                            &
                               microp_uniform, do_cldice, hetfrz_classnuc,                  &
                               mg_do_graupel, mg_do_hail, mg_nccons, mg_nicons, mg_ngcons,  &
                               mg_ncnst, mg_ninst, mg_ngnst, sed_supersat, do_sb_physics,   &
                               mg_alf,   mg_qcmin, mg_do_ice_gmao, mg_do_liq_liu,           &
                               ltaerosol, lradar, nsfullradar_diag, lrefres, ttendlim,      &
                               ext_diag_thompson, dt_inner, lgfdlmprad,                     &
                               sedi_semi, decfl,                                            &
                               nssl_cccn, nssl_alphah, nssl_alphahl,                        &
                               nssl_alphar, nssl_ehw0, nssl_ehlw0,                          &
                               nssl_invertccn, nssl_hail_on, nssl_ccn_on, nssl_3moment,     &
                          !--- max hourly
                               avg_max_length,                                              &
                          !--- land/surface model control
                               lsm, lsoil, lsoil_lsm, lsnow_lsm, kice, rdlai,               &
                               nmtvr, ivegsrc, use_ufo, iopt_thcnd, ua_phys, usemonalb,     &
                               aoasis, fasdas, exticeden, nvegcat, nsoilcat,                &
                          !    Noah MP options
                               iopt_dveg,iopt_crs,iopt_btr,iopt_run,iopt_sfc, iopt_frz,     &
                               iopt_inf, iopt_rad,iopt_alb,iopt_snf,iopt_tbot,iopt_stc,     &
                               iopt_trs, iopt_diag,                                         &
                          !    RUC lsm options
                               add_fire_heat_flux,                                          &
                               mosaic_lu, mosaic_soil, isncond_opt, isncovr_opt,            &
                          !    GFDL surface layer options
                               lcurr_sf, pert_cd, ntsflg, sfenth,                           &
                          !--- lake model control
                               lkm, iopt_lake, lakedepth_threshold, lakefrac_threshold,     &
                               clm_lake_depth_default, clm_lake_use_lakedepth,              &
                               clm_lake_debug, clm_debug_print, use_lake2m,                 &
                          !--- physical parameterizations
                               ras, trans_trac, old_monin, cnvgwd, mstrat, moist_adj,       &
                               cscnv, cal_pre, do_aw, do_shoc, shocaftcnv, shoc_cld,        &
                               oz_phys, oz_phys_2015,                                       &
                               do_mynnedmf, do_mynnsfclay,                                  &
                               ! DH* TODO - move to MYNN namelist section
                               bl_mynn_cloudpdf, bl_mynn_edmf, bl_mynn_edmf_mom,            &
                               bl_mynn_edmf_tke, bl_mynn_mixlength, bl_mynn_cloudmix,       &
                               bl_mynn_mixqt, bl_mynn_output, icloud_bl, bl_mynn_tkeadvect, &
                               bl_mynn_closure, tke_budget,                                 &
                               isftcflx, iz0tlnd, sfclay_compute_flux, sfclay_compute_diag, &
                               ! *DH
                               gwd_opt, do_ugwp_v0, do_ugwp_v0_orog_only,                   &
                               do_ugwp_v0_nst_only,                                         &
                               do_gsl_drag_ls_bl, do_gsl_drag_ss, do_gsl_drag_tofd,         &
                               do_gwd_opt_psl, do_ngw_ec,                                   &
                               do_ugwp_v1, do_ugwp_v1_orog_only,  do_ugwp_v1_w_gsldrag,     &
                               ugwp_seq_update, var_ric, coef_ric_l, coef_ric_s, hurr_pbl,  &
                               do_myjsfc, do_myjpbl,                                        &
                               hwrf_samfdeep, hwrf_samfshal,progsigma,progomega,betascu,    &
                               betamcu, betadcu,h2o_phys, pdfcld, shcnvcw, redrag,          &
                               hybedmf, satmedmf, sigmab_coldstart,                         &
                               shinhong, do_ysu, dspheat, lheatstrg, lseaspray, cnvcld,     &
                               xr_cnvcld, random_clds, shal_cnv, imfshalcnv, imfdeepcnv,    &
                               isatmedmf, conv_cf_opt, do_deep, jcap,                       &
                               cs_parm, flgmin, cgwf, ccwf, cdmbgwd, alpha_fd,              &
                               psl_gwd_dx_factor,                                           &
                               sup, ctei_rm, crtrh,                                         &
                               dlqf, rbcr, shoc_parm, psauras, prauras, wminras,            &
                               do_sppt, do_shum, do_skeb,                                   &
                               do_spp, n_var_spp,                                           &
                               lndp_type,  n_var_lndp, lndp_each_step,                      &
                               pert_mp,pert_clds,pert_radtend,                              &
                          !--- Scale-aware 3D TKE scheme
                               sa3dtke,                                                     &
                          !--- Rayleigh friction
                               prslrd0, ral_ts,  ldiag_ugwp, do_ugwp, do_tofd,              &
                          ! --- Ferrier-Aligo
                               spec_adv, rhgrd, icloud,                                     &
                          !--- mass flux deep convection
                               clam_deep, c0s_deep, c1_deep, betal_deep,                    &
                               betas_deep, evef, evfact_deep, evfactl_deep, pgcon_deep,     &
                               asolfac_deep,                                                &
                          !--- mass flux shallow convection
                               clam_shal, c0s_shal, c1_shal, pgcon_shal, asolfac_shal,      &
                          !--- near surface sea temperature model
                               nst_anl, lsea, nstf_name,                                    &
                               frac_grid, min_lakeice, min_seaice, min_lake_height,         &
                               ignore_lake, frac_ice,                                       &
                          !--- surface layer
                               sfc_z0_type, icplocn2atm,                                    &
                          !--- switch beteeen local and standard potential temperature
                               thsfc_loc,                                                   &
                          !--- switches in 2-m diagnostics
                               diag_flux, diag_log,                                         &
                          !    vertical diffusion
                               xkzm_m, xkzm_h, xkzm_s, xkzminv, moninq_fac, dspfac,         &
                               bl_upfr, bl_dnfr, rlmx, elmx, sfc_rlm, tc_pbl, use_lpt,       &
                          !--- canopy heat storage parameterization
                               h0facu, h0facs,                                              &
                          !--- cellular automata
                               nca, ncells, nlives, nca_g, ncells_g, nlives_g, nfracseed,   &
                               nseed,  nseed_g,  nthresh, do_ca, ca_advect,                 &
                               ca_sgs, ca_global,iseed_ca,ca_smooth,                        &
                               nspinup,ca_amplitude,nsmooth,ca_closure,ca_entr,ca_trigger,  &
                          !--- Increment grid
                               increment_file_on_native_grid,                               &
                          !--- IAU
                               iau_delthrs,iaufhrs,iau_inc_files,iau_filter_increments,     &
                               iau_drymassfixer,                                            &
                          !--- debug options
                               debug, pre_rad, print_diff_pgr,                              &
                          !--- parameter range for critical relative humidity
                               max_lon, max_lat, min_lon, min_lat, rhcmax, huge,            &
                               phys_version,                                                &
                          !--- aerosol scavenging factors ('name:value' string array)
                               fscav_aero,                                                  &
                          !--- RRFS-SD namelist
                               dust_drylimit_factor, dust_moist_correction, dust_moist_opt, &
                               dust_alpha, dust_gamma, wetdep_ls_alpha,                     &
                               seas_opt, dust_opt, drydep_opt, coarsepm_settling,           &
                               plume_wind_eff,ebb_dcycle, extended_sd_diags,                &
                               wetdep_ls_opt, hwp_method, aero_ind_fdb, aero_dir_fdb,       &
                               rrfs_smoke_debug, do_plumerise, plumerisefire_frq,           &
                               addsmoke_flag, enh_mix, mix_chem, smoke_dir_fdb_coef,        &
                               do_smoke_transport,smoke_conv_wet_coef,n_dbg_lines,          &
                               add_fire_moist_flux, sc_factor,                              &
                          !--- C3/GF closures
                               ichoice,ichoicem,ichoice_s,gf_coldstart,                     &
                          !--- (DFI) time ranges with radar-prescribed microphysics tendencies
                          !          and (maybe) convection suppression
                               fh_dfi_radar, radar_tten_limits, do_cap_suppress,            &
                          !--- GSL lightning threat indices
                               lightning_threat,                                            &
                          !--- CCPP suite simulator
                               do_ccpp_suite_sim
                          ! !--- land_iau_nml
                          !      do_land_iau, land_iau_delthrs, land_iau_inc_files,           &
                          !      land_iau_fhrs, land_iau_filter_increments, lsoil_incr,       &
                          !      land_iau_upd_stc, land_iau_upd_slc,                          &
                          !      land_iau_do_stcsmc_adjustment, land_iau_min_T_increment


!--- other parameters
    integer :: nctp    =  0                !< number of cloud types in CS scheme
    logical :: gen_coord_hybrid = .false.  !< for Henry's gen coord

!--- SHOC parameters
    integer :: nshoc_2d  = 0  !< number of 2d fields for SHOC
    integer :: nshoc_3d  = 0  !< number of 3d fields for SHOC

!--- convective clouds
    integer :: ncnvcld3d = 0       !< number of convective 3d clouds fields

    integer :: itrac, ipat, ichem
    logical :: have_pbl, have_dcnv, have_scnv, have_mp, have_oz_phys, have_samf, have_pbl_edmf, have_cnvtrans, have_rdamp
    character(len=20) :: namestr
    character(len=44) :: descstr

!--- NRL ozone physics
    character(len=128) :: err_message

!--- CCPP suite simulator
    integer :: ncid, dimID, varID, status, ntime_sim_data, nlev_sim_data, errflg
    character(len=256) :: errmsg

    !--- Interstitial configurations (static)
    Model%zero          = 0.0_kind_phys
    Model%clear_val     = 0.0_kind_phys
    Model%rann_init     = 0.6_kind_phys 
    Model%isfc_gfs      = 1 
    Model%NF_AESW       = 3
    Model%NF_AELW       = 3
    Model%iaer_tau      = 1
    Model%iaer_ssa      = 2
    Model%iaer_g        = 3
    Model%NF_CLDS       = 9
    Model%icld_cfrac    = 1
    Model%icld_lwp      = 2
    Model%icld_reliq    = 3
    Model%icld_iwp      = 4
    Model%icld_reice    = 5
    Model%icld_rwp      = 6
    Model%icld_rerain   = 7
    Model%icld_swp      = 8
    Model%icld_resnow   = 9
    Model%NF_VGAS       = 10
    Model%igas_co2      = 1
    Model%igas_n2o      = 2
    Model%igas_ch4      = 3
    Model%igas_o2       = 4
    Model%igas_co       = 5
    Model%igas_cfc11    = 6
    Model%igas_cfc12    = 7
    Model%igas_cfc22    = 8
    Model%igas_ccl4     = 9
    Model%igas_cfc113   = 10 
    Model%NF_ALBD       = 4
    Model%ialb_nirdir   = 1
    Model%ialb_nirdif   = 2
    Model%ialb_uvvisdir = 3
    Model%ialb_uvvisdif = 4
    Model%NSPC  = 5
    Model%NSPC1 = 6
    
    ! dtend selection: default is to match all variables:
    dtend_select(1)='*'
    do ipat=2,pat_count
       dtend_select(ipat)=' '
    enddo

!--- read in the namelist
#ifdef INTERNAL_FILE_NML
    allocate (Model%input_nml_file, mold=input_nml_file)
    Model%input_nml_file = input_nml_file
    read(Model%input_nml_file, nml=gfs_physics_nml)
    ! Set length (number of lines) in namelist for internal reads
    Model%input_nml_file_length = size(Model%input_nml_file)
#else
    inquire (file=trim(fn_nml), exist=exists)
    if (.not. exists) then
      write(6,*) 'GFS_namelist_read:: namelist file: ',trim(fn_nml),' does not exist'
      error stop
    else
      open (unit=nlunit, file=fn_nml, action='READ', status='OLD', iostat=ios)
    endif
    rewind(nlunit)
    read (nlunit, nml=gfs_physics_nml)
    close (nlunit)
    ! Set length (number of lines) in namelist for internal reads
    Model%input_nml_file_length = 0
#endif
!--- write version number and namelist to log file ---
    if (me == master .and. logunit>=0) then
      write(logunit, '(a80)') '================================================================================'
      write(logunit, '(a64)') phys_version
      write(logunit, nml=gfs_physics_nml)
    endif

!--- MPI parameters
    Model%me               = me
    Model%master           = master
    Model%communicator     = communicator
    Model%ntasks           = ntasks
    Model%nthreads         = nthreads
    Model%nlunit           = nlunit
    Model%fn_nml           = fn_nml
    Model%logunit          = logunit
    Model%fhzero           = fhzero
    Model%fhzero_array     = fhzero_array
    Model%fhzero_fhour     = fhzero_fhour
    if( Model%fhzero_array(1) > 0. ) then
      Model%fhzero = Model%fhzero_array(1)
    endif
    Model%ldiag3d          = ldiag3d
    Model%qdiag3d          = qdiag3d
    if (qdiag3d .and. .not. ldiag3d) then
      write(0,*) 'Logic error in GFS_typedefs.F90: qdiag3d requires ldiag3d'
      error stop
    endif
    Model%flag_for_gwd_generic_tend = .true.
    Model%flag_for_pbl_generic_tend = .true.
    Model%flag_for_scnv_generic_tend = .true.
    Model%flag_for_dcnv_generic_tend = .true.

    Model%lightning_threat = lightning_threat

!--- CCPP suite simulator
    Model%do_ccpp_suite_sim = do_ccpp_suite_sim
    if (Model%do_ccpp_suite_sim) then
       call load_ccpp_suite_sim(Model%nlunit, Model%fn_nml, Model%physics_process, &
            Model%iactive_T, Model%iactive_u, Model%iactive_v, Model%iactive_q, errmsg, errflg)

       if (errflg == 0) then
          write(0,*) 'Using CCPP suite simulator'
          Model%nphys_proc  = size(Model%physics_process)
          Model%nprg_active = Model%physics_process(1)%nprg_active
          if (Model%physics_process(1)%iactive_scheme == 1) then
             Model%in_post_active = .true.
          else
             Model%in_pre_active = .true.
          endif
       else
          write(0,*) 'CCPP suite simulator turned on, but error encountered loading data.'
          write(0,*) errmsg
          error stop
       endif
       if(.not. qdiag3d .and. .not. ldiag3d) then
          write(0,*) 'CCPP suite simulator turned on, but qdiag3d and/or ldiag3d are not set to .true.'
          write(0,*) errmsg
          error stop
       endif
    endif

    Model%fh_dfi_radar     = fh_dfi_radar
    Model%num_dfi_radar    = 0
    Model%dfi_radar_max_intervals = dfi_radar_max_intervals ! module-level parameter, top of file
    Model%dfi_radar_max_intervals_plus_one = dfi_radar_max_intervals + 1
    Model%do_cap_suppress = do_cap_suppress

    call control_initialize_radar_tten(Model, radar_tten_limits)

    if(gwd_opt==1) then
      if(me==master) &
           write(*,*) 'FLAG: gwd_opt==1 so gwd not generic'
      Model%flag_for_gwd_generic_tend=.false.
    elseif(me==master) then
      write(*,*) 'NO FLAG: gwd is generic'
    endif

    if(satmedmf .and. isatmedmf==0) then
      if(me==master) &
           write(*,*) 'FLAG: satmedmf and isatedmf=0 so pbl not generic'
      Model%flag_for_pbl_generic_tend=.false.
    elseif(satmedmf .and. isatmedmf==1) then
      if(me==master) &
           write(*,*) 'FLAG: satmedmf and isatedmf=1 so pbl not generic'
      Model%flag_for_pbl_generic_tend=.false.
    else if(hybedmf) then
      if(me==master) &
           write(*,*) 'FLAG: hybedmf so pbl not generic'
      Model%flag_for_pbl_generic_tend=.false.
    else if(do_mynnedmf) then
      if(me==master) &
           write(*,*) 'FLAG: do_mynnedmf so pbl not generic'
      Model%flag_for_pbl_generic_tend=.false.
    else if(do_ysu) then
      if(me==master) &
           write(*,*) 'FLAG: do_ysu so pbl not generic'
      Model%flag_for_pbl_generic_tend=.false.
    else if(shinhong) then
      if(me==master) &
           write(*,*) 'FLAG: shinhong so pbl not generic'
      Model%flag_for_pbl_generic_tend=.false.
    else if(acm) then
      if(me==master) &
           write(*,*) 'FLAG: acm so pbl not generic'
      Model%flag_for_pbl_generic_tend=.false.
    elseif(me==master) then
      write(*,*) 'NO FLAG: pbl is generic'
    endif

    if(imfshalcnv == Model%imfshalcnv_gf .or. imfshalcnv == Model%imfshalcnv_c3) then
      if(me==master) &
           write(*,*) 'FLAG: imfshalcnv_gf or imfshalcnv_c3 so scnv not generic'
      Model%flag_for_scnv_generic_tend=.false.
    elseif(me==master) then
      write(*,*) 'NO FLAG: scnv is generic'
    endif

    if(imfdeepcnv == Model%imfdeepcnv_gf .or. imfdeepcnv == Model%imfdeepcnv_c3) then
      if(me==master) &
           write(*,*) 'FLAG: imfdeepcnv_gf or imfdeepcnv_c3 so dcnv not generic'
      Model%flag_for_dcnv_generic_tend=.false.
    elseif(me==master) then
      write(*,*) 'NO FLAG: dcnv is generic'
    endif

!
!VAY-ugwp  --- set some GW-related switches
!
    Model%ldiag_ugwp       = ldiag_ugwp
    Model%ugwp_seq_update  = ugwp_seq_update
    Model%do_ugwp          = do_ugwp
    Model%do_tofd          = do_tofd

    Model%lssav            = lssav
    !
    if (naux2d>naux2dmax) then
      write(0,*) "Error, number of requested auxiliary 2d arrays exceeds the maximum defined in GFS_typedefs.F90"
      error stop
    endif
    if (naux3d>naux3dmax) then
      write(0,*) "Error, number of requested auxiliary 3d arrays exceeds the maximum defined in GFS_typedefs.F90"
      error stop
    endif
    Model%naux2d           = naux2d
    Model%naux3d           = naux3d
    if (Model%naux2d>0) then
        allocate (Model%aux2d_time_avg(1:naux2d))
        Model%aux2d_time_avg(1:naux2d) = aux2d_time_avg(1:naux2d)
    end if
    if (Model%naux3d>0) then
        allocate (Model%aux3d_time_avg(1:naux3d))
        Model%aux3d_time_avg(1:naux3d) = aux3d_time_avg(1:naux3d)
    end if
    if (any(aux2d_time_avg) .or. any(aux3d_time_avg)) then
      write(0,*) "Error, the SCM has not implemented time averaging of diagnostics in GFS_typedefs.F90"
      error stop
    end if

    Model%fhcyc            = fhcyc
    Model%thermodyn_id     = thermodyn_id
    Model%sfcpress_id      = sfcpress_id
    Model%gen_coord_hybrid = gen_coord_hybrid

    !--- set some grid extent parameters
    Model%tile_num         = tile_num
    Model%isc              = isc
    Model%jsc              = jsc
    Model%nx               = nx
    Model%ny               = ny
    Model%levs             = levs
    allocate (Model%ak(1:size(ak)))
    allocate (Model%bk(1:size(bk)))
    Model%ak               = ak
    Model%bk               = bk
    Model%levsp1           = Model%levs + 1
    Model%levsm1           = Model%levs - 1
    Model%cnx              = cnx
    Model%cny              = cny
    Model%lonr             = gnx         ! number longitudinal points
    Model%latr             = gny         ! number of latitudinal points from pole to pole
    ! DH*
    Model%nchunks          = size(chunks)
    allocate (Model%chunks(1:Model%nchunks))
    Model%chunks           = chunks
    Model%ncols            = sum(Model%chunks)
    allocate (Model%chunk_begin(Model%nchunks))
    allocate (Model%chunk_end(Model%nchunks))
    Model%chunk_begin(1) = 1
    Model%chunk_end(1) = Model%chunk_begin(1) + chunks(1) - 1
    do i=2,Model%nchunks
        Model%chunk_begin(i) = Model%chunk_end(i-1) + 1
        Model%chunk_end(i) = Model%chunk_begin(i) + chunks(i) - 1
     end do
     Model%chunks(Model%nchunks) = Model%chunk_end(Model%nchunks) - Model%chunk_begin(Model%nchunks) + 1

!--- coupling parameters
    Model%cplflx           = cplflx
    Model%cplice           = cplice
    ! Consistency check, currently allowed combinations are
    ! Model%cplflx == .false. and Model%cplice == .false. (uncoupled runs)
    ! Model%cplflx == .true.  and Model%cplice == .true.  (coupled S2S runs)
    ! Model%cplflx == .true.  and Model%cplice == .false. (HAFS FV3ATM-HYCOM)
    if (Model%cplice .and. .not. Model%cplflx) then
      print *,' Logic error: Model%cplflx==.false. and Model%cplice==.true. is currently not supported - shutting down'
      error stop
    endif
    Model%cplocn2atm       = cplocn2atm
    Model%cplwav           = cplwav
    Model%cplwav2atm       = cplwav2atm
    Model%cplaqm           = cplaqm
    Model%cplchm           = cplchm .or. cplaqm
    Model%cpllnd           = cpllnd
    Model%cpllnd2atm       = cpllnd2atm
    Model%use_cice_alb     = use_cice_alb
    Model%cpl_imp_mrg      = cpl_imp_mrg
    Model%cpl_imp_dbg      = cpl_imp_dbg
    Model%use_med_flux     = use_med_flux

!--- RRFS-SD
    Model%rrfs_sd           = rrfs_sd
    Model%cpl_fire          = cpl_fire
    Model%dust_drylimit_factor = dust_drylimit_factor
    Model%dust_moist_correction = dust_moist_correction
    Model%dust_moist_opt    = dust_moist_opt
    Model%dust_alpha        = dust_alpha
    Model%dust_gamma        = dust_gamma
    Model%wetdep_ls_alpha   = wetdep_ls_alpha
    Model%plume_alpha       = plume_alpha
    Model%ebb_dcycle        = ebb_dcycle
    Model%seas_opt          = seas_opt
    Model%dust_opt          = dust_opt
    Model%drydep_opt        = drydep_opt
    Model%coarsepm_settling = coarsepm_settling
    Model%plume_wind_eff    = plume_wind_eff
    Model%extended_sd_diags = extended_sd_diags
    Model%wetdep_ls_opt     = wetdep_ls_opt
    Model%do_plumerise      = do_plumerise
    Model%n_dbg_lines       = n_dbg_lines
    Model%plumerisefire_frq = plumerisefire_frq
    Model%addsmoke_flag     = addsmoke_flag
    Model%add_fire_moist_flux = add_fire_moist_flux
    Model%sc_factor         = sc_factor
    Model%hwp_method        = hwp_method
    Model%aero_ind_fdb      = aero_ind_fdb
    Model%aero_dir_fdb      = aero_dir_fdb
    Model%rrfs_smoke_debug  = rrfs_smoke_debug
    Model%do_smoke_transport= do_smoke_transport
    Model%mix_chem          = mix_chem
    Model%enh_mix           = enh_mix
    Model%smoke_dir_fdb_coef  = smoke_dir_fdb_coef
    Model%smoke_conv_wet_coef = smoke_conv_wet_coef

    Model%fire_aux_data_levels = 1

    Model%ichoice_s = ichoice_s
    Model%ichoicem  = ichoicem
    Model%ichoice   = ichoice
    Model%gf_coldstart  = gf_coldstart

!--- integrated dynamics through earth's atmosphere
    Model%lsidea           = lsidea
    if (Model%lsidea) then
      print *,' LSIDEA is active but needs to be reworked for FV3 - shutting down'
      error stop
    endif
#ifdef IDEA_PHYS
!--- integrated dynamics through earth's atmosphere
    Model%weimer_model     = weimer_model
#endif

!--- calendars and time parameters and activation triggers
    Model%dtp              = dt_phys
    Model%dtf              = dt_dycore
    Model%nscyc            = nint(Model%fhcyc*con_hr/Model%dtp)
    Model%nszero           = nint(Model%fhzero*con_hr/Model%dtp)
    Model%idat(1:8)        = idat(1:8)
    Model%idate            = 0
    Model%idate(1)         = Model%idat(5)
    Model%idate(2)         = Model%idat(2)
    Model%idate(3)         = Model%idat(3)
    Model%idate(4)         = Model%idat(1)
    Model%iau_offset       = iau_offset

!--- radiation control parameters
    Model%fhswr            = fhswr
    Model%fhlwr            = fhlwr
    Model%nsswr            = nint(fhswr/Model%dtp)
    Model%nslwr            = nint(fhlwr/Model%dtp)
    if (restart) then
      Model%nhfrad         = 0
      if (Model%me == Model%master .and. nhfrad>0) &
        write(*,'(a)') 'Disable high-frequency radiation calls for restart run'
    else
      Model%nhfrad         = nhfrad
      if (Model%me == Model%master .and. nhfrad>0) &
        write(*,'(a,i0)') 'Number of high-frequency radiation calls for coldstart run: ', nhfrad
    endif

    if (levr < 0) then
      Model%levr           = levs
    else if (levr > levs) then
      write(0,*) "Logic error, number of radiation levels (levr) cannot exceed number of model levels (levs)"
      error stop
    else
      Model%levr           = levr
    endif
    Model%levrp1           = Model%levr + 1
    Model%lmk              = Model%levr + Model%LTP
    Model%lmp              = Model%levr + 1 + Model%LTP

    if (isubc_sw < 0 .or. isubc_sw > 2) then
       write(0,'(a,i0)') 'ERROR: shortwave cloud-sampling (isubc_sw) scheme selected not valid: ',isubc_sw
       error stop
    endif
    if (isubc_lw < 0 .or. isubc_lw > 2) then
       write(0,'(a,i0)') 'ERROR: longwave cloud-sampling (isubc_lw) scheme selected not valid: ',isubc_lw
       error stop
    endif


    if ((iovr .ne. Model%iovr_rand) .and. (iovr .ne. Model%iovr_maxrand) .and.       &
        (iovr .ne. Model%iovr_max)  .and. (iovr .ne. Model%iovr_dcorr)   .and.       &
        (iovr .ne. Model%iovr_exp)  .and. (iovr .ne. Model%iovr_exprand)) then
       write(0,'(a,i0)') 'ERROR: cloud-overlap (iovr) scheme selected not valid: ',iovr
       error stop
    endif

    if ((isubc_sw == 0 .or. isubc_lw == 0) .and. iovr > 2 ) then
        if (me == 0) then
           print *,'  *** IOVR=',iovr,' is not available for ISUBC_SW(LW)=0 setting!!'
           print *,'      The program will use maximum/random overlap instead.'
        endif
        iovr = 1
     endif

    Model%nfxr             = nfxr
    Model%iccn             = iccn
    ! further down: set Model%iccn to .false.
    ! for all microphysics schemes except
    ! MG2/3 (these are the only ones using ICCN)
    Model%iflip            = iflip
    Model%isol             = isol
    Model%ico2             = ico2
    Model%ialb             = ialb
    Model%iems             = iems
    Model%iaer             = iaer
    Model%iaerclm          = iaerclm
    if (iaer/1000 == 1 .or. Model%iccn == 2) then
      Model%iaerclm = .true.
      ntrcaer = ntrcaerm
    else if (iaer/1000 == 2) then
      ntrcaer = ntrcaerm
    else
      ntrcaer = 1
    endif
    Model%lalw1bd          = lalw1bd
    Model%iaerflg          = iaerflg
    Model%iaermdl          = iaermdl
    Model%aeros_file       = aeros_file
    Model%solar_file       = solar_file
    Model%semis_file       = semis_file
    Model%co2dat_file      = co2dat_file
    Model%co2gbl_file      = co2gbl_file
    Model%co2usr_file      = co2usr_file
    Model%co2cyc_file      = co2cyc_file
    Model%ntrcaer          = ntrcaer
    Model%idcor            = idcor
    Model%dcorr_con        = dcorr_con
    Model%icliq_sw         = icliq_sw
    Model%icice_sw         = icice_sw
    Model%icliq_lw         = icliq_lw
    Model%icice_lw         = icice_lw
    Model%iovr             = iovr
    Model%ictm             = ictm
    Model%isubc_sw         = isubc_sw
    Model%isubc_lw         = isubc_lw
    Model%iswmode          = iswmode
    Model%lcrick           = lcrick
    Model%lcnorm           = lcnorm
    Model%lwhtr            = lwhtr
    Model%swhtr            = swhtr
    Model%rad_hr_units     = rad_hr_units
    Model%inc_minor_gas    = inc_minor_gas
    Model%ipsd0            = ipsd0
    Model%ipsdlim          = ipsdlim
    Model%lrseeds          = lrseeds
    Model%nrstreams        = nrstreams
    Model%lextop           = (Model%ltp > 0)
    Model%nbdlw            = NBDLW
    Model%nbdsw            = NBDSW

    ! RRTMGP
    Model%do_RRTMGP           = do_RRTMGP
    Model%rrtmgp_nrghice      = rrtmgp_nrghice
    Model%rrtmgp_nGauss_ang   = rrtmgp_nGauss_ang
    Model%do_GPsw_Glw         = do_GPsw_Glw
    Model%active_gases        = active_gases
    Model%ngases              = nGases
    if (Model%do_RRTMGP) then
      allocate (Model%active_gases_array(Model%nGases))
      ! Reset, will be populated by RRTMGP
      do ipat=1,Model%nGases
        Model%active_gases_array(ipat) = ''
      enddo
    endif
    Model%rrtmgp_root         = rrtmgp_root
    Model%lw_file_gas         = lw_file_gas
    Model%lw_file_clouds      = lw_file_clouds
    Model%rrtmgp_nBandsLW     = rrtmgp_nBandsLW
    Model%rrtmgp_nGptsLW      = rrtmgp_nGptsLW
    Model%sw_file_gas         = sw_file_gas
    Model%sw_file_clouds      = sw_file_clouds
    Model%rrtmgp_nBandsSW     = rrtmgp_nBandsSW
    Model%rrtmgp_nGptsSW      = rrtmgp_nGptsSW
    Model%doG_cldoptics       = doG_cldoptics
    Model%doGP_cldoptics_PADE = doGP_cldoptics_PADE
    Model%doGP_cldoptics_LUT  = doGP_cldoptics_LUT
    Model%iovr_convcld        = iovr_convcld
    Model%use_LW_jacobian     = use_LW_jacobian
    Model%damp_LW_fluxadj     = damp_LW_fluxadj
    Model%lfnc_k              = lfnc_k
    Model%lfnc_p0             = lfnc_p0
    Model%doGP_lwscat         = doGP_lwscat
    Model%doGP_sgs_cnv        = doGP_sgs_cnv
    Model%doGP_sgs_mynn       = doGP_sgs_mynn
    Model%rrtmgp_lw_phys_blksz   = rrtmgp_lw_phys_blksz
    Model%rrtmgp_sw_phys_blksz   = rrtmgp_sw_phys_blksz
    if (Model%do_RRTMGP) then
       ! RRTMGP incompatible with levr /= levs
       if (Model%levr /= Model%levs) then
          write(0,*) "Logic error, RRTMGP only works with levr = levs"
          error stop
       end if
       ! RRTMGP LW scattering calculation not supported w/ RRTMG cloud-optics
       if (Model%doGP_lwscat .and. Model%doG_cldoptics) then
          write(0,*) "Logic error, RRTMGP Longwave cloud-scattering not supported with RRTMG cloud-optics."
          error stop
       end if
       if (Model%doGP_sgs_mynn .and. .not. do_mynnedmf) then
          write(0,*) "Logic error, RRTMGP flag doGP_sgs_mynn only works with do_mynnedmf=.true."
          error stop
       endif
       if (Model%doGP_sgs_cnv .or. Model%doGP_sgs_mynn) then
          write(0,*) "RRTMGP explicit cloud scheme being used."
          Model%doGP_smearclds = .false.
       else
           write(0,*) "RRTMGP implicit cloud scheme being used."
       endif

       if (Model%doGP_cldoptics_PADE .and. Model%doGP_cldoptics_LUT) then
          write(0,*) "Logic error, Both RRTMGP cloud-optics options cannot be selected. "
          error stop
       end if
       if (.not. Model%doGP_cldoptics_PADE .and. .not. Model%doGP_cldoptics_LUT .and. .not. Model%doG_cldoptics) then
          write(0,*) "Logic error, No option for cloud-optics scheme provided. Using RRTMG cloud-optics"
          Model%doG_cldoptics = .true.
       end if
       if (Model%rrtmgp_nGptsSW  .lt. 0 .or. Model%rrtmgp_nGptsLW  .lt. 0 .or. &
           Model%rrtmgp_nBandsSW .lt. 0 .or. Model%rrtmgp_nBandsLW .lt. 0) then
          write(0,*) "Logic error, RRTMGP spectral dimensions (bands/gpts) need to be provided."
          error stop
       endif
       else
          if (Model%use_LW_jacobian) then
             write(0,*) "Logic error, RRTMGP LW Jacobian adjustment cannot be used with RRTMG radiation."
             Model%use_LW_jacobian = .false.
             Model%damp_LW_fluxadj = .false.
          endif
    endif

    ! The CCPP versions of the RRTMG lw/sw schemes are configured
    ! such that lw and sw heating rate are output, i.e. they rely
    ! on the corresponding arrays to be allocated.
    if (.not.lwhtr .or. .not.swhtr) then
      write(0,*) "Logic error, the CCPP version of RRTMG lwrad/swrad require the output" // &
             " of the lw/sw heating rates to be turned on (namelist options lwhtr and swhtr)"
      error stop
    end if

!--- microphysical switch
    Model%imp_physics      = imp_physics
!--- use effective radii in radiation, used by several microphysics options
    Model%effr_in          = effr_in
    ! turn off ICCN interpolation when MG2/3 are not used
    if (.not. Model%imp_physics==Model%imp_physics_mg) Model%iccn = 0
!--- Zhao-Carr MP parameters
    Model%psautco          = psautco
    Model%prautco          = prautco
    Model%evpco            = evpco
    Model%wminco           = wminco
!--- Max hourly
    Model%avg_max_length   = avg_max_length
!--- Morrison-Gettelman MP parameters
    Model%fprcp            = fprcp
    Model%pdfflag          = pdfflag
    Model%mg_dcs           = mg_dcs
    Model%mg_qcvar         = mg_qcvar
    Model%mg_ts_auto_ice   = mg_ts_auto_ice
    Model%mg_rhmini        = mg_rhmini
    Model%mg_alf           = mg_alf
    Model%mg_qcmin         = mg_qcmin
    Model%microp_uniform   = microp_uniform
    Model%do_cldice        = do_cldice
    Model%hetfrz_classnuc  = hetfrz_classnuc
    Model%mg_do_graupel    = mg_do_graupel
    Model%mg_do_hail       = mg_do_hail
    Model%mg_do_ice_gmao   = mg_do_ice_gmao
    Model%mg_do_liq_liu    = mg_do_liq_liu
    Model%mg_nccons        = mg_nccons
    Model%mg_nicons        = mg_nicons
    Model%mg_ngcons        = mg_ngcons
    Model%mg_ncnst         = mg_ncnst
    Model%mg_ninst         = mg_ninst
    Model%mg_ngnst         = mg_ngnst
    Model%sed_supersat     = sed_supersat
    Model%do_sb_physics    = do_sb_physics
    Model%mg_precip_frac_method  = mg_precip_frac_method
    Model%mg_berg_eff_factor     = mg_berg_eff_factor
    Model%tf               = tf
    Model%tcr              = tcr
    Model%tcrf             = 1.0/(tcr-tf)

!-- NSSL microphysics params
    Model%nssl_cccn        = nssl_cccn
    Model%nssl_alphah      = nssl_alphah
    Model%nssl_alphahl     = nssl_alphahl
    Model%nssl_alphar      = nssl_alphar
    Model%nssl_ehw0        = nssl_ehw0
    Model%nssl_ehlw0       = nssl_ehlw0
    Model%nssl_hail_on     = nssl_hail_on
    Model%nssl_ccn_on      = nssl_ccn_on
    Model%nssl_invertccn   = nssl_invertccn
    Model%nssl_3moment     = nssl_3moment

!--- Thompson MP parameters
    Model%ltaerosol        = ltaerosol
    Model%mraerosol        = mraerosol
    if (Model%ltaerosol .and. Model%mraerosol) then
      write(0,*) 'Logic error: Only one Thompson aerosol option can be true, either ltaerosol or mraerosol)'
      error stop
    end if
    Model%lradar           = lradar
    Model%nsfullradar_diag = nsfullradar_diag
    Model%ttendlim         = ttendlim
    Model%ext_diag_thompson= ext_diag_thompson
    if (dt_inner>0) then
      Model%dt_inner       = dt_inner
    else
      Model%dt_inner       = Model%dtp
    endif
    Model%sedi_semi        = sedi_semi
    Model%decfl            = decfl
!--- F-A MP parameters
    Model%rhgrd            = rhgrd
    Model%spec_adv         = spec_adv
    Model%icloud           = icloud

!--- GFDL MP parameters
    Model%lgfdlmprad       = lgfdlmprad
!--- Thompson,GFDL,NSSL MP parameter
    Model%lrefres          = lrefres

!--- land/surface model parameters
    Model%lsm              = lsm
    Model%lsoil            = lsoil

    ! Flag to read leaf area index from input files (initial conditions)
    Model%rdlai = rdlai
    if (Model%rdlai .and. .not. Model%lsm == Model%ilsm_ruc) then
      write(0,*) 'Logic error: rdlai = .true. only works with RUC LSM'
      error stop
    end if

    ! Set surface layers for CCPP physics
    if (lsoil_lsm==-1) then
      Model%lsoil_lsm      = lsoil
    else
      Model%lsoil_lsm      = lsoil_lsm
    end if
    ! DH* TODO - need to clean up how different land surface models handle initializing zs and dzs
    ! For Noah and NoahMP, hardcode here for the moment; for RUC, these variables get initialized
    ! in the RUC LSM init calls.
    ! Allocate variables to store depth/thickness of soil layers
    allocate (Model%zs (Model%lsoil_lsm))
    allocate (Model%dzs(Model%lsoil_lsm))
    if (Model%lsm==Model%ilsm_noah .or. Model%lsm==Model%ilsm_noahmp) then
      if (Model%lsoil_lsm/=4) then
        write(0,*) 'Error in GFS_typedefs.F90, number of soil layers must be 4 for Noah/NoahMP'
        error stop
      end if
      Model%zs  = (/-0.1_kind_phys, -0.4_kind_phys, -1.0_kind_phys, -2.0_kind_phys/)
      Model%dzs = (/ 0.1_kind_phys,  0.3_kind_phys,  0.6_kind_phys,  1.0_kind_phys/)
    elseif (Model%lsm==Model%ilsm_ruc) then
      Model%zs  = Model%clear_val
      Model%dzs = Model%clear_val
    end if
    ! *DH

    if (Model%lsm==Model%ilsm_ruc) then
      if (Model%lsoil_lsm/=9) then
        write(0,*) 'Error in GFS_typedefs.F90, number of soil layers must be 9 for RUC'
        error stop
      end if
    end if

    ! Set number of ice model layers
    Model%kice      = kice

    if (Model%lsm==Model%ilsm_noah .or. Model%lsm==Model%ilsm_noahmp) then
      if (kice/=2) then
        write(0,*) 'Error in GFS_typedefs.F90, number of ice model layers must be 2 for Noah/NoahMP/Noah_WRFv4'
        error stop
      end if
    elseif (Model%lsm==Model%ilsm_ruc) then
      if (kice/=9) then
        write(0,*) 'Error in GFS_typedefs.F90, number of ice model layers must be 9 for RUC'
        error stop
      end if
    end if

    ! Allocate variable for min/max soil moisture for a given soil type
    allocate (Model%pores(30))
    allocate (Model%resid(30))
    Model%pores    = Model%clear_val
    Model%resid    = Model%clear_val
    !
    if (Model%lsm==Model%ilsm_noahmp) then
      if (lsnow_lsm/=3) then
        write(0,*) 'Logic error: NoahMP expects the maximum number of snow layers to be exactly 3 (see sfc_noahmp_drv.f)'
        error stop
      else
        Model%lsnow_lsm        = lsnow_lsm
        ! Set lower bound for LSM model, runs from negative (above surface) to surface (Model%zero)
        Model%lsnow_lsm_lbound = -Model%lsnow_lsm+1
        Model%lsnow_lsm_ubound = 0
      end if
    else
      ! Not used by any of the other LSM choices
      Model%lsnow_lsm        = 0
      Model%lsnow_lsm_lbound = 0
      Model%lsnow_lsm_ubound = 0
    end if
    Model%iopt_thcnd       = iopt_thcnd
    Model%ua_phys          = ua_phys
    Model%usemonalb        = usemonalb
    Model%aoasis           = aoasis
    Model%fasdas           = fasdas
    Model%ivegsrc          = ivegsrc
    Model%nvegcat          = nvegcat
    Model%isot             = isot
    Model%nsoilcat         = nsoilcat
    Model%use_ufo          = use_ufo
    Model%exticeden        = exticeden
    if (Model%exticeden .and. &
      (Model%imp_physics /= Model%imp_physics_gfdl .and. Model%imp_physics /= Model%imp_physics_thompson .and. &
       Model%imp_physics /= Model%imp_physics_nssl )) then
      !see GFS_MP_generic_post.F90; exticeden is only compatible with GFDL,
      !Thompson, or NSSL MP
      print *,' Using exticeden = T is only valid when using GFDL, Thompson, or NSSL microphysics.'
      error stop
    end if
! GFDL surface layer options
    Model%lcurr_sf         = lcurr_sf
    Model%pert_cd          = pert_cd
    Model%ntsflg           = ntsflg
    Model%sfenth           = sfenth

!--- lake  model parameters
    Model%lkm              = lkm
    Model%iopt_lake        = iopt_lake
    Model%use_lake2m       = use_lake2m
    Model%lakedepth_threshold = lakedepth_threshold
    Model%lakefrac_threshold = lakefrac_threshold

!--- clm lake model parameters
    Model%nlevlake_clm_lake = nlevlake_clm_lake
    Model%nlevsoil_clm_lake = nlevsoil_clm_lake
    Model%nlevsnow_clm_lake = nlevsnow_clm_lake
    Model%nlevsnowsoil_clm_lake = nlevsnowsoil_clm_lake
    Model%nlevsnowsoil1_clm_lake = nlevsnowsoil1_clm_lake
    Model%clm_lake_depth_default = clm_lake_depth_default
    Model%clm_lake_use_lakedepth = clm_lake_use_lakedepth
    Model%clm_lake_debug = clm_lake_debug
    Model%clm_debug_print = clm_debug_print

! Noah MP options from namelist
!
    Model%iopt_dveg        = iopt_dveg
    Model%iopt_crs         = iopt_crs
    Model%iopt_btr         = iopt_btr
    Model%iopt_run         = iopt_run
    Model%iopt_sfc         = iopt_sfc
    Model%iopt_frz         = iopt_frz
    Model%iopt_inf         = iopt_inf
    Model%iopt_rad         = iopt_rad
    Model%iopt_alb         = iopt_alb
    if (Model%lsm==Model%ilsm_noahmp .and. Model%exticeden .and. iopt_snf == 4) then
      Model%iopt_snf         = 5
    else
      Model%iopt_snf         = iopt_snf
    end if
    Model%iopt_tbot        = iopt_tbot
    Model%iopt_stc         = iopt_stc
    Model%iopt_trs         = iopt_trs
    Model%iopt_diag        = iopt_diag

! RUC lsm options
    Model%mosaic_lu        = mosaic_lu
    Model%mosaic_soil      = mosaic_soil
    Model%isncond_opt      = isncond_opt
    Model%isncovr_opt      = isncovr_opt
    Model%add_fire_heat_flux = add_fire_heat_flux ! JLS

!--- tuning parameters for physical parameterizations
    Model%ras              = ras
    Model%flipv            = flipv
    Model%trans_trac       = trans_trac
    Model%old_monin        = old_monin
    Model%cnvgwd           = cnvgwd
    Model%mstrat           = mstrat
    Model%moist_adj        = moist_adj
    Model%cscnv            = cscnv
    Model%cal_pre          = cal_pre
    Model%do_aw            = do_aw
    Model%cs_parm          = cs_parm
    Model%do_shoc          = do_shoc
    Model%shoc_parm        = shoc_parm
    Model%shocaftcnv       = shocaftcnv
    Model%shoc_cld         = shoc_cld

!HWRF physics suite
    if (hwrf_samfdeep .and. imfdeepcnv/=2) then
       write(*,*) 'Logic error: hwrf_samfdeep requires imfdeepcnv=2'
       error stop
    end if
    if (hwrf_samfshal .and. imfshalcnv/=2) then
       write(*,*) 'Logic error: hwrf_samfshal requires imfshalcnv=2'
       error stop
    end if
    Model%hwrf_samfdeep = hwrf_samfdeep
    Model%hwrf_samfshal = hwrf_samfshal

    !--prognostic closure - check
    if ((progsigma .and. imfdeepcnv/=2) .and. (progsigma .and. imfdeepcnv/=5)) then
       write(*,*) 'Logic error: progsigma requires imfdeepcnv=2 or 5'
       error stop
    end if
    Model%progsigma = progsigma
    Model%betascu = betascu
    Model%betamcu = betamcu
    Model%betadcu = betadcu
    Model%sigmab_coldstart = sigmab_coldstart

    !--prognostic closure - check
    if (progomega .and. imfdeepcnv/=2) then
       write(*,*) 'Logic error: progomega requires imfdeepcnv=2'
       stop
    end if
    Model%progomega = progomega

    if (oz_phys .and. oz_phys_2015) then
       write(*,*) 'Logic error: can only use one ozone physics option (oz_phys or oz_phys_2015), not both. Exiting.'
       error stop
    end if
    Model%oz_phys          = oz_phys
    Model%oz_phys_2015     = oz_phys_2015
    Model%h2o_phys         = h2o_phys

    Model%pdfcld            = pdfcld
    Model%shcnvcw           = shcnvcw
    Model%redrag            = redrag
    Model%hybedmf           = hybedmf
    Model%satmedmf          = satmedmf
    Model%shinhong          = shinhong
    Model%do_ysu            = do_ysu
    Model%acm               = acm
    Model%dspheat           = dspheat
    Model%hurr_pbl          = hurr_pbl
    Model%lheatstrg         = lheatstrg
    Model%lseaspray         = lseaspray
    Model%cnvcld            = cnvcld
    Model%xr_cnvcld         = xr_cnvcld
    Model%random_clds       = random_clds
    Model%shal_cnv          = shal_cnv
    Model%imfshalcnv        = imfshalcnv
    Model%imfdeepcnv        = imfdeepcnv
    Model%isatmedmf         = isatmedmf
    Model%do_deep           = do_deep
    Model%conv_cf_opt       = conv_cf_opt
    Model%nmtvr             = nmtvr
    Model%jcap              = jcap
    Model%flgmin            = flgmin
    Model%cgwf              = cgwf
    Model%ccwf              = ccwf
    Model%cdmbgwd           = cdmbgwd
    Model%alpha_fd          = alpha_fd
    Model%psl_gwd_dx_factor = psl_gwd_dx_factor
    Model%sup               = sup
    Model%ctei_rm           = ctei_rm
    Model%crtrh             = crtrh
    Model%dlqf              = dlqf
    Model%psauras           = psauras
    Model%prauras           = prauras
    Model%wminras           = wminras
    Model%rbcr              = rbcr
    Model%do_gwd            = maxval(Model%cdmbgwd) > 0.0 ! flag to restore OGWs of GFS-v15
! OLD GFS-v12-15 conv scheme
    Model%do_cnvgwd         = Model%cnvgwd .and. maxval(Model%cdmbgwd(3:4)) == 0.0
    Model%do_mynnedmf       = do_mynnedmf
    Model%do_mynnsfclay     = do_mynnsfclay
    ! DH* TODO - move to MYNN namelist section
    Model%bl_mynn_cloudpdf  = bl_mynn_cloudpdf
    Model%bl_mynn_mixlength = bl_mynn_mixlength
    Model%bl_mynn_edmf      = bl_mynn_edmf
    Model%bl_mynn_edmf_mom  = bl_mynn_edmf_mom
    Model%bl_mynn_edmf_tke  = bl_mynn_edmf_tke
    Model%bl_mynn_cloudmix  = bl_mynn_cloudmix
    Model%bl_mynn_mixqt     = bl_mynn_mixqt
    Model%bl_mynn_output    = bl_mynn_output
    Model%bl_mynn_tkeadvect = bl_mynn_tkeadvect
    Model%bl_mynn_closure   = bl_mynn_closure
    Model%tke_budget        = tke_budget
    Model%icloud_bl         = icloud_bl
    Model%isftcflx          = isftcflx
    Model%iz0tlnd           = iz0tlnd
    Model%sfclay_compute_flux = sfclay_compute_flux
    Model%sfclay_compute_diag = sfclay_compute_diag
    Model%var_ric           = var_ric
    Model%coef_ric_l        = coef_ric_l
    Model%coef_ric_s        = coef_ric_s
    ! *DH

    Model%gwd_opt           = gwd_opt
    if (Model%gwd_opt==3 .or. Model%gwd_opt==33 .or. &
        Model%gwd_opt==2 .or. Model%gwd_opt==22) then
      ! Add 10 more orographic static fields for GSL drag scheme
      Model%nmtvr = 24
    end if
    Model%do_ugwp_v0           = do_ugwp_v0
    Model%do_ugwp_v0_orog_only = do_ugwp_v0_orog_only
    Model%do_ugwp_v0_nst_only  = do_ugwp_v0_nst_only
    Model%do_gsl_drag_ls_bl    = do_gsl_drag_ls_bl
    Model%do_gsl_drag_ss       = do_gsl_drag_ss
    Model%do_gsl_drag_tofd     = do_gsl_drag_tofd
    Model%do_gwd_opt_psl       = do_gwd_opt_psl
    Model%do_ngw_ec            = do_ngw_ec
    Model%do_ugwp_v1           = do_ugwp_v1
    Model%do_ugwp_v1_orog_only = do_ugwp_v1_orog_only
    Model%do_ugwp_v1_w_gsldrag = do_ugwp_v1_w_gsldrag
!
! consistency in application of the combined ugwp-v1 and gsldrag
!
    if ( Model%do_ugwp_v1_w_gsldrag) then
       if(Model%gwd_opt == 1 )then
          Model%gwd_opt =2
          Model%nmtvr = 24
       endif
       Model%do_gsl_drag_ls_bl    = .true.
       Model%do_gsl_drag_tofd     = .true.
       Model%do_gsl_drag_ss       = .true.
       Model%do_ugwp_v1_orog_only = .false.
       Model%do_gwd_opt_psl       = .true.
    endif

    Model%do_myjsfc            = do_myjsfc
    Model%do_myjpbl            = do_myjpbl

!--- Rayleigh friction
    Model%prslrd0          = prslrd0
    Model%ral_ts           = ral_ts

!--- mass flux deep convection
    Model%clam_deep        = clam_deep
    Model%c0s_deep         = c0s_deep
    Model%c1_deep          = c1_deep
    Model%betal_deep       = betal_deep
    Model%betas_deep       = betas_deep
    Model%evef             = evef
    Model%evfact_deep      = evfact_deep
    Model%evfactl_deep     = evfactl_deep
    Model%pgcon_deep       = pgcon_deep
    Model%asolfac_deep     = asolfac_deep

!--- mass flux shallow convection
    Model%clam_shal        = clam_shal
    Model%c0s_shal         = c0s_shal
    Model%c1_shal          = c1_shal
    Model%pgcon_shal       = pgcon_shal
    Model%asolfac_shal     = asolfac_shal

!--- near surface sea temperature model
    Model%nst_anl          = nst_anl
    Model%lsea             = lsea
    Model%nstf_name        = nstf_name

!--- fractional grid
    Model%frac_grid        = frac_grid
    Model%frac_ice         = frac_ice
    Model%ignore_lake      = ignore_lake
    Model%min_lakeice      = min_lakeice
    Model%min_seaice       = min_seaice
    Model%min_lake_height  = min_lake_height
    Model%rho_h2o          = rho_h2o

!--- surface layer
    Model%sfc_z0_type      = sfc_z0_type
    if (Model%cplwav2atm) Model%sfc_z0_type = -1
    Model%icplocn2atm      = icplocn2atm

!--- potential temperature reference in sfc layer
    Model%thsfc_loc        = thsfc_loc
!--- flux method in 2-m diagnostics
    Model%diag_flux        = diag_flux
!--- flux method in 2-m diagnostics (for stable conditions)
    Model%diag_log         = diag_log
!--- SA-3D-TKE option
    Model%sa3dtke          = sa3dtke

!--- vertical diffusion
    Model%xkzm_m           = xkzm_m
    Model%xkzm_h           = xkzm_h
    Model%xkzm_s           = xkzm_s
    Model%xkzminv          = xkzminv
    Model%moninq_fac       = moninq_fac
    Model%dspfac           = dspfac
    Model%bl_upfr          = bl_upfr
    Model%bl_dnfr          = bl_dnfr
    Model%rlmx             = rlmx
    Model%elmx             = elmx
    Model%sfc_rlm          = sfc_rlm
    Model%tc_pbl           = tc_pbl
    Model%use_lpt          = use_lpt

!--- canopy heat storage parametrization
    Model%h0facu           = h0facu
    Model%h0facs           = h0facs

!--- stochastic physics options
    ! do_sppt, do_shum, do_skeb and lndp_type are namelist variables in group
    ! physics that are parsed here and then compared in init_stochastic_physics
    ! to the stochastic physics namelist parametersto ensure consistency.
    Model%do_sppt          = do_sppt
    Model%pert_mp          = pert_mp
    Model%pert_clds        = pert_clds
    Model%pert_radtend     = pert_radtend
    Model%use_zmtnblck     = use_zmtnblck
    Model%do_shum          = do_shum
    Model%do_skeb          = do_skeb
    !--- stochastic surface perturbation options
    Model%lndp_type        = lndp_type
    Model%n_var_lndp       = n_var_lndp
    Model%lndp_each_step   = lndp_each_step
    Model%do_spp           = do_spp
    Model%n_var_spp        = n_var_spp

    if (Model%lndp_type/=0) then
      allocate (Model%lndp_var_list(Model%n_var_lndp))
      allocate (Model%lndp_prt_list(Model%n_var_lndp))
      Model%lndp_var_list(:) = ''
      Model%lndp_prt_list(:) = Model%clear_val
    end if

    if (Model%do_spp) then
      allocate (Model%spp_var_list(Model%n_var_spp))
      allocate (Model%spp_prt_list(Model%n_var_spp))
      allocate (Model%spp_stddev_cutoff(Model%n_var_spp))
      Model%spp_var_list(:) = ''
      Model%spp_prt_list(:) = Model%clear_val
      Model%spp_stddev_cutoff(:) = Model%clear_val
    end if

    !--- cellular automata options
    ! force namelist constsitency
    allocate (Model%vfact_ca(levs))
    if ( .not. ca_global ) nca_g=0
    if ( .not. ca_sgs ) nca=0

    Model%nca              = nca
    Model%ncells           = ncells
    Model%nlives           = nlives
    Model%nca_g            = nca_g
    Model%ncells_g         = ncells_g
    Model%nlives_g         = nlives_g
    Model%nfracseed        = nfracseed
    Model%nseed            = nseed
    Model%nseed_g          = nseed_g
    Model%ca_global        = ca_global
    Model%do_ca            = do_ca
    Model%ca_advect        = ca_advect
    Model%ca_sgs           = ca_sgs
    Model%iseed_ca         = iseed_ca
    Model%ca_smooth        = ca_smooth
    Model%nspinup          = nspinup
    Model%nthresh          = nthresh
    Model%ca_amplitude     = ca_amplitude
    Model%nsmooth          = nsmooth
    Model%ca_closure       = ca_closure
    Model%ca_entr          = ca_entr
    Model%ca_trigger       = ca_trigger

    ! IAU flags
    !--- iau parameters
    Model%iaufhrs         = iaufhrs
    Model%iau_inc_files   = iau_inc_files
    Model%iau_delthrs     = iau_delthrs
    Model%iau_filter_increments = iau_filter_increments
    Model%iau_drymassfixer = iau_drymassfixer
    if(Model%me==0) print *,' model init,iaufhrs=',Model%iaufhrs

!--- debug flags
    Model%debug            = debug
    Model%pre_rad          = pre_rad
    Model%print_diff_pgr   = print_diff_pgr

!--- tracer handling
    Model%ntrac            = size(tracer_names)
    Model%ntracp1          = Model%ntrac + 1
    Model%ntracp100        = Model%ntrac + 100
    allocate (Model%tracer_names(Model%ntrac))
    Model%tracer_names(:)  = tracer_names(:)
    Model%ntqv             = get_tracer_index(Model%tracer_names, 'sphum')
#ifdef MULTI_GASES
    Model%nto              = get_tracer_index(Model%tracer_names, 'spo')
    Model%nto2             = get_tracer_index(Model%tracer_names, 'spo2')
    Model%ntoz             = get_tracer_index(Model%tracer_names, 'spo3')
#else
    Model%ntoz             = get_tracer_index(Model%tracer_names, 'o3mr')
    if( Model%ntoz <= 0 )  &
    Model%ntoz             =  get_tracer_index(Model%tracer_names, 'spo3')
#endif
    Model%ntcw             = get_tracer_index(Model%tracer_names, 'liq_wat')
    Model%ntiw             = get_tracer_index(Model%tracer_names, 'ice_wat')
    Model%ntrw             = get_tracer_index(Model%tracer_names, 'rainwat')
    Model%ntsw             = get_tracer_index(Model%tracer_names, 'snowwat')
    Model%ntgl             = get_tracer_index(Model%tracer_names, 'graupel')
    Model%nthl             = get_tracer_index(Model%tracer_names, 'hailwat')
    Model%ntclamt          = get_tracer_index(Model%tracer_names, 'cld_amt')
    Model%ntlnc            = get_tracer_index(Model%tracer_names, 'water_nc')
    Model%ntinc            = get_tracer_index(Model%tracer_names, 'ice_nc')
    Model%ntrnc            = get_tracer_index(Model%tracer_names, 'rain_nc')
    Model%ntsnc            = get_tracer_index(Model%tracer_names, 'snow_nc')
    Model%ntgnc            = get_tracer_index(Model%tracer_names, 'graupel_nc')
    Model%nthnc            = get_tracer_index(Model%tracer_names, 'hail_nc')
    Model%ntccn            = get_tracer_index(Model%tracer_names, 'ccn_nc')
    Model%ntccna           = get_tracer_index(Model%tracer_names, 'ccna_nc')
    Model%ntgv             = get_tracer_index(Model%tracer_names, 'graupel_vol')
    Model%nthv             = get_tracer_index(Model%tracer_names, 'hail_vol')
    Model%ntrz             = get_tracer_index(Model%tracer_names, 'rain_ref')
    Model%ntgz             = get_tracer_index(Model%tracer_names, 'graupel_ref')
    Model%nthz             = get_tracer_index(Model%tracer_names, 'hail_ref')
    Model%ntke             = get_tracer_index(Model%tracer_names, 'sgs_tke')
    Model%ntsigma          = get_tracer_index(Model%tracer_names, 'sigmab')
    Model%ntomega          = get_tracer_index(Model%tracer_names, 'omegab')
    Model%nqrimef          = get_tracer_index(Model%tracer_names, 'q_rimef')
    Model%ntwa             = get_tracer_index(Model%tracer_names, 'liq_aero')
    Model%ntia             = get_tracer_index(Model%tracer_names, 'ice_aero')
    if (Model%cpl_fire) then
    Model%ntfsmoke         = get_tracer_index(Model%tracer_names, 'fsmoke')
    endif
    if (Model%rrfs_sd) then
    Model%ntsmoke          = get_tracer_index(Model%tracer_names, 'smoke')
    Model%ntdust           = get_tracer_index(Model%tracer_names, 'dust')
    Model%ntcoarsepm       = get_tracer_index(Model%tracer_names, 'coarsepm')
    endif
!--- initialize parameters for atmospheric chemistry tracers
    call Model%init_chemistry(tracer_types)

!--- setup aerosol scavenging factors
    call Model%init_scavenging(fscav_aero)

    ! Tracer diagnostics indices and dimension size, which must be in
    ! Model to be forwarded to the right places.

    ! Individual processes:
    Model%index_of_process_pbl = 1
    Model%index_of_process_dcnv = 2
    Model%index_of_process_scnv = 3
    Model%index_of_process_mp = 4
    Model%index_of_process_prod_loss = 5
    Model%index_of_process_ozmix = 6
    Model%index_of_process_temp = 7
    Model%index_of_process_overhead_ozone = 8
    Model%index_of_process_longwave = 9
    Model%index_of_process_shortwave = 10
    Model%index_of_process_orographic_gwd = 11
    Model%index_of_process_rayleigh_damping = 12
    Model%index_of_process_nonorographic_gwd = 13
    Model%index_of_process_conv_trans = 14
    Model%index_of_process_dfi_radar = 15

    ! Number of processes to sum (last index of prior set)
    Model%nprocess_summed = Model%index_of_process_dfi_radar

    ! Sums of other processes, which must be after nprocess_summed:
    Model%index_of_process_physics = Model%nprocess_summed+1
    Model%index_of_process_non_physics = Model%nprocess_summed+2
    Model%index_of_process_photochem = Model%nprocess_summed+3

    ! Total number of processes (last index of prior set)
    Model%nprocess = Model%index_of_process_photochem

    ! List which processes should be summed as photochemical:
    allocate (Model%is_photochem(Model%nprocess))
    Model%is_photochem = .false.
    Model%is_photochem(Model%index_of_process_prod_loss) = .true.
    Model%is_photochem(Model%index_of_process_ozmix) = .true.
    Model%is_photochem(Model%index_of_process_temp) = .true.
    Model%is_photochem(Model%index_of_process_overhead_ozone) = .true.

    ! Non-tracers that appear in first dimension of dtidx:
    Model%index_of_temperature = 10
    Model%index_of_x_wind = 11
    Model%index_of_y_wind = 12

    ! Last index of outermost dimension of dtend
    Model%ndtend = 0
    allocate (Model%dtidx(Model%ntracp100,Model%nprocess))
    Model%dtidx = no_tracer

    if(Model%ntchm>0) then
      Model%ntdu1 = get_tracer_index(Model%tracer_names, 'dust1')
      Model%ntdu2 = get_tracer_index(Model%tracer_names, 'dust2')
      Model%ntdu3 = get_tracer_index(Model%tracer_names, 'dust3')
      Model%ntdu4 = get_tracer_index(Model%tracer_names, 'dust4')
      Model%ntdu5 = get_tracer_index(Model%tracer_names, 'dust5')
      Model%ntss1 = get_tracer_index(Model%tracer_names, 'seas1')
      Model%ntss2 = get_tracer_index(Model%tracer_names, 'seas2')
      Model%ntss3 = get_tracer_index(Model%tracer_names, 'seas3')
      Model%ntss4 = get_tracer_index(Model%tracer_names, 'seas4')
      Model%ntss5 = get_tracer_index(Model%tracer_names, 'seas5')
      Model%ntsu  = get_tracer_index(Model%tracer_names, 'so4')
      Model%ntbcb = get_tracer_index(Model%tracer_names, 'bc1')
      Model%ntbcl = get_tracer_index(Model%tracer_names, 'bc2')
      Model%ntocb = get_tracer_index(Model%tracer_names, 'oc1')
      Model%ntocl = get_tracer_index(Model%tracer_names, 'oc2')
    end if

    ! Lake & fractional grid safety checks
    if(Model%me==Model%master) then
      if(Model%lkm>0 .and. Model%frac_grid) then
        write(0,*) 'WARNING: Lake fractional grid support is experimental. Use at your own risk!'
      else if(Model%lkm>0 .and. Model%iopt_lake==Model%iopt_lake_clm .and. .not. Model%frac_ice) then
        write(0,*) 'WARNING: CLM Lake Model will not work without frac_ice=.true.'
      endif
      if(Model%lkm==2) then
        write(0,*) 'WARNING: Running both lake and nsst on lake points is experimental. Use at your own risk!'
      endif
    endif

    if(ldiag3d) then
       ! Flags used to turn on or off tracer "causes"
       have_pbl_edmf = Model%hybedmf .or. Model%satmedmf .or. Model%do_mynnedmf
       have_samf =  Model%satmedmf .or. Model%trans_trac .or. Model%ras .or. Model%do_shoc
       have_pbl = .true.
       have_dcnv = Model%imfdeepcnv>0 !Model%ras .or. Model%cscnv .or. Model%do_deep .or. Model%hwrf_samfdeep
       have_scnv = Model%imfshalcnv>0 !Model%shal_cnv
       have_mp = Model%imp_physics>0
       have_oz_phys = Model%oz_phys .or. Model%oz_phys_2015

       ! Rayleigh damping flag must match logic in rayleigh_damp.f
       have_rdamp = .not. (Model%lsidea .or. Model%ral_ts <= 0.0 .or. Model%prslrd0 == 0.0)

       ! have_cnvtrans flag must match logic elsewhere in GFS_typedefs and suite interstitials.
       have_cnvtrans = (have_dcnv .or. have_scnv) .and. &
            (cscnv .or. satmedmf .or. trans_trac .or. ras) &
            .and. Model%flag_for_scnv_generic_tend &
            .and. Model%flag_for_dcnv_generic_tend

       ! Increment idtend and fill dtidx:

        call allocate_dtend_labels_and_causes(Model)

        ! Default names of tracers just in case later code does not initialize them:
        do itrac=1,Model%ntrac
           write(namestr,'("tracer",I0)') itrac
           write(descstr,'("tracer ",I0," of ",I0)') itrac, Model%ntrac
           call label_dtend_tracer(Model,100+itrac,trim(namestr),trim(descstr),'kg kg-1 s-1')
        enddo

        if(Model%ntchs>0) then
           if(Model%ntchm>0) then
              ! Chemical tracers are first so more specific tracer names
              ! replace them. There is no straightforward way of getting
              ! chemical tracer short names or descriptions, so we use
              ! indices instead.
              do ichem=Model%ntchs,Model%ntchs+Model%ntchm-1
                 write(namestr,'("chem",I0)') ichem
                 write(descstr,'("chemical tracer ",I0," of ",I0)') ichem, Model%ntchm
                 call label_dtend_tracer(Model,100+ichem,trim(namestr),trim(descstr),'kg kg-1 s-1')
              enddo
           endif

           ! More specific chemical tracer names:
           call label_dtend_tracer(Model,100+Model%ntchs,'so2','sulfur dioxide concentration','kg kg-1 s-1')
           if(Model%ntchm>0) then
              ! Need better descriptions of these.
              call label_dtend_tracer(Model,100+Model%ntchm+Model%ntchs-1,'pp10','pp10 concentration','kg kg-1 s-1')

              itrac=get_tracer_index(Model%tracer_names, 'DMS')
              if(itrac>0) then
                 call label_dtend_tracer(Model,100+itrac,'DMS','DMS concentration','kg kg-1 s-1')
              endif
              itrac=get_tracer_index(Model%tracer_names, 'msa')
              if(itrac>0) then
                 call label_dtend_tracer(Model,100+itrac,'msa','msa concentration','kg kg-1 s-1')
              endif
           endif
        endif

        call label_dtend_tracer(Model,Model%index_of_temperature,'temp','temperature','K s-1')
        call label_dtend_tracer(Model,Model%index_of_x_wind,'u','x wind','m s-2')
        call label_dtend_tracer(Model,Model%index_of_y_wind,'v','y wind','m s-2')

        ! Other tracer names. These were taken from GFS_typedefs.F90 with descriptions from GFS_typedefs.meta
        call label_dtend_tracer(Model,100+Model%ntqv,'qv','water vapor specific humidity','kg kg-1 s-1')
        call label_dtend_tracer(Model,100+Model%ntoz,'o3','ozone concentration','kg kg-1 s-1')
        call label_dtend_tracer(Model,100+Model%ntcw,'liq_wat','cloud condensate (or liquid water)','kg kg-1 s-1')
        call label_dtend_tracer(Model,100+Model%ntiw,'ice_wat','ice water','kg kg-1 s-1')
        call label_dtend_tracer(Model,100+Model%ntrw,'rainwat','rain water','kg kg-1 s-1')
        call label_dtend_tracer(Model,100+Model%ntsw,'snowwat','snow water','kg kg-1 s-1')
        call label_dtend_tracer(Model,100+Model%ntgl,'graupel','graupel','kg kg-1 s-1')
        call label_dtend_tracer(Model,100+Model%nthl,'hailwat','hail','kg kg-1 s-1')
        call label_dtend_tracer(Model,100+Model%ntclamt,'cld_amt','cloud amount integer','kg kg-1 s-1')
        call label_dtend_tracer(Model,100+Model%ntlnc,'water_nc','liquid number concentration','kg-1 s-1')
        call label_dtend_tracer(Model,100+Model%ntinc,'ice_nc','ice number concentration','kg-1 s-1')
        call label_dtend_tracer(Model,100+Model%ntrnc,'rain_nc','rain number concentration','kg-1 s-1')
        call label_dtend_tracer(Model,100+Model%ntsnc,'snow_nc','snow number concentration','kg-1 s-1')
        call label_dtend_tracer(Model,100+Model%ntgnc,'graupel_nc','graupel number concentration','kg-1 s-1')
        call label_dtend_tracer(Model,100+Model%nthnc,'hail_nc','hail number concentration','kg-1 s-1')
        call label_dtend_tracer(Model,100+Model%ntccn,'ccn_nc','CCN number concentration','kg-1 s-1')
        call label_dtend_tracer(Model,100+Model%ntgv,'graupel_vol','graupel volume','m3 kg-1 s-1')
        call label_dtend_tracer(Model,100+Model%nthv,'hail_vol','hail volume','m3 kg-1 s-1')
        call label_dtend_tracer(Model,100+Model%ntrz,'rain_ref','rain reflectivity','m3 kg-1 s-1')
        call label_dtend_tracer(Model,100+Model%ntgz,'graupel_ref','graupel reflectivity','m3 kg-1 s-1')
        call label_dtend_tracer(Model,100+Model%nthz,'hail_ref','hail reflectivity','m3 kg-1 s-1')
        call label_dtend_tracer(Model,100+Model%ntke,'sgs_tke','turbulent kinetic energy','J s-1')
        call label_dtend_tracer(Model,100+Model%ntsigma,'sigmab','prognostic updraft area fraction in convection','frac')
        call label_dtend_tracer(Model,100+Model%nqrimef,'q_rimef','mass weighted rime factor','kg-1 s-1')
        call label_dtend_tracer(Model,100+Model%ntwa,'liq_aero','number concentration of water-friendly aerosols','kg-1 s-1')
        call label_dtend_tracer(Model,100+Model%ntia,'ice_aero','number concentration of ice-friendly aerosols','kg-1 s-1')
        call label_dtend_tracer(Model,100+Model%nto,'o_ion','oxygen ion concentration','kg kg-1 s-1')
        call label_dtend_tracer(Model,100+Model%nto2,'o2','oxygen concentration','kg kg-1 s-1')

        call label_dtend_cause(Model,Model%index_of_process_pbl,'pbl','tendency due to PBL')
        call label_dtend_cause(Model,Model%index_of_process_dcnv,'deepcnv','tendency due to deep convection')
        call label_dtend_cause(Model,Model%index_of_process_scnv,'shalcnv','tendency due to shallow convection')
        call label_dtend_cause(Model,Model%index_of_process_mp,'mp','tendency due to microphysics')
        call label_dtend_cause(Model,Model%index_of_process_prod_loss,'prodloss','tendency due to production and loss rate')
        call label_dtend_cause(Model,Model%index_of_process_ozmix,'o3mix','tendency due to ozone mixing ratio')
        call label_dtend_cause(Model,Model%index_of_process_temp,'temp','tendency due to temperature')
        call label_dtend_cause(Model,Model%index_of_process_overhead_ozone,'o3column','tendency due to overhead ozone column')
        call label_dtend_cause(Model,Model%index_of_process_dfi_radar,'dfi_radar','tendency due to dfi radar mp temperature forcing')
        call label_dtend_cause(Model,Model%index_of_process_photochem,'photochem','tendency due to photochemical processes')
        call label_dtend_cause(Model,Model%index_of_process_physics,'phys','tendency due to physics')
        call label_dtend_cause(Model,Model%index_of_process_non_physics,'nophys','tendency due to non-physics processes', &
                               mod_name='gfs_dyn')
        call label_dtend_cause(Model,Model%index_of_process_conv_trans,'cnvtrans','tendency due to convective transport')
        call label_dtend_cause(Model,Model%index_of_process_longwave,'lw','tendency due to long wave radiation')
        call label_dtend_cause(Model,Model%index_of_process_shortwave,'sw','tendency due to short wave radiation')
        call label_dtend_cause(Model,Model%index_of_process_orographic_gwd,'orogwd','tendency due to orographic gravity wave drag')
        call label_dtend_cause(Model,Model%index_of_process_rayleigh_damping,'rdamp','tendency due to Rayleigh damping')
        call label_dtend_cause(Model,Model%index_of_process_nonorographic_gwd,'cnvgwd','tendency due to convective gravity wave drag')

       call fill_dtidx(Model,dtend_select,Model%index_of_temperature,Model%index_of_process_longwave)
       call fill_dtidx(Model,dtend_select,Model%index_of_temperature,Model%index_of_process_shortwave)
       call fill_dtidx(Model,dtend_select,Model%index_of_temperature,Model%index_of_process_pbl,have_pbl)
       call fill_dtidx(Model,dtend_select,Model%index_of_temperature,Model%index_of_process_dcnv,have_dcnv)
       call fill_dtidx(Model,dtend_select,Model%index_of_temperature,Model%index_of_process_scnv,have_scnv)
       call fill_dtidx(Model,dtend_select,Model%index_of_temperature,Model%index_of_process_mp,have_mp)
       call fill_dtidx(Model,dtend_select,Model%index_of_temperature,Model%index_of_process_dfi_radar,have_mp .and. Model%num_dfi_radar>0)
       call fill_dtidx(Model,dtend_select,Model%index_of_temperature,Model%index_of_process_orographic_gwd)
       call fill_dtidx(Model,dtend_select,Model%index_of_temperature,Model%index_of_process_rayleigh_damping,have_rdamp)
       call fill_dtidx(Model,dtend_select,Model%index_of_temperature,Model%index_of_process_nonorographic_gwd)
       call fill_dtidx(Model,dtend_select,Model%index_of_temperature,Model%index_of_process_physics)
       call fill_dtidx(Model,dtend_select,Model%index_of_temperature,Model%index_of_process_non_physics)

       call fill_dtidx(Model,dtend_select,Model%index_of_x_wind,Model%index_of_process_pbl,have_pbl)
       call fill_dtidx(Model,dtend_select,Model%index_of_y_wind,Model%index_of_process_pbl,have_pbl)
       call fill_dtidx(Model,dtend_select,Model%index_of_x_wind,Model%index_of_process_orographic_gwd)
       call fill_dtidx(Model,dtend_select,Model%index_of_y_wind,Model%index_of_process_orographic_gwd)
       call fill_dtidx(Model,dtend_select,Model%index_of_x_wind,Model%index_of_process_dcnv,have_dcnv)
       call fill_dtidx(Model,dtend_select,Model%index_of_y_wind,Model%index_of_process_dcnv,have_dcnv)
       call fill_dtidx(Model,dtend_select,Model%index_of_x_wind,Model%index_of_process_nonorographic_gwd)
       call fill_dtidx(Model,dtend_select,Model%index_of_y_wind,Model%index_of_process_nonorographic_gwd)
       call fill_dtidx(Model,dtend_select,Model%index_of_x_wind,Model%index_of_process_rayleigh_damping,have_rdamp)
       call fill_dtidx(Model,dtend_select,Model%index_of_y_wind,Model%index_of_process_rayleigh_damping,have_rdamp)
       call fill_dtidx(Model,dtend_select,Model%index_of_x_wind,Model%index_of_process_scnv,have_scnv)
       call fill_dtidx(Model,dtend_select,Model%index_of_y_wind,Model%index_of_process_scnv,have_scnv)
       call fill_dtidx(Model,dtend_select,Model%index_of_x_wind,Model%index_of_process_physics)
       call fill_dtidx(Model,dtend_select,Model%index_of_y_wind,Model%index_of_process_physics)
       call fill_dtidx(Model,dtend_select,Model%index_of_x_wind,Model%index_of_process_non_physics)
       call fill_dtidx(Model,dtend_select,Model%index_of_y_wind,Model%index_of_process_non_physics)

       if(qdiag3d) then
          call fill_dtidx(Model,dtend_select,100+Model%ntqv,Model%index_of_process_scnv,have_scnv)
          call fill_dtidx(Model,dtend_select,100+Model%ntqv,Model%index_of_process_dcnv,have_dcnv)

          if(have_cnvtrans) then
             do itrac=2,Model%ntrac
                if(itrac==Model%ntchs) exit ! remaining tracers are chemical
                if ( itrac /= Model%ntcw  .and. itrac /= Model%ntiw  .and. itrac /= Model%ntclamt .and. &
                     itrac /= Model%ntrw  .and. itrac /= Model%ntsw  .and. itrac /= Model%ntrnc   .and. &
                     itrac /= Model%ntsnc .and. itrac /= Model%ntgl  .and. itrac /= Model%ntgnc   .and. &
                     itrac /= Model%nthl  .and. itrac /= Model%nthnc .and. itrac /= Model%nthv    .and. &
                     itrac /= Model%ntgv  .and. itrac /= Model%ntrz  .and. itrac /= Model%ntgz    .and. &
                     itrac /= Model%nthz ) then
                   call fill_dtidx(Model,dtend_select,100+itrac,Model%index_of_process_scnv,have_scnv)
                   call fill_dtidx(Model,dtend_select,100+itrac,Model%index_of_process_dcnv,have_dcnv)
                else if(Model%ntchs<=0 .or. itrac<Model%ntchs) then
                   call fill_dtidx(Model,dtend_select,100+itrac,Model%index_of_process_conv_trans)
                endif
                if ( itrac == Model%ntlnc .or. itrac == Model%ntinc .or. itrac == Model%ntrnc .or. &
                     itrac == Model%ntsnc .or. itrac == Model%ntgnc .or. itrac == Model%nthnc .or. &
                     itrac == Model%nqrimef) then
                   call fill_dtidx(Model,dtend_select,100+itrac,Model%index_of_process_conv_trans)
                endif
             enddo
          else if(have_scnv .or. have_dcnv) then
             ! Scheme does its own tendency reporting, or does not use convective transport.
             do itrac=2,Model%ntrac
                if(itrac==Model%ntchs) exit ! remaining tracers are chemical
                call fill_dtidx(Model,dtend_select,100+itrac,Model%index_of_process_scnv,have_scnv)
                call fill_dtidx(Model,dtend_select,100+itrac,Model%index_of_process_dcnv,have_dcnv)
             enddo
          endif

          call fill_dtidx(Model,dtend_select,100+Model%ntoz,Model%index_of_process_pbl,have_pbl)
          call fill_dtidx(Model,dtend_select,100+Model%ntoz,Model%index_of_process_prod_loss,have_oz_phys)
          call fill_dtidx(Model,dtend_select,100+Model%ntoz,Model%index_of_process_ozmix,have_oz_phys)
          call fill_dtidx(Model,dtend_select,100+Model%ntoz,Model%index_of_process_temp,have_oz_phys)
          call fill_dtidx(Model,dtend_select,100+Model%ntoz,Model%index_of_process_overhead_ozone,have_oz_phys)
          call fill_dtidx(Model,dtend_select,100+Model%ntoz,Model%index_of_process_photochem,have_oz_phys)
          call fill_dtidx(Model,dtend_select,100+Model%ntoz,Model%index_of_process_physics,.true.)
          call fill_dtidx(Model,dtend_select,100+Model%ntoz,Model%index_of_process_non_physics,.true.)

          if(.not.Model%do_mynnedmf .and. .not. Model%satmedmf) then
            call fill_dtidx(Model,dtend_select,100+Model%ntqv,Model%index_of_process_pbl,have_pbl)
            call fill_dtidx(Model,dtend_select,100+Model%ntcw,Model%index_of_process_pbl,have_pbl)
            call fill_dtidx(Model,dtend_select,100+Model%ntiw,Model%index_of_process_pbl,have_pbl)
            call fill_dtidx(Model,dtend_select,100+Model%ntke,Model%index_of_process_pbl,have_pbl)
          endif

          do itrac=1,Model%ntrac
             if(itrac==Model%ntchs) exit ! remaining tracers are chemical
             if(itrac==Model%ntoz) cycle ! already took care of ozone
             if(Model%do_mynnedmf .or. Model%satmedmf) then
               call fill_dtidx(Model,dtend_select,100+itrac,Model%index_of_process_pbl,have_pbl)
             endif
             call fill_dtidx(Model,dtend_select,100+itrac,Model%index_of_process_physics,.true.)
             call fill_dtidx(Model,dtend_select,100+itrac,Model%index_of_process_non_physics,.true.)
             if(itrac/=Model%ntke) then
               call fill_dtidx(Model,dtend_select,100+itrac,Model%index_of_process_mp,have_mp)
             endif
          enddo
       endif
    end if

    IF ( Model%imp_physics == Model%imp_physics_nssl2mccn ) THEN ! recognize this option for compatibility
       Model%imp_physics = Model%imp_physics_nssl
       nssl_ccn_on = .true.
       Model%nssl_ccn_on = .true.
    ENDIF
    IF ( Model%imp_physics == Model%imp_physics_nssl ) THEN !{
        ! check if field_table and nssl_ccn_on flag are consistent
        ! Alternatively could simply rely on the field_table to set values for ccn_on and hail_on
        IF ( .not. Model%nssl_ccn_on ) THEN
          if (Model%me == Model%master) write(*,*) 'NSSL micro: CCN is OFF'
            IF ( Model%ntccn > 1 ) THEN
              IF (Model%me == Model%master) then
               write(*,*) 'NSSL micro: error! CCN is OFF (nssl_ccn_on = F) but ntccn > 1.'
               write(*,*) 'Should  either remove ccn_nc from field_table or set nssl_ccn_on = .true.'
               write(0,*) 'NSSL micro: error! CCN is OFF (nssl_ccn_on = F) but ntccn > 1.'
               write(0,*) 'Should  either remove ccn_nc from field_table or set nssl_ccn_on = .true.'
              ENDIF
              error stop
            ENDIF
          Model%ntccn = no_tracer
          Model%ntccna = no_tracer
        ELSEIF ( Model%ntccn < 1 ) THEN
          if (Model%me == Model%master) then
            write(*,*) 'NSSL micro: error! CCN is ON but ntccn < 1. Must have ccn_nc in field_table if nssl_ccn_on=T'
            write(0,*) 'NSSL micro: error! CCN is ON but ntccn < 1. Must have ccn_nc in field_table if nssl_ccn_on=T'
          ENDIF
          error stop
        ELSE
          if (Model%me == Model%master) then
            write(*,*) 'NSSL micro: CCN is ON'
          ENDIF
          IF ( Model%ntccna > 1 .and. Model%me == Model%master ) THEN
            write(*,*) 'NSSL micro: CCNA is ON'
          ENDIF
        ENDIF

      if (Model%me == Model%master) then
        write(*,*) 'Model%nthl = ',Model%nthl
      ENDIF
      IF ( ( Model%nthl < 1 ) ) THEN ! check if hail is in the field_table. If not, set flag so the microphysics knows.
        if (Model%me == Model%master) then
          write(*,*) 'NSSL micro: hail is OFF'
          IF ( nssl_hail_on ) write(*,*) 'Namelist had nssl_hail_on=true, but tracer config does not have hailwat'
        ENDIF
        nssl_hail_on = .false.
        Model%nssl_hail_on = .false.
        ! pretend that hail exists so that bad arrays are not passed to microphysics
!         Model%nthl =  Max( 1, Model%ntgl )
!         Model%nthv =  Max( 1, Model%ntgv )
!         Model%nthnc = Max( 1, Model%ntgnc )
      ELSE
        nssl_hail_on = .true.
        Model%nssl_hail_on = .true.
        if (Model%me == Model%master) then
          write(*,*) 'NSSL micro: hail is ON'
          IF ( .not. nssl_hail_on ) write(*,*) 'Namelist had nssl_hail_on=false, but tracer config has hailwat'
        ENDIF
        IF ( Model%nthv < 1 .or. Model%nthnc < 1 ) THEN
           if (Model%me == Model%master) THEN
             write(0,*) 'missing needed tracers for NSSL hail! nthl > 1 but either volume or number is not in field_table'
             write(0,*) 'nthv, nthnc = ', Model%nthv, Model%nthnc
           ENDIF
           error stop
        ENDIF
      ENDIF

      Model%nssl_hail_on  = nssl_hail_on

      IF ( ( Model%ntccn < 1 ) ) THEN ! check if ccn is in the field_table. If not, set flag so the microphysics knows.
        if (Model%me == Model%master) then
          write(*,*) 'NSSL micro: CCN is OFF'
        ENDIF
        nssl_ccn_on = .false.
        Model%nssl_ccn_on = .false.
      ELSE
        nssl_ccn_on = .true.
        Model%nssl_ccn_on = .true.
        if (Model%me == Model%master) then
          write(*,*) 'NSSL micro: CCN is ON'
        ENDIF
      ENDIF

      ! add checks for nssl_3moment
      IF ( ( Model%nssl_3moment ) ) THEN
        IF ( Model%ntrz < 1 ) THEN
          write(*,*) 'NSSL micro: 3-moment is ON, but rain_ref tracer is missing'
          error stop
        ENDIF
        IF ( Model%ntgz < 1 ) THEN
          write(*,*) 'NSSL micro: 3-moment is ON, but graupel_ref tracer is missing'
          error stop
        ENDIF
        IF ( nssl_hail_on ) THEN
        IF ( Model%nthz < 1 ) THEN
          write(*,*) 'NSSL micro: 3-moment is ON, but hail_ref tracer is missing'
          error stop
        ENDIF
        ENDIF
      ENDIF

        IF ( Model%ntgl < 1 .or. Model%ntgv < 1 .or. Model%ntgnc < 1 .or. &
             Model%ntsw < 1 .or. Model%ntsnc < 1 .or. &
             Model%ntrw < 1 .or. Model%ntrnc < 1 .or. &
             Model%ntiw < 1 .or. Model%ntinc < 1 .or. &
             Model%ntcw < 1 .or. Model%ntlnc < 1      &
             ) THEN
          if (Model%me == Model%master)  write(0,*) 'missing needed tracers for NSSL!'
           error stop
        ENDIF


    ENDIF !}

    !--- NRL ozone physics
    if (Model%ntoz > 0) then
       ! Load data for ozone physics into DDT ozphys
       err_message    = Model%ozphys%load_o3prog('global_o3prdlos.f77',kozpl)
       Model%levozp   = Model%ozphys%nlev
       Model%oz_coeff = Model%ozphys%ncf

       if (Model%me == Model%master) then
          write(*,*) 'Reading in o3data from global_o3prdlos.f77 '
          write(*,*) '      oz_coeff = ', Model%ozphys%ncf
          write(*,*) '       latsozp = ', Model%ozphys%nlat
          write(*,*) '        levozp = ', Model%ozphys%nlev
          write(*,*) '        timeoz = ', Model%ozphys%ntime
       endif
    else
       !--- Climatological ozone
       err_message = Model%ozphys%load_o3clim('global_o3prdlos.f77',kozc)
    end if

    !--- NRL h2o photochemistry physics.
    if (Model%h2o_phys) then
       ! Load data for h2o photochemistry physics.
       err_message     = Model%h2ophys%load('global_h2oprdlos.f77',kh2oc)
       Model%levh2o    = Model%h2ophys%nlev
       Model%h2o_coeff = Model%h2ophys%ncf
    else
       Model%levh2o    = 1
       Model%h2o_coeff = 1
    end if

!--- quantities to be used to derive phy_f*d totals
    Model%nshoc_2d         = nshoc_2d
    Model%nshoc_3d         = nshoc_3d
    Model%ncnvcld3d        = ncnvcld3d
    Model%nctp             = nctp

!--- set initial values for time varying properties
    Model%ipt              = 1
    Model%lprnt            = .false.
    Model%lsswr            = .false.
    Model%lslwr            = .false.
    Model%solhr            = -9999.
    Model%solcon           = -9999.
    Model%slag             = -9999.
    Model%sdec             = -9999.
    Model%cdec             = -9999.
    Model%clstp            = -9999
    rinc(1:5)              = 0
    call w3difdat(jdat,idat,4,rinc)
    Model%phour            = rinc(4)/con_hr
    Model%fhour            = (rinc(4) + Model%dtp)/con_hr
    Model%zhour            = mod(Model%phour,Model%fhzero)
    Model%kdt              = nint(Model%fhour*con_hr/Model%dtp)
    Model%first_time_step  = .true.
    Model%restart          = restart
    Model%lsm_cold_start   = .not. restart
    Model%hydrostatic      = hydrostatic
    if (Model%me == Model%master) then
      print *,'in atm phys init, phour=',Model%phour,'fhour=',Model%fhour,'zhour=',Model%zhour,'kdt=',Model%kdt
    endif


    if(Model%hydrostatic .and. Model%lightning_threat) then
      write(0,*) 'Turning off lightning threat index for hydrostatic run.'
      Model%lightning_threat = .false.
      lightning_threat = .false.
    endif

    Model%jdat(1:8)        = jdat(1:8)
    allocate (Model%si(Model%levs+1))
    !--- Define sigma level for radiation initialization
    !--- The formula converting hybrid sigma pressure coefficients to sigma coefficients follows Eckermann (2009, MWR)
    !--- ps is replaced with p0. The value of p0 uses that in http://www.emc.ncep.noaa.gov/officenotes/newernotes/on461.pdf
    !--- ak/bk have been flipped from their original FV3 orientation and are defined sfc -> toa
    Model%si(1:Model%levs+1) = (ak(1:Model%levs+1) + bk(1:Model%levs+1) * con_p0 - ak(Model%levs+1)) / (con_p0 - ak(Model%levs+1))
    Model%sec              = 0
    Model%yearlen          = 365
    Model%julian           = -9999.
    !--- Set vertical flag used by radiation schemes
    Model%top_at_1         = .false.
    if (Model%do_RRTMGP) then
       if (Model%top_at_1) then
          Model%iSFC = Model%levs
          Model%iTOA = 1
       else
          Model%iSFC = 1
          Model%iTOA = Model%levs
       endif
    endif

!--- BEGIN CODE FROM GFS_PHYSICS_INITIALIZE
!--- define physcons module variables
    tem          = con_rerth*con_rerth*(con_pi+con_pi)*con_pi
    Model%dxmax  = log(tem/(max_lon*max_lat))
    Model%dxmin  = log(tem/(min_lon*min_lat))
    Model%dxinv  = 1.0d0 / (Model%dxmax-Model%dxmin)
    Model%rhcmax = rhcmax
    Model%huge   = huge
    if (Model%me == Model%master) write(*,*)' dxmax=',Model%dxmax,' dxmin=',Model%dxmin,' dxinv=',Model%dxinv, &
       'max_lon=',max_lon,' max_lat=',max_lat,' min_lon=',min_lon,' min_lat=',min_lat,       &
       ' rhc_max=',Model%rhcmax,' huge=',huge

!--- set nrcm
    if (Model%ras) then
      Model%nrcm = min(nrcmax, Model%levs-1) * (Model%dtp/1200.d0) + 0.10001d0
    else
      Model%nrcm = 2
    endif

!--- cal_pre
    if (Model%cal_pre) then
      Model%random_clds = .true.
    endif
!--- END CODE FROM GFS_PHYSICS_INITIALIZE


!--- BEGIN CODE FROM COMPNS_PHYSICS
!--- shoc scheme
    if (do_shoc) then
      if (Model%imp_physics == Model%imp_physics_thompson) then
        print *,'SHOC is not currently compatible with Thompson MP -- shutting down'
        error stop
      endif
      Model%nshoc_3d   = 3
      Model%nshoc_2d   = 0
      Model%shal_cnv   = .false.
      Model%imfshalcnv = -1
      Model%hybedmf    = .false.
      Model%satmedmf   = .false.
      if (Model%me == Model%master) print *,' Simplified Higher Order Closure Model used for', &
                                            ' Boundary layer and Shallow Convection',          &
                                            ' nshoc_3d=',Model%nshoc_3d,                       &
                                            ' nshoc_2d=',Model%nshoc_2d,                       &
                                            ' ntke=',Model%ntke,' shoc_parm=',shoc_parm
    endif

    !--- mynn-edmf scheme
    if (Model%do_mynnedmf) then
      if (Model%do_shoc .or. Model%hybedmf .or. Model%satmedmf) then
          print *,' Logic error: MYNN EDMF cannot be run with SHOC, HEDMF or SATMEDMF'
          error stop
      end if
!      Model%shal_cnv   = .false.
!      Model%imfshalcnv = -1
      ! DH* substitute for MYNN namelist section
      Model%icloud_bl         = 1
      !Model%bl_mynn_tkeadvect = .true.
      Model%bl_mynn_edmf      = 1
      !Model%bl_mynn_edmf_mom  = 1
      ! *DH
      if (Model%me == Model%master) print *,' MYNN-EDMF scheme is used for both',                &
                                            ' boundary layer turbulence and shallow convection', &
                                            ' bl_mynn_cloudpdf=',Model%bl_mynn_cloudpdf,         &
                                            ' bl_mynn_mixlength=',Model%bl_mynn_mixlength,       &
                                            ' bl_mynn_edmf=',Model%bl_mynn_edmf,                 &
                                            ' bl_mynn_output=',Model%bl_mynn_output,             &
                                            ' bl_mynn_closure=',Model%bl_mynn_closure
    endif

    !--- mynn surface layer scheme
    if (Model%do_mynnsfclay) then
      if (Model%me == Model%master) print *,' MYNN surface layer scheme is used:',               &
                                            ' isftcflx=',Model%isftcflx,                         &
                                            ' iz0tlnd=',Model%iz0tlnd,                           &
                                            ' sfclay_compute_diag=',Model%sfclay_compute_diag,   &
                                            ' sfclay_compute_flux=',Model%sfclay_compute_flux
    end if

!--- set number of cloud types
    if (Model%cscnv) then
      Model%nctp = nint(Model%cs_parm(5))
      Model%nctp = max(Model%nctp,10)
      if (Model%cs_parm(7) < 0.0) Model%cs_parm(7) = Model%dtp
      Model%do_awdd  = Model%do_aw .and. Model%cs_parm(6) > 0.0
!     Model%flx_form = Model%do_aw .and. Model%cs_parm(8) > 0.0
      Model%flx_form = Model%cs_parm(8) > 0.0
    endif
!   Model%nctp = max(Model%nctp,1)

!--- output information about the run
    if (Model%me == Model%master) then
      if (Model%lsm == 1) then
        print *,' NOAH Land Surface Model used'

      elseif (Model%lsm == 0) then
        print *,' OSU no longer supported - job aborted'
        error stop
      elseif (Model%lsm == Model%ilsm_noahmp) then
        if (Model%ivegsrc /= 1) then
          print *,'Vegetation type must be IGBP if Noah MP is used'
          error stop
        elseif (Model%isot /= 1) then
          print *,'Soil type must be STATSGO if Noah MP is used'
          error stop
        endif
        print *, 'New Noah MP Land Surface Model will be used'
        print *, 'The Physics options are'

        print *,'iopt_dveg  =  ', Model%iopt_dveg
        print *,'iopt_crs   =  ', Model%iopt_crs
        print *,'iopt_btr   =  ', Model%iopt_btr
        print *,'iopt_run   =  ', Model%iopt_run
        print *,'iopt_sfc   =  ', Model%iopt_sfc
        print *,'iopt_frz   =  ', Model%iopt_frz
        print *,'iopt_inf   =  ', Model%iopt_inf
        print *,'iopt_rad   =  ', Model%iopt_rad
        print *,'iopt_alb   =  ', Model%iopt_alb
        print *,'iopt_snf   =  ', Model%iopt_snf
        print *,'iopt_tbot   =  ',Model%iopt_tbot
        print *,'iopt_stc   =  ', Model%iopt_stc
        print *,'iopt_trs   =  ', Model%iopt_trs
        print *,'iopt_diag  =  ', Model%iopt_diag
      elseif (Model%lsm == Model%ilsm_ruc) then
        print *,' RUC Land Surface Model used'
        print *, 'The Physics options are'
        print *,' mosaic_lu   =  ',mosaic_lu
        print *,' mosaic_soil =  ',mosaic_soil
        print *,' isncond_opt =  ',isncond_opt
        print *,' isncovr_opt =  ',isncovr_opt
        print *,' add_fire_heat_flux = ',add_fire_heat_flux
      else
        print *,' Unsupported LSM type - job aborted - lsm=',Model%lsm
        error stop
      endif

!      if (Model%lsm == Model%ilsm_noahmp .and. Model%iopt_snf == 4) then
!        if (Model%imp_physics /= Model%imp_physics_gfdl) stop 'iopt_snf == 4 must use GFDL MP'
!      endif

      print *,' nst_anl=',Model%nst_anl,' use_ufo=',Model%use_ufo,' frac_grid=',Model%frac_grid,&
              ' ignore_lake=',ignore_lake,' frac_ice=',Model%frac_ice
      print *,' min_lakeice=',Model%min_lakeice,' min_seaice=',Model%min_seaice,                &
              'min_lake_height=',Model%min_lake_height

      print *, 'lake model parameters'
      print *, ' lake master flag lkm   : ', Model%lkm
      if(Model%lkm>0) then
        print *, ' lake model selection   : ', Model%iopt_lake
        if(Model%iopt_lake==Model%iopt_lake_clm) then
          print *,'  CLM Lake model configuration'
          print *,'   use_lake2m             = ',Model%use_lake2m
          print *,'   clm_lake_use_lakedepth = ',Model%clm_lake_use_lakedepth
          print *,'   clm_lake_depth_default = ',Model%clm_lake_depth_default
          print *,'   clm_lake_debug         = ',Model%clm_lake_debug
          print *,'   clm_debug_print        = ',Model%clm_debug_print
          print *,'   nlevlake_clm_lake      = ',Model%nlevlake_clm_lake
          print *,'   nlevsoil_clm_lake      = ',Model%nlevsoil_clm_lake
          print *,'   nlevsnow_clm_lake      = ',Model%nlevsnow_clm_lake
          print *,'   nlevsnowsoil_clm_lake  = ',Model%nlevsnowsoil_clm_lake
          print *,'   nlevsnowsoil1_clm_lake = ',Model%nlevsnowsoil1_clm_lake
        endif
      endif

      Model%instf_opt    = instf_opt
      Model%instf_spinup = instf_spinup
      Model%instf_anlys  = instf_anlys
      Model%instf_zs1_lb = instf_zs1_lb
      Model%instf_zs2_ub = instf_zs2_ub
      if (Model%nstf_name(1) > 0 ) then
        print *,' NSSTM is active '
        print *,' nstf_name(1)=',Model%nstf_name(Model%instf_opt)
        print *,' nstf_name(2)=',Model%nstf_name(Model%instf_spinup)
        print *,' nstf_name(3)=',Model%nstf_name(Model%instf_anlys)
        print *,' nstf_name(4)=',Model%nstf_name(Model%instf_zs1_lb)
        print *,' nstf_name(5)=',Model%nstf_name(Model%instf_zs2_ub)
      endif
      if (Model%do_deep) then
        ! Consistency check for NTDK convection: deep and shallow convection are bundled
        ! and cannot be combined with any other deep or shallow convection scheme
        if ( (Model%imfdeepcnv == Model%imfdeepcnv_ntiedtke .or. Model%imfshalcnv == Model%imfshalcnv_ntiedtke) .and. &
            .not. (Model%imfdeepcnv == Model%imfdeepcnv_ntiedtke .and. Model%imfshalcnv == Model%imfshalcnv_ntiedtke) ) then
            write(0,*) "Logic error: if NTDK deep convection is used, must also use NTDK shallow convection (and vice versa)"
            error stop
        end if

        if (.not. Model%cscnv) then
          if (Model%ras) then
            print *,' RAS Convection scheme used with ccwf=',Model%ccwf
            Model%imfdeepcnv = -1
          else
            if (Model%imfdeepcnv == 0) then
               print *,' old SAS Convection scheme before July 2010 used'
            elseif(Model%imfdeepcnv == Model%imfdeepcnv_sas) then
               print *,' July 2010 version of SAS conv scheme used'
            elseif(Model%imfdeepcnv == Model%imfdeepcnv_samf) then
               print *,' scale & aerosol-aware mass-flux deep conv scheme'
            elseif(Model%imfdeepcnv == Model%imfdeepcnv_gf) then
               print *,' Grell-Freitas scale & aerosol-aware mass-flux deep conv scheme'
            elseif(Model%imfdeepcnv == Model%imfdeepcnv_ntiedtke) then
               print *,' New Tiedtke cumulus scheme'
            elseif(Model%imfdeepcnv == Model%imfdeepcnv_c3) then
               print *,' New unified cumulus convection scheme'
            endif
          endif
        else
          if (Model%do_aw) then
            print *,'Chikira-Sugiyama convection scheme with Arakawa-Wu'&
     &,                ' unified parameterization used'
          else
              print *,'Chikira-Sugiyama convection scheme used'
          endif
          print *,' cs_parm=',Model%cs_parm,' nctp=',Model%nctp
        endif
      else
        print*, ' Deep convection scheme disabled'
      endif
      if (Model%satmedmf) then
        if (Model%isatmedmf == Model%isatmedmf_vdif) then
          print *,' initial version (Nov 2018) of sale-aware TKE-based moist EDMF scheme used'
        elseif(Model%isatmedmf == Model%isatmedmf_vdifq) then
          print *,' update version (May 2019) of sale-aware TKE-based moist EDMF scheme used'
        endif
      elseif (Model%hybedmf) then
        print *,' scale-aware hybrid edmf PBL scheme used'
      elseif (Model%old_monin) then
        print *,' old (old_monin) PBL scheme used'
      elseif (Model%do_mynnedmf) then
        print *,' MYNN PBL scheme used'
      elseif (Model%do_myjpbl)then
        print *,' MYJ PBL scheme used'
      endif
      if (.not. Model%shal_cnv) then
        Model%imfshalcnv = -1
        print *,' No shallow convection used'
      else
        if (Model%imfshalcnv == 0) then
          print *,' modified Tiedtke eddy-diffusion shallow conv scheme used'
        elseif (Model%imfshalcnv == Model%imfshalcnv_sas) then
          print *,' July 2010 version of mass-flux shallow conv scheme used'
        elseif (Model%imfshalcnv == Model%imfshalcnv_samf) then
          print *,' scale- & aerosol-aware mass-flux shallow conv scheme (2017)'
        elseif (Model%imfshalcnv == Model%imfshalcnv_gf) then
          print *,' Grell-Freitas scale- & aerosol-aware mass-flux shallow conv scheme (2013)'
        elseif (Model%imfshalcnv == Model%imfshalcnv_ntiedtke) then
          print *,' New Tiedtke cumulus scheme'
        elseif (Model%imfshalcnv == Model%imfshalcnv_c3) then
          print *,' New unified cumulus scheme'
        else
          print *,' unknown mass-flux scheme in use - defaulting to no shallow convection'
          Model%imfshalcnv = -1
        endif
      endif
      if (Model%do_gwd) then
        if (Model%do_ugwp) then
          print *,' Unified gravity wave drag parameterization used'
        elseif (Model%gwd_opt == 2) then
          print *,'GSL unified oragraphic gravity wave drag parameterization used'
        else
          print *,' Original mountain blocking and oragraphic gravity wave drag parameterization used'
          if (cdmbgwd(3) > 0.0) print *,' non-statioary gravity wave drag parameterization used'
        endif
          print *,' do_gwd=',Model%do_gwd
      endif
      if (Model%do_cnvgwd) then
        print *,' Convective GWD parameterization used, do_cnvgwd=',Model%do_cnvgwd
      endif
      if (Model%lcrick) print *,' CRICK-Proof cloud water used in radiation '
      if (Model%lcnorm) print *,' Cloud condensate normalized by cloud cover for radiation'
      if (Model%iovr == Model%iovr_rand) then
         print *,' random cloud overlap for Radiation IOVR=',            Model%iovr
      elseif (Model%iovr == Model%iovr_dcorr) then
         print *,' exponential-decorr cloud overlap for Radiation IOVR=',Model%iovr
      elseif (Model%iovr == Model%iovr_exp) then
         print *,' exponential cloud overlap for Radiation IOVR=',       Model%iovr
      elseif (Model%iovr == Model%iovr_exprand) then
         print *,' exponential-random cloud overlap for Radiation IOVR=',Model%iovr
      else
         print *,' max-random cloud overlap for Radiation IOVR=',        Model%iovr
      endif
      if (Model%isubc_sw == 0) then
        print *,' no sub-grid cloud for Shortwave ISUBC_SW=',Model%isubc_sw
      else
        print *,' sub-grid cloud for Shortwave ISUBC_SW=',Model%isubc_sw
      endif
      if (Model%isubc_lw == 0) then
        print *,' no sub-grid cloud for Longwave ISUBC_LW=',Model%isubc_lw
      else
        print *,' sub-grid cloud for Longwave ISUBC_LW=',Model%isubc_lw
      endif
    endif

    ! get_alpha routines for exponential and exponential-random overlap need this(!?!)
    if (Model%iovr == Model%iovr_exprand .or. Model%iovr == Model%iovr_exp) then
       Model%yearlen = 365
    endif

!--- set up cloud schemes and tracer elements
    Model%nleffr   = -999
    Model%nieffr   = -999
    Model%nreffr   = -999
    Model%nseffr   = -999
    Model%ngeffr   = -999
    Model%nT2delt  = -999
    Model%nTdelt   = -999
    Model%nqv2delt = -999
    Model%nqvdelt  = -999
    Model%nps2delt = -999
    Model%npsdelt  = -999
    Model%ncnd     = nwat - 1                   ! ncnd is the number of cloud condensate types
    Model%nscav    = Model%ntrac - Model%ncnd + 2
    if (Model%imp_physics == Model%imp_physics_zhao_carr) then
      Model%npdf3d   = 0
      Model%num_p3d  = 4
      Model%num_p2d  = 3
      Model%shcnvcw  = .false.
      Model%nT2delt  = 1
      Model%nqv2delt = 2
      Model%nTdelt   = 3
      Model%nqvdelt  = 4
      Model%nps2delt = 1
      Model%npsdelt  = 2
      if (nwat /= 2) then
        print *,' Zhao-Carr MP requires nwat to be set to 2 - job aborted'
        error stop
      end if
      if (Model%me == Model%master) print *,' Using Zhao/Carr/Sundqvist Microphysics'

    elseif (Model%imp_physics == Model%imp_physics_zhao_carr_pdf) then !Zhao Microphysics with PDF cloud
      Model%npdf3d  = 3
      Model%num_p3d = 4
      Model%num_p2d = 3
      if (Model%me == Model%master) print *,'Using Zhao/Carr/Sundqvist Microphysics with PDF Cloud'

    else if (Model%imp_physics == Model%imp_physics_fer_hires) then     ! Ferrier-Aligo scheme
      Model%npdf3d  = 0
      Model%num_p3d = 3
      Model%num_p2d = 1
      Model%pdfcld  = .false.
      Model%shcnvcw = .false.
      Model%nleffr  = 1
      Model%nieffr  = 2
      Model%nseffr  = 3
      if (nwat /= 4) then
        print *,' Ferrier-Aligo MP requires nwat to be set to 4 - job aborted'
        error stop
      end if
      if (Model%me == Model%master) print *,' Using Ferrier-Aligo MP scheme', &
                                          ' microphysics', &
                                          ' lradar =',Model%lradar

    elseif (Model%imp_physics == Model%imp_physics_wsm6) then !WSM6 microphysics
      print *,' Error, WSM6 no longer supported - job aborted'
      error stop
      !Model%npdf3d  = 0
      !Model%num_p3d = 3
      !Model%num_p2d = 1
      !Model%pdfcld  = .false.
      !Model%shcnvcw = .false.
      !Model%nleffr  = 1
      !Model%nieffr  = 2
      !Model%nseffr  = 3
      !if (Model%me == Model%master) print *,' Using wsm6 microphysics'

    elseif (Model%imp_physics == Model%imp_physics_nssl) then !NSSL microphysics
      Model%npdf3d  = 0
      Model%num_p3d = 4 ! for size of phy3d
      Model%num_p2d = 1
      Model%pdfcld  = .false.
      Model%shcnvcw = .false.
      IF ( Model%nssl_hail_on ) THEN
        i = 1
      ELSE
        i = 0
      ENDIF
      if ( nwat /= 6+i ) then
        print *,' NSSL MP requires nwat to be set to ', 6+i,' - job aborted, nssl_hail_on = ',nssl_hail_on
        error stop
      end if
      Model%nleffr = 1
      Model%nieffr = 2
      Model%nseffr = 3
      Model%nreffr = 4
      Model%lradar = .true.
      if (.not. Model%effr_in) then
        print *,' NSSL MP requires effr_in to be set to .true., changing value from false to true'
        Model%effr_in = .true.
        effr_in = .true.
      ENDIF
      if (Model%me == Model%master) print *,' Using NSSL double moment microphysics', &
                                          ' nssl_ccn_on =',Model%nssl_ccn_on,   &
                                          ' nssl_invertccn =',Model%nssl_invertccn,   &
                                          ' lradar =',Model%lradar, &
                                          ' num_p3d =',Model%num_p3d, &
                                          ' num_p2d =',Model%num_p2d


    elseif (Model%imp_physics == Model%imp_physics_thompson) then !Thompson microphysics
      Model%npdf3d  = 0
      Model%num_p3d = 3
      Model%num_p2d = 1
      Model%pdfcld  = .false.
      Model%shcnvcw = .false.
      Model%nleffr  = 1
      Model%nieffr  = 2
      Model%nseffr  = 3
      if (nwat /= 6) then
        print *,' Thompson MP requires nwat to be set to 6 - job aborted'
        error stop
      end if
      if (.not. Model%effr_in) then
        print *,' Thompson MP requires effr_in to be set to .true. - job aborted'
        error stop
      end if
      if (Model%me == Model%master) print *,' Using Thompson double moment microphysics', &
                                          ' ltaerosol = ',Model%ltaerosol, &
                                          ' mraerosol = ',Model%mraerosol, &
                                          ' ttendlim =',Model%ttendlim, &
                                          ' ext_diag_thompson =',Model%ext_diag_thompson, &
                                          ' dt_inner =',Model%dt_inner, &
                                          ' sedi_semi=',Model%sedi_semi, &
                                          ' decfl=',decfl, &
                                          ' effr_in =',Model%effr_in, &
                                          ' lradar =',Model%lradar, &
                                          ' nsfullradar_diag =',Model%nsfullradar_diag, &
                                          ' num_p3d =',Model%num_p3d, &
                                          ' num_p2d =',Model%num_p2d

    else if (Model%imp_physics == Model%imp_physics_mg) then        ! Morrison-Gettelman Microphysics
      Model%npdf3d  = 0
      Model%num_p3d = 5
      Model%num_p2d = 1
      Model%pdfcld  = .false.
      Model%shcnvcw = .false.
      Model%nleffr  = 2
      Model%nieffr  = 3
      Model%nreffr  = 4
      Model%nseffr  = 5
      if (Model%mg_do_graupel .or. Model%mg_do_hail) then
        Model%num_p3d = 6
        Model%ngeffr  = 6
      endif
      if (nwat /= 6 .and. Model%fprcp >= 2) then
        print *,' Morrison-Gettelman MP requires nwat to be set to 6 - job aborted'
        error stop
      end if
      if (Model%me == Model%master)                                                                 &
         print *,' Using Morrison-Gettelman double moment microphysics',                            &
                 ' iaerclm=',         Model%iaerclm,         ' iccn=',          Model%iccn,         &
                 ' mg_dcs=',          Model%mg_dcs,          ' mg_qcvar=',      Model%mg_qcvar,     &
                 ' mg_ts_auto_ice=',  Model%mg_ts_auto_ice,  ' pdfflag=',       Model%pdfflag,      &
                 ' mg_do_graupel=',   Model%mg_do_graupel,   ' mg_do_hail=',    Model%mg_do_hail,   &
                 ' mg_nccons=',       Model%mg_nccons,       ' mg_nicon=',      Model%mg_nicons,    &
                 ' mg_ngcons=',       Model%mg_ngcons ,      ' mg_ncnst=',      Model%mg_ncnst,     &
                 ' mg_ninst=',        Model%mg_ninst ,       ' mg_ngnst=',      Model%mg_ngnst,     &
                 ' sed_supersat=',    Model%sed_supersat ,   ' do_sb_physics=', Model%do_sb_physics,&
                 ' microp_uniform=',  Model%microp_uniform,  ' do_cldice=',     Model%do_cldice,    &
                 ' hetfrz_classnuc=', Model%hetfrz_classnuc, ' ncnd=',          Model%ncnd,         &
                 ' mg_alf=',          Model%mg_alf,          ' mg_qcmin=',      Model%mg_qcmin,     &
                 ' mg_do_ice_gmao=',  Model%mg_do_ice_gmao,  ' mg_do_liq_liu=', Model%mg_do_liq_liu

    elseif (Model%imp_physics == Model%imp_physics_gfdl) then !GFDL microphysics
      Model%npdf3d  = 0
      if(Model%effr_in) then
        Model%num_p3d = 5
        Model%nleffr  = 1
        Model%nieffr  = 2
        Model%nreffr  = 3
        Model%nseffr  = 4
        Model%ngeffr  = 5
      else
        Model%num_p3d = 1
        ! Effective radii not used, point to valid index in dummy phy_f3d array
        Model%nleffr = 1
        Model%nieffr = 1
        Model%nreffr = 1
        Model%nseffr = 1
        Model%ngeffr = 1
      end if
      Model%num_p2d = 1
      Model%pdfcld  = .false.
      Model%shcnvcw = .false.
      if (nwat /= 6) then
        print *,' GFDL MP requires nwat to be set to 6 - job aborted'
        error stop
      end if
      if (Model%me == Model%master) print *,' avg_max_length=',Model%avg_max_length
      if (Model%me == Model%master) print *,' Using GFDL Cloud Microphysics'

    else
      if (Model%me == Model%master) print *,'Wrong imp_physics value. Job abort.'
      error stop
    endif

    if(Model%ras     .or. Model%cscnv)  Model%cnvcld = .false.
    if(Model%do_shoc .or. Model%pdfcld .or. Model%do_mynnedmf .or. Model%imfdeepcnv == Model%imfdeepcnv_gf .or. Model%imfdeepcnv == Model%imfdeepcnv_c3) Model%cnvcld = .false.
    if(Model%cnvcld) Model%ncnvcld3d = 1

!--- get cnvwind index in phy_f2d; last entry in phy_f2d array
    Model%ncnvwind = Model%num_p2d

!--- get cnvw and cnvc indices in phy_f3d
    Model%ncnvw = -999
    Model%ncnvc = -999
    if ((Model%npdf3d == 3) .and. (Model%num_p3d == 4)) then
      Model%ncnvw = Model%num_p3d + 2
      Model%ncnvc = Model%ncnvw + 1
    elseif ((Model%npdf3d == 0) .and. (Model%ncnvcld3d == 1)) then
      Model%ncnvw = Model%num_p3d + 1
    endif

!--- derived totals for phy_f*d
    Model%ntot2d = Model%num_p2d + Model%nshoc_2d
    Model%ntot3d = Model%num_p3d + Model%nshoc_3d + Model%npdf3d + Model%ncnvcld3d
!
!   Unified cloud for SHOC and/or MG3
    Model%uni_cld = .false.
    Model%indcld  = -1
    if (Model%imp_physics == Model%imp_physics_mg) then
      Model%uni_cld = .true.
      Model%indcld  = 1
    elseif (Model%shoc_cld) then
      Model%uni_cld = .true.
      Model%indcld  = Model%ntot3d - 2
    endif

    if (Model%do_shoc) then
      Model%nkbfshoc = Model%ntot3d   !< the index of upward kinematic buoyancy flux from SHOC in phy_f3d
      Model%nahdshoc = Model%ntot3d-1 !< the index of diffusivity for heat from from SHOC in phy_f3d
      Model%nscfshoc = Model%ntot3d-2 !< the index of subgrid-scale cloud fraction from from SHOC in phy_f3d
    else
      Model%nkbfshoc = -999
      Model%nahdshoc = -999
      Model%nscfshoc = -999
    endif

    if (me == Model%master)                                                     &
      write(*,*) ' num_p3d=',   Model%num_p3d,   ' num_p2d=',  Model%num_p2d,   &
                 ' crtrh=',     Model%crtrh,     ' npdf3d=',   Model%npdf3d,    &
                 ' pdfcld=',    Model%pdfcld,    ' shcnvcw=',  Model%shcnvcw,   &
                 ' cnvcld=',    Model%cnvcld,    ' ncnvcld3d=',Model%ncnvcld3d, &
                 ' do_shoc=',   Model%do_shoc,   ' nshoc3d=',  Model%nshoc_3d,  &
                 ' nshoc_2d=',  Model%nshoc_2d,  ' shoc_cld=', Model%shoc_cld,  &
                 ' nkbfshoc=',  Model%nkbfshoc,  ' nahdshoc=', Model%nahdshoc,  &
                 ' nscfshoc=',  Model%nscfshoc,  ' xr_cnvcld=',Model%xr_cnvcld, &
                 ' uni_cld=',   Model%uni_cld,                                  &
                 ' ntot3d=',    Model%ntot3d,    ' ntot2d=',   Model%ntot2d,    &
                 ' shocaftcnv=',Model%shocaftcnv,' indcld=',   Model%indcld,    &
                 ' shoc_parm=', Model%shoc_parm,                                &
                 ' ncnvw=',     Model%ncnvw,     ' ncnvc=',     Model%ncnvc

!--- END CODE FROM COMPNS_PHYSICS


!--- BEGIN CODE FROM GLOOPR
!--- set up parameters for Xu & Randall's cloudiness computation (Radiation)

    Model%lmfshal  = (Model%shal_cnv .and. Model%imfshalcnv > 0)
    Model%lmfdeep2 = (Model%imfdeepcnv == Model%imfdeepcnv_samf         &
                      .or. Model%imfdeepcnv == Model%imfdeepcnv_gf      &
                      .or. Model%imfdeepcnv == Model%imfdeepcnv_ntiedtke &
                      .or. Model%imfdeepcnv == Model%imfdeepcnv_c3)
!--- END CODE FROM GLOOPR

!--- BEGIN CODE FROM GLOOPB
!--- set up random number seed needed for RAS and old SAS and when cal_pre=.true.
!    Model%imfdeepcnv < 0 when Model%ras = .true.

    if (Model%imfdeepcnv <= 0 .or. Model%cal_pre ) then
      if (Model%random_clds) then
        seed0 = Model%idate(1) + Model%idate(2) + Model%idate(3) + Model%idate(4)
        call random_setseed(seed0)
        call random_number(wrk)
        Model%seed0 = seed0 + nint(wrk(1)*1000.0d0)
      endif
    endif
!--- END CODE FROM GLOOPB

! !---Land IAU Settings
!     Model%do_land_iau = do_land_iau
!     Model%iau_delthrs = land_iau_delthrs
!     Model%iau_inc_files = land_iau_inc_files
!     Model%iaufhrs = land_iau_fhrs
!     Model%iau_filter_increments = land_iau_filter_increments
!     Model%lsoil_incr = lsoil_incr
!     Model%upd_stc = land_iau_upd_stc
!     Model%upd_slc = land_iau_upd_slc
!     Model%do_stcsmc_adjustment = land_iau_do_stcsmc_adjustment
!     Model%min_T_increment = land_iau_min_T_increment

    call Model%print ()

  end subroutine control_initialize

  subroutine control_initialize_radar_tten(Model, radar_tten_limits)
    implicit none

    ! Helper subroutine for initializing variables for radar-derived
    ! temperature tendency or convection suppression.

    class(GFS_control_type) :: Model
    real(kind_phys) :: radar_tten_limits(2)
    integer :: i

    Model%num_dfi_radar    = 0
    do i=1,dfi_radar_max_intervals
       if(Model%fh_dfi_radar(i)>-1e10 .and. Model%fh_dfi_radar(i+1)>-1e10) then
          Model%num_dfi_radar = Model%num_dfi_radar+1
          Model%ix_dfi_radar(i) = Model%num_dfi_radar
       else
          Model%ix_dfi_radar(i) = -1
       endif
    enddo

    if(Model%num_dfi_radar>0) then
       if(radar_tten_limits(1)==limit_unspecified) then
          if(radar_tten_limits(2)==limit_unspecified) then
             radar_tten_limits(1) = -19
             radar_tten_limits(2) = 19
             if(Model%me==Model%master) then
                write(0,*) 'Warning: using internal defaults for radar_tten_limits. If the oceans boil, try different values.'
                write(0,'(A,F12.4,A)') 'radar_tten_limits(1) = ',radar_tten_limits(1),' <-- lower limit'
                write(0,'(A,F12.4,A)') 'radar_tten_limits(2) = ',radar_tten_limits(2),' <-- upper limit'
             endif
          else
             radar_tten_limits(1) = -abs(radar_tten_limits(2))
             radar_tten_limits(2) = abs(radar_tten_limits(2))
          endif
       else if(radar_tten_limits(2)==limit_unspecified) then
           radar_tten_limits(1) = -abs(radar_tten_limits(1))
           radar_tten_limits(2) = abs(radar_tten_limits(1))
       else if(radar_tten_limits(1)>radar_tten_limits(2)) then
          if(Model%me==Model%master) then
             write(0,*) 'Error: radar_tten_limits lower limit is higher than upper!'
             write(0,'(A,F12.4,A)') 'radar_tten_limits(1) = ',radar_tten_limits(1),' <-- lower limit'
             write(0,'(A,F12.4,A)') 'radar_tten_limits(2) = ',radar_tten_limits(2),' <-- upper limit'
             write(0,*) "If you do not want me to apply the prescribed tendencies, just say so! Remove fh_dfi_radar from your namelist."
             error stop
          endif
       else
          !o! Rejoice !o! Radar_tten_limits had lower and upper bounds.
       endif
       Model%radar_tten_limits = radar_tten_limits

       if(Model%do_cap_suppress) then
         if(Model%me==Model%master .and. Model%imfdeepcnv>=0) then
           if(Model%imfdeepcnv/=3) then
             write(0,*) 'Warning: untested configuration in use! Radar-derived convection suppression is only supported for the GF deep scheme. That feature will be inactive, but microphysics tendencies will still be enabled. This combination is untested. Beware!'
           else
             write(0,*) 'Warning: experimental configuration in use! Radar-derived convection suppression is experimental (GF deep scheme with fh_dfi_radar).'
           endif
         endif
       endif
    endif

  end subroutine control_initialize_radar_tten

!---------------------------
! GFS_control%init_chemistry
!---------------------------
  subroutine control_chemistry_initialize(Model, tracer_types)

    !--- Identify number and starting/ending indices of both
    !--- prognostic and diagnostic chemistry tracers.
    !--- Each tracer set is assumed to be contiguous.

    !--- interface variables
    class(GFS_control_type) :: Model
    integer,     intent(in) :: tracer_types(:)

    !--- local variables
    integer :: n

    !--- begin
    Model%nchem = 0
    Model%ndvel = 0
    Model%ntchm = 0
    Model%ntchs = NO_TRACER
    Model%ntche = NO_TRACER
    Model%ndchm = 0
    Model%ndchs = NO_TRACER
    Model%ndche = NO_TRACER

    if (Model%rrfs_sd) then
      Model%nchem = 3
      Model%ndvel = 3
    endif

    do n = 1, size(tracer_types)
      select case (tracer_types(n))
        case (1)
          ! -- prognostic chemistry tracers
          Model%ntchm = Model%ntchm + 1
          if (Model%ntchm == 1) Model%ntchs = n
        case (2)
          ! -- diagnostic chemistry tracers
          Model%ndchm = Model%ndchm + 1
          if (Model%ndchm == 1) Model%ndchs = n
        case default
          ! -- generic tracers
      end select
    end do

    if (Model%ntchm > 0) Model%ntche = Model%ntchs + Model%ntchm - 1
    if (Model%ndchm > 0) Model%ndche = Model%ndchs + Model%ndchm - 1

  end subroutine control_chemistry_initialize


!----------------------------
! GFS_control%init_scavenging
!----------------------------
  subroutine control_scavenging_initialize(Model, fscav)

    !--- interface variables
    class(GFS_control_type)      :: Model
    character(len=*), intent(in) :: fscav(:)

    !--- local variables
    integer              :: i, ios, j, n
    real(kind=kind_phys) :: tem

    !--- begin
    allocate (Model%fscav(Model%ntchm))

    if (Model%ntchm > 0) then
      !--- set default as no scavenging
      Model%fscav = Model%zero
      ! -- read factors from namelist
      ! -- set default first, if available
      do i = 1, size(fscav)
        j = index(fscav(i),":")
        if (j > 1) then
          read(fscav(i)(j+1:), *, iostat=ios) tem
          if (ios /= 0) cycle
          if (adjustl(fscav(i)(:j-1)) == "*") then
            Model%fscav = tem
            exit
          endif
        endif
      enddo
      ! -- then read factors for each tracer
      do i = 1, size(fscav)
        j = index(fscav(i),":")
        if (j > 1) then
          read(fscav(i)(j+1:), *, iostat=ios) tem
          if (ios /= 0) cycle
          n = get_tracer_index(Model%tracer_names, adjustl(fscav(i)(:j-1))) &
              - Model%ntchs + 1
          if (n > 0) Model%fscav(n) = tem
        endif
      enddo
    endif

  end subroutine control_scavenging_initialize


!------------------
! GFS_control%print
!------------------
  subroutine control_print(Model)

    implicit none

!--- interface variables
    class(GFS_control_type) :: Model

!--- local variables
    integer :: i

    if (Model%me == Model%master) then
      print *, ' '
      print *, 'basic control parameters'
      print *, ' me                : ', Model%me
      print *, ' master            : ', Model%master
      print *, ' communicator      : ', Model%communicator%mpi_val
      print *, ' nlunit            : ', Model%nlunit
      print *, ' fn_nml            : ', trim(Model%fn_nml)
      print *, ' fhzero            : ', Model%fhzero
      print *, ' fhzero_array      : ', Model%fhzero_array
      print *, ' fhzero_fhour      : ', Model%fhzero_fhour
      print *, ' ldiag3d           : ', Model%ldiag3d
      print *, ' qdiag3d           : ', Model%qdiag3d
      print *, ' lssav             : ', Model%lssav
      print *, ' naux2d            : ', Model%naux2d
      print *, ' naux3d            : ', Model%naux3d
      if (Model%naux2d>0) then
        print *, ' aux2d_time_avg    : ', Model%aux2d_time_avg
      endif
      if (Model%naux3d>0) then
        print *, ' aux3d_time_avg    : ', Model%aux3d_time_avg
      endif
      print *, ' fhcyc             : ', Model%fhcyc
      print *, ' thermodyn_id      : ', Model%thermodyn_id
      print *, ' sfcpress_id       : ', Model%sfcpress_id
      print *, ' gen_coord_hybrid  : ', Model%gen_coord_hybrid
      print *, ' hydrostatic       : ', Model%hydrostatic
      print *, ' '
      print *, 'grid extent parameters'
      print *, ' isc               : ', Model%isc
      print *, ' jsc               : ', Model%jsc
      print *, ' nx                : ', Model%nx
      print *, ' ny                : ', Model%ny
      print *, ' levs              : ', Model%levs
      print *, ' cnx               : ', Model%cnx
      print *, ' cny               : ', Model%cny
      print *, ' lonr              : ', Model%lonr
      print *, ' latr              : ', Model%latr
      print *, ' chunks(1)         : ', Model%chunks(1)
      print *, ' chunks(nchunks)   : ', Model%chunks(Model%nchunks)
      print *, ' Model%ncols       : ', Model%ncols
      print *, ' '
      print *, 'coupling parameters'
      print *, ' cplflx            : ', Model%cplflx
      print *, ' cplice            : ', Model%cplice
      print *, ' cplocn2atm        : ', Model%cplocn2atm
      print *, ' cplwav            : ', Model%cplwav
      print *, ' cplwav2atm        : ', Model%cplwav2atm
      print *, ' cplaqm            : ', Model%cplaqm
      print *, ' cplchm            : ', Model%cplchm
      print *, ' cpllnd            : ', Model%cpllnd
      print *, ' cpllnd2atm        : ', Model%cpllnd2atm
      print *, ' rrfs_sd           : ', Model%rrfs_sd
      print *, ' cpl_fire          : ', Model%cpl_fire
      print *, ' use_cice_alb      : ', Model%use_cice_alb
      print *, ' cpl_imp_mrg       : ', Model%cpl_imp_mrg
      print *, ' cpl_imp_dbg       : ', Model%cpl_imp_dbg
      print *, ' use_med_flux      : ', Model%use_med_flux
      if(Model%imfdeepcnv == Model%imfdeepcnv_gf .or.Model%imfdeepcnv == Model%imfdeepcnv_c3) then
        print*,'ichoice_s          : ', Model%ichoice_s
        print*,'ichoicem           : ', Model%ichoicem
        print*,'ichoice            : ', Model%ichoice
        print*,'gf_coldstart       : ', Model%gf_coldstart
      endif
      if(model%rrfs_sd) then
        print *, ' '
        print *, 'smoke parameters'
        print *, 'dust_drylimit_factor: ',Model%dust_drylimit_factor
        print *, 'dust_moist_correction: ',Model%dust_moist_correction
        print *, 'dust_moist_opt   : ',Model%dust_moist_opt
        print *, 'dust_alpha       : ',Model%dust_alpha
        print *, 'dust_gamma       : ',Model%dust_gamma
        print *, 'wetdep_ls_alpha  : ',Model%wetdep_ls_alpha
        print *, 'plume_alpha      : ',Model%plume_alpha
        print *, 'ebb_dcycle       : ',Model%ebb_dcycle
        print *, 'seas_opt         : ',Model%seas_opt
        print *, 'dust_opt         : ',Model%dust_opt
        print *, 'drydep_opt       : ',Model%drydep_opt
        print *, 'coarsepm_settling: ',Model%coarsepm_settling
        print *, 'plume_wind_eff   : ',Model%plume_wind_eff
        print *, 'extended_sd_diags: ',Model%extended_sd_diags
        print *, 'wetdep_ls_opt    : ',Model%wetdep_ls_opt
        print *, 'do_plumerise     : ',Model%do_plumerise
        print *, 'plumerisefire_frq: ',Model%plumerisefire_frq
        print *, 'add_fire_moist_flux: ',Model%add_fire_moist_flux
        print *, 'sc_factor        : ',Model%sc_factor
        print *, 'addsmoke_flag    : ',Model%addsmoke_flag
        print *, 'hwp_method       : ',Model%hwp_method
        print *, 'aero_ind_fdb     : ',Model%aero_ind_fdb
        print *, 'aero_dir_fdb     : ',Model%aero_dir_fdb
        print *, 'rrfs_smoke_debug : ',Model%rrfs_smoke_debug
        print *, 'do_smoke_transport : ',Model%do_smoke_transport
        print *, 'mix_chem         : ',Model%mix_chem
        print *, 'enh_mix          : ',Model%enh_mix
        print *, 'smoke_dir_fdb_coef : ',Model%smoke_dir_fdb_coef
        print *, 'smoke_conv_wet_coef: ',Model%smoke_conv_wet_coef
      endif
      print *, ' '
      print *, ' lsidea            : ', Model%lsidea
      print *, ' '
      print *, 'calendars and time parameters and activation triggers'
      print *, ' dtp               : ', Model%dtp
      print *, ' dtf               : ', Model%dtf
      print *, ' nscyc             : ', Model%nscyc
      print *, ' nszero            : ', Model%nszero
      print *, ' idat              : ', Model%idat
      print *, ' idate             : ', Model%idate
      print *, ' '
      print *, 'radiation control parameters'
      print *, ' fhswr             : ', Model%fhswr
      print *, ' fhlwr             : ', Model%fhlwr
      print *, ' nsswr             : ', Model%nsswr
      print *, ' nslwr             : ', Model%nslwr
      print *, ' nhfrad            : ', Model%nhfrad
      print *, ' levr              : ', Model%levr
      print *, ' nfxr              : ', Model%nfxr
      print *, ' ntrcaer           : ', Model%ntrcaer
      print *, ' lmfshal           : ', Model%lmfshal
      print *, ' lmfdeep2          : ', Model%lmfdeep2
      print *, ' nrcm              : ', Model%nrcm
      print *, ' iflip             : ', Model%iflip
      print *, ' isol              : ', Model%isol
      print *, ' ico2              : ', Model%ico2
      print *, ' ialb              : ', Model%ialb
      print *, ' iems              : ', Model%iems
      print *, ' iaer              : ', Model%iaer
      print *, ' iaermdl           : ', Model%iaermdl
      print *, ' iaerflg           : ', Model%iaerflg
      print *, ' lalw1bd           : ', Model%lalw1bd
      print *, ' aeros_file        : ', Model%aeros_file
      print *, ' solar_file        : ', Model%solar_file
      print *, ' semis_file        : ', Model%semis_file
      print *, ' icliq_sw          : ', Model%icliq_sw
      print *, ' icice_sw          : ', Model%icice_sw
      print *, ' icliq_lw          : ', Model%icliq_lw
      print *, ' icice_lw          : ', Model%icice_lw
      print *, ' iovr              : ', Model%iovr
      print *, ' idcor             : ', Model%idcor
      print *, ' dcorr_con         : ', Model%dcorr_con
      print *, ' ictm              : ', Model%ictm
      print *, ' isubc_sw          : ', Model%isubc_sw
      print *, ' isubc_lw          : ', Model%isubc_lw
      print *, ' iswmode           : ', Model%iswmode
      print *, ' lcrick            : ', Model%lcrick
      print *, ' lcnorm            : ', Model%lcnorm
      print *, ' lnoprec           : ', Model%lnoprec
      print *, ' lwhtr             : ', Model%lwhtr
      print *, ' swhtr             : ', Model%swhtr
      print *, ' rad_hr_units      : ', Model%rad_hr_units
      print *, ' inc_minor_gas     : ', Model%inc_minor_gas
      print *, ' ipsd0             : ', Model%ipsd0
      print *, ' ipsdlim           : ', Model%ipsdlim
      print *, ' lrseeds           : ', Model%lrseeds
      print *, ' nrstreams         : ', Model%nrstreams
      print *, ' lextop            : ', Model%lextop
      if (Model%do_RRTMGP) then
        print *, ' rrtmgp_nrghice     : ', Model%rrtmgp_nrghice
        print *, ' do_GPsw_Glw        : ', Model%do_GPsw_Glw
        print *, ' active_gases       : ', Model%active_gases
        print *, ' nGases             : ', Model%ngases
        print *, ' rrtmgp_root        : ', Model%rrtmgp_root
        print *, ' lw_file_gas        : ', Model%lw_file_gas
        print *, ' lw_file_clouds     : ', Model%lw_file_clouds
        print *, ' rrtmgp_nBandsLW    : ', Model%rrtmgp_nBandsLW
        print *, ' rrtmgp_nGptsLW     : ', Model%rrtmgp_nGptsLW
        print *, ' sw_file_gas        : ', Model%sw_file_gas
        print *, ' sw_file_clouds     : ', Model%sw_file_clouds
        print *, ' rrtmgp_nBandsSW    : ', Model%rrtmgp_nBandsSW
        print *, ' rrtmgp_nGptsSW     : ', Model%rrtmgp_nGptsSW
        print *, ' doG_cldoptics      : ', Model%doG_cldoptics
        print *, ' doGP_cldoptics_PADE: ', Model%doGP_cldoptics_PADE
        print *, ' doGP_cldoptics_LUT : ', Model%doGP_cldoptics_LUT
        print *, ' use_LW_jacobian    : ', Model%use_LW_jacobian
        print *, ' damp_LW_fluxadj    : ', Model%damp_LW_fluxadj
        print *, ' lfnc_k             : ', Model%lfnc_k
        print *, ' lfnc_p0            : ', Model%lfnc_p0
        print *, ' doGP_lwscat        : ', Model%doGP_lwscat
        print *, ' doGP_sgs_cnv       : ', Model%doGP_sgs_cnv
        print *, ' doGP_sgs_mynn      : ', Model%doGP_sgs_cnv
        print *, ' doGP_smearclds     : ', Model%doGP_smearclds
        print *, ' iovr_convcld       : ', Model%iovr_convcld
        print *, ' rrtmgp_sw_phys_blksz  : ', Model%rrtmgp_sw_phys_blksz
        print *, ' rrtmgp_lw_phys_blksz  : ', Model%rrtmgp_lw_phys_blksz
      endif
      print *, ' '
      print *, 'microphysical switch'
      print *, ' imp_physics       : ', Model%imp_physics
      print *, ' '

      if (Model%imp_physics == Model%imp_physics_zhao_carr .or. Model%imp_physics == Model%imp_physics_zhao_carr_pdf) then
        print *, ' Z-C microphysical parameters'
        print *, ' psautco           : ', Model%psautco
        print *, ' prautco           : ', Model%prautco
        print *, ' evpco             : ', Model%evpco
        print *, ' wminco            : ', Model%wminco
        print *, ' '
      endif
      if (Model%imp_physics == Model%imp_physics_wsm6 .or. Model%imp_physics == Model%imp_physics_thompson) then
        print *, ' Thompson microphysical parameters'
        print *, ' ltaerosol         : ', Model%ltaerosol
        print *, ' mraerosol         : ', Model%mraerosol
        print *, ' lradar            : ', Model%lradar
        print *, ' nsfullradar_diag  : ', Model%nsfullradar_diag
        print *, ' lrefres           : ', Model%lrefres
        print *, ' ttendlim          : ', Model%ttendlim
        print *, ' ext_diag_thompson : ', Model%ext_diag_thompson
        print *, ' dt_inner          : ', Model%dt_inner
        print *, ' sedi_semi         : ', Model%sedi_semi
        print *, ' decfl             : ', Model%decfl
        print *, ' '
      endif
      if (Model%imp_physics == Model%imp_physics_nssl) then
        print *, ' NSSL microphysical parameters'
        print *, ' nssl_cccn - CCCN background CCN conc. : ', Model%nssl_cccn
        print *, ' nssl_alphah - graupel shape parameter : ', Model%nssl_alphah
        print *, ' nssl_alphahl - hail shape parameter   : ', Model%nssl_alphahl
        print *, ' nssl_alphar - rain shape parameter : ', Model%nssl_alphar
        print *, ' nssl_ehw0 - graupel-droplet collection effiency : ', Model%nssl_ehw0
        print *, ' nssl_ehlw0 - hail-droplet collection effiency : ', Model%nssl_ehlw0
        print *, ' nssl_hail_on - hail activation flag   : ', Model%nssl_hail_on
        print *, ' lradar - radar refl. flag             : ', Model%lradar
        print *, ' lrefres                : ', Model%lrefres
      endif
      if (Model%imp_physics == Model%imp_physics_mg) then
        print *, ' M-G microphysical parameters'
        print *, ' fprcp             : ', Model%fprcp
        print *, ' mg_dcs            : ', Model%mg_dcs
        print *, ' mg_qcvar          : ', Model%mg_qcvar
        print *, ' mg_ts_auto_ice    : ', Model%mg_ts_auto_ice
        print *, ' mg_alf            : ', Model%mg_alf
        print *, ' mg_qcmin          : ', Model%mg_qcmin
        print *, ' mg_rhmini         : ', Model%mg_rhmini
        print *, ' pdfflag           : ', Model%pdfflag
        print *, ' '
      endif
      if (Model%imp_physics == Model%imp_physics_gfdl) then
        print *, ' GFDL microphysical parameters'
        print *, ' GFDL MP radiation inter: ', Model%lgfdlmprad
        print *, ' lrefres                : ', Model%lrefres
        print *, ' '
      endif
      if (Model%imp_physics == Model%imp_physics_fer_hires) then
        print *, ' Ferrier-Aligo microphysical parameters'
        print *, ' spec_adv          : ', Model%spec_adv
        print *, ' rhgrd             : ', Model%rhgrd
        print *, ' icloud            : ', Model%icloud
        print *, ' '
      endif
      if (Model%num_dfi_radar>0) then
        print *, ' num_dfi_radar     : ', Model%num_dfi_radar
        print *, ' do_cap_suppress   : ', Model%do_cap_suppress
        do i = 1, dfi_radar_max_intervals+1
8888       format('  fh_dfi_radar(',I0,')   :',F12.4)
           if(Model%fh_dfi_radar(i)>-1e10) then
              print 8888,i,Model%fh_dfi_radar(i)
           endif
        enddo
9999    format('  radar_tten_limits: ', F12.4, ' ... ',F12.4)
        print 9999,Model%radar_tten_limits(1),Model%radar_tten_limits(2)
      endif
      print *, 'land/surface model parameters'
      print *, ' lsm               : ', Model%lsm
      print *, ' lsoil             : ', Model%lsoil
      print *, ' rdlai             : ', Model%rdlai
      print *, ' lsoil_lsm         : ', Model%lsoil_lsm
      if (Model%lsm==Model%ilsm_noahmp) then
        print *, ' lsnow_lsm         : ', Model%lsnow_lsm
        print *, ' lsnow_lsm_lbound  : ', Model%lsnow_lsm_lbound
        print *, ' lsnow_lsm_ubound  : ', Model%lsnow_lsm_ubound
      end if
      print *, ' zs  (may be unset): ', Model%zs
      print *, ' dzs (may be unset): ', Model%dzs
      !
      print *, ' iopt_thcnd        : ', Model%iopt_thcnd
      print *, ' ua_phys           : ', Model%ua_phys
      print *, ' usemonalb         : ', Model%usemonalb
      print *, ' aoasis            : ', Model%aoasis
      print *, ' fasdas            : ', Model%fasdas
      print *, ' kice              : ', Model%kice
      print *, ' shape(pores)      : ', shape(Model%pores)
      print *, ' shape(resid)      : ', shape(Model%resid)
      print *, ' ivegsrc           : ', Model%ivegsrc
      print *, ' nvegcat           : ', Model%nvegcat
      print *, ' isot              : ', Model%isot
      print *, ' nsoilcat          : ', Model%nsoilcat

      if (Model%lsm == Model%ilsm_noahmp) then
        print *, ' Noah MP LSM is used, the options are'
        print *, ' iopt_dveg         : ', Model%iopt_dveg
        print *, ' iopt_crs          : ', Model%iopt_crs
        print *, ' iopt_btr          : ', Model%iopt_btr
        print *, ' iopt_run          : ', Model%iopt_run
        print *, ' iopt_sfc          : ', Model%iopt_sfc
        print *, ' iopt_frz          : ', Model%iopt_frz
        print *, ' iopt_inf          : ', Model%iopt_inf
        print *, ' iopt_rad          : ', Model%iopt_rad
        print *, ' iopt_alb          : ', Model%iopt_alb
        print *, ' iopt_snf          : ', Model%iopt_snf
        print *, ' iopt_tbot         : ', Model%iopt_tbot
        print *, ' iopt_stc          : ', Model%iopt_stc
        print *, ' iopt_trs          : ', Model%iopt_trs
        print *, ' iopt_diag         : ', Model%iopt_diag
      elseif (Model%lsm == Model%ilsm_ruc) then
        print *,' RUC Land Surface Model used'
        print *, 'The Physics options are'
        print *,' mosaic_lu   =  ',Model%mosaic_lu
        print *,' mosaic_soil =  ',Model%mosaic_soil
        print *,' isncond_opt =  ',Model%isncond_opt
        print *,' isncovr_opt =  ',Model%isncovr_opt
      endif
      print *, ' use_ufo           : ', Model%use_ufo
      print *, ' lcurr_sf          : ', Model%lcurr_sf
      print *, ' pert_cd           : ', Model%pert_cd
      print *, ' ntsflg            : ', Model%ntsflg
      print *, ' sfenth            : ', Model%sfenth
      print *, ' '
      print *, 'flake model parameters'
      print *, 'lkm                : ', Model%lkm
      print *, ' '
      print *, 'tuning parameters for physical parameterizations'
      print *, ' ras               : ', Model%ras
      if (Model%ras) then
        print *, ' psauras           : ', Model%psauras
        print *, ' prauras           : ', Model%prauras
        print *, ' wminras           : ', Model%wminras
      endif
      print *, ' flipv             : ', Model%flipv
      print *, ' trans_trac        : ', Model%trans_trac
      print *, ' old_monin         : ', Model%old_monin
      print *, ' do_gwd            : ', Model%do_gwd
      print *, ' cnvgwd            : ', Model%cnvgwd
      print *, ' do_cnvgwd         : ', Model%do_cnvgwd
      print *, ' mstrat            : ', Model%mstrat
      print *, ' moist_adj         : ', Model%moist_adj
      print *, ' cscnv             : ', Model%cscnv
      print *, ' cal_pre           : ', Model%cal_pre
      print *, ' do_aw             : ', Model%do_aw
      print *, ' flx_form          : ', Model%flx_form
      print *, ' do_shoc           : ', Model%do_shoc
      print *, ' shoc_parm         : ', Model%shoc_parm
      print *, ' shocaftcnv        : ', Model%shocaftcnv
      print *, ' shoc_cld          : ', Model%shoc_cld
      print *, ' uni_cld           : ', Model%uni_cld
      print *, ' oz_phys           : ', Model%oz_phys
      print *, ' oz_phys_2015      : ', Model%oz_phys_2015
      print *, ' h2o_phys          : ', Model%h2o_phys
      print *, ' pdfcld            : ', Model%pdfcld
      print *, ' shcnvcw           : ', Model%shcnvcw
      print *, ' redrag            : ', Model%redrag
      print *, ' hybedmf           : ', Model%hybedmf
      print *, ' satmedmf          : ', Model%satmedmf
      print *, ' isatmedmf         : ', Model%isatmedmf
      print *, ' shinhong          : ', Model%shinhong
      print *, ' do_ysu            : ', Model%do_ysu
      print *, ' acm               : ', Model%acm
      print *, ' dspheat           : ', Model%dspheat
      print *, ' sa3dtke           : ', Model%sa3dtke
      print *, ' lheatstrg         : ', Model%lheatstrg
      print *, ' lseaspray         : ', Model%lseaspray
      print *, ' cnvcld            : ', Model%cnvcld
      print *, ' random_clds       : ', Model%random_clds
      print *, ' shal_cnv          : ', Model%shal_cnv
      print *, ' imfshalcnv        : ', Model%imfshalcnv
      print *, ' imfdeepcnv        : ', Model%imfdeepcnv
      print *, ' do_deep           : ', Model%do_deep
      print *, ' conv_cf_opt        : ', Model%conv_cf_opt
      print *, ' nmtvr             : ', Model%nmtvr
      print *, ' jcap              : ', Model%jcap
      print *, ' cs_parm           : ', Model%cs_parm
      print *, ' flgmin            : ', Model%flgmin
      print *, ' cgwf              : ', Model%cgwf
      print *, ' ccwf              : ', Model%ccwf
      print *, ' cdmbgwd           : ', Model%cdmbgwd
      print *, ' alpha_fd          : ', Model%alpha_fd
      print *, ' psl_gwd_dx_factor : ', Model%psl_gwd_dx_factor
      print *, ' sup               : ', Model%sup
      print *, ' ctei_rm           : ', Model%ctei_rm
      print *, ' crtrh             : ', Model%crtrh
      print *, ' dlqf              : ', Model%dlqf
      print *, ' seed0             : ', Model%seed0
      print *, ' rbcr              : ', Model%rbcr
      print *, ' do_mynnedmf       : ', Model%do_mynnedmf
      print *, ' do_mynnsfclay     : ', Model%do_mynnsfclay
      print *, ' diag_flux         : ', Model%diag_flux
      print *, ' diag_log          : ', Model%diag_log
      print *, ' do_myjsfc         : ', Model%do_myjsfc
      print *, ' do_myjpbl         : ', Model%do_myjpbl
      print *, ' do_ugwp           : ', Model%do_ugwp
      print *, ' gwd_opt           : ', Model%gwd_opt
      print *, ' do_ugwp_v0           : ', Model%do_ugwp_v0
      print *, ' do_ugwp_v0_orog_only : ', Model%do_ugwp_v0_orog_only
      print *, ' do_ugwp_v0_nst_only  : ', Model%do_ugwp_v0_nst_only
      print *, ' do_gsl_drag_ls_bl    : ', Model%do_gsl_drag_ls_bl
      print *, ' do_gsl_drag_ss       : ', Model%do_gsl_drag_ss
      print *, ' do_gsl_drag_tofd     : ', Model%do_gsl_drag_tofd
      print *, ' do_gwd_opt_psl       : ', Model%do_gwd_opt_psl
      print *, ' do_ugwp_v1           : ', Model%do_ugwp_v1
      print *, ' do_ngw_ec            : ', Model%do_ngw_ec
      print *, ' do_ugwp_v1_orog_only : ', Model%do_ugwp_v1_orog_only
      print *, ' do_ugwp_v1_w_gsldrag : ', Model%do_ugwp_v1_w_gsldrag
      print *, ' hurr_pbl          : ', Model%hurr_pbl
      print *, ' var_ric           : ', Model%var_ric
      print *, ' coef_ric_l        : ', Model%coef_ric_l
      print *, ' coef_ric_s        : ', Model%coef_ric_s
      print *, ' '
      print *, 'Rayleigh friction'
      print *, ' prslrd0           : ', Model%prslrd0
      print *, ' ral_ts            : ', Model%ral_ts
      print *, ' '
      if (Model%imfdeepcnv >= 0) then
        print *, 'mass flux deep convection'
        print *, ' clam_deep         : ', Model%clam_deep
        print *, ' c0s_deep          : ', Model%c0s_deep
        print *, ' c1_deep           : ', Model%c1_deep
        print *, ' betal_deep        : ', Model%betal_deep
        print *, ' betas_deep        : ', Model%betas_deep
        print *, ' evef              : ', Model%evef
        print *, ' evfact_deep       : ', Model%evfact_deep
        print *, ' evfactl_deep      : ', Model%evfactl_deep
        print *, ' pgcon_deep        : ', Model%pgcon_deep
        print *, ' asolfac_deep      : ', Model%asolfac_deep
        print *, ' '
      endif
      if (Model%imfshalcnv >= 0) then
        print *, 'mass flux shallow convection'
        print *, ' clam_shal         : ', Model%clam_shal
        print *, ' c0s_shal          : ', Model%c0s_shal
        print *, ' c1_shal           : ', Model%c1_shal
        print *, ' pgcon_shal        : ', Model%pgcon_shal
        print *, ' asolfac_shal      : ', Model%asolfac_shal
      endif
      print *, ' '
      print *, 'near surface sea temperature model'
      print *, ' nst_anl           : ', Model%nst_anl
      print *, ' nstf_name         : ', Model%nstf_name
      print *, ' lsea              : ', Model%lsea
      print *, ' '
      print *, 'surface layer options'
      print *, ' sfc_z0_type       : ', Model%sfc_z0_type
      print *, ' icplocn2atm       : ', Model%icplocn2atm
      print *, ' '
      print *, 'vertical diffusion coefficients'
      print *, ' xkzm_m            : ', Model%xkzm_m
      print *, ' xkzm_h            : ', Model%xkzm_h
      print *, ' xkzm_s            : ', Model%xkzm_s
      print *, ' xkzminv           : ', Model%xkzminv
      print *, ' moninq_fac        : ', Model%moninq_fac
      print *, ' dspfac            : ', Model%dspfac
      print *, ' bl_upfr           : ', Model%bl_upfr
      print *, ' bl_dnfr           : ', Model%bl_dnfr
      print *, ' rlmx              : ', Model%rlmx
      print *, ' elmx              : ', Model%elmx
      print *, ' sfc_rlm           : ', Model%sfc_rlm
      print *, ' tc_pbl            : ', Model%tc_pbl
      print *, ' use_lpt           : ', Model%use_lpt
      print *, ' '
      print *, 'parameters for canopy heat storage parametrization'
      print *, ' h0facu            : ', Model%h0facu
      print *, ' h0facs            : ', Model%h0facs
      print *, ' '
      print *, 'stochastic physics'
      print *, ' do_sppt           : ', Model%do_sppt
      print *, ' pert_mp         : ', Model%pert_mp
      print *, ' pert_clds       : ', Model%pert_clds
      print *, ' pert_radtend    : ', Model%pert_radtend
      print *, ' do_shum           : ', Model%do_shum
      print *, ' do_skeb           : ', Model%do_skeb
      print *, ' lndp_type         : ', Model%lndp_type
      print *, ' n_var_lndp        : ', Model%n_var_lndp
      print *, ' lndp_each_step    : ', Model%lndp_each_step
      print *, ' do_spp            : ', Model%do_spp
      print *, ' n_var_spp         : ', Model%n_var_spp
      print *, ' '
      print *, 'convection'
      print *, 'betascu            : ', Model%betascu
      print *, 'betamcu            : ', Model%betamcu
      print *, 'betadcu            : ', Model%betadcu
      print *, 'sigmab_coldstart   : ', Model%sigmab_coldstart
      print *, ' '
      print *, 'cellular automata'
      print *, ' nca               : ', Model%nca
      print *, ' ncells            : ', Model%ncells
      print *, ' nlives            : ', Model%nlives
      print *, ' nca_g             : ', Model%nca_g
      print *, ' ncells_g          : ', Model%ncells_g
      print *, ' nlives_g          : ', Model%nlives_g
      print *, ' nfracseed         : ', Model%nfracseed
      print *, ' nseed_g           : ', Model%nseed_g
      print *, ' nseed             : ', Model%nseed
      print *, ' ca_global         : ', Model%ca_global
      print *, ' ca_sgs            : ', Model%ca_sgs
      print *, ' do_ca             : ', Model%do_ca
      print *, ' ca_advect         : ', Model%ca_advect
      print *, ' iseed_ca          : ', Model%iseed_ca
      print *, ' ca_smooth         : ', Model%ca_smooth
      print *, ' nspinup           : ', Model%nspinup
      print *, ' nthresh           : ', Model%nthresh
      print *, ' ca_amplitude      : ', Model%ca_amplitude
      print *, ' nsmooth           : ', Model%nsmooth
      print *, ' ca_closure        : ', Model%ca_closure
      print *, ' ca_entr           : ', Model%ca_entr
      print *, ' ca_trigger        : ', Model%ca_trigger
      print *, ' '
      print *, 'tracers'
      print *, ' tracer_names      : ', Model%tracer_names
      print *, ' ntrac             : ', Model%ntrac
      print *, ' nqrimef           : ', Model%nqrimef
      print *, ' ntqv              : ', Model%ntqv
      print *, ' ntoz              : ', Model%ntoz
      print *, ' ntcw              : ', Model%ntcw
      print *, ' ntiw              : ', Model%ntiw
      print *, ' ntrw              : ', Model%ntrw
      print *, ' ntsw              : ', Model%ntsw
      print *, ' ntgl              : ', Model%ntgl
      print *, ' nthl              : ', Model%nthl
      print *, ' ntclamt           : ', Model%ntclamt
      print *, ' ntlnc             : ', Model%ntlnc
      print *, ' ntinc             : ', Model%ntinc
      print *, ' ntrnc             : ', Model%ntrnc
      print *, ' ntsnc             : ', Model%ntsnc
      print *, ' ntgnc             : ', Model%ntgnc
      print *, ' nthnc             : ', Model%nthnc
      print *, ' ntccn             : ', Model%ntccn
      print *, ' ntccna            : ', Model%ntccna
      print *, ' ntgv              : ', Model%ntgv
      print *, ' nthv              : ', Model%nthv
      print *, ' ntrz              : ', Model%ntrz
      print *, ' ntgz              : ', Model%ntgz
      print *, ' nthz              : ', Model%nthz
      print *, ' ntke              : ', Model%ntke
      print *, ' ntsigma           : ', Model%ntsigma
      print *, ' ntomega           : ', Model%ntomega
      print *, ' nto               : ', Model%nto
      print *, ' nto2              : ', Model%nto2
      print *, ' ntwa              : ', Model%ntwa
      print *, ' ntia              : ', Model%ntia
      print *, ' ntfsmoke          : ', Model%ntfsmoke
      print *, ' ntsmoke           : ', Model%ntsmoke
      print *, ' ntdust            : ', Model%ntdust
      print *, ' ntcoarsepm        : ', Model%ntcoarsepm
      print *, ' nchem             : ', Model%nchem
      print *, ' ndvel             : ', Model%ndvel
      print *, ' ntchm             : ', Model%ntchm
      print *, ' ntchs             : ', Model%ntchs
      print *, ' ntche             : ', Model%ntche
      print *, ' ndchm             : ', Model%ndchm
      print *, ' ndchs             : ', Model%ndchs
      print *, ' ndche             : ', Model%ndche
      print *, ' fscav             : ', Model%fscav
      print *, ' '
      print *, 'derived totals for phy_f*d'
      print *, ' ntot2d            : ', Model%ntot2d
      print *, ' ntot3d            : ', Model%ntot3d
      print *, ' num_p2d           : ', Model%num_p2d
      print *, ' num_p3d           : ', Model%num_p3d
      print *, ' nshoc_2d          : ', Model%nshoc_2d
      print *, ' nshoc_3d          : ', Model%nshoc_3d
      print *, ' ncnvcld3d         : ', Model%ncnvcld3d
      print *, ' npdf3d            : ', Model%npdf3d
      print *, ' nctp              : ', Model%nctp
      print *, ' nkbfshoc          : ', Model%nkbfshoc
      print *, ' nahdshoc          : ', Model%nahdshoc
      print *, ' nscfshoc          : ', Model%nscfshoc
      print *, ' '
      print *, 'debug flags'
      print *, ' debug             : ', Model%debug
      print *, ' pre_rad           : ', Model%pre_rad
      print *, ' '
      print *, 'variables modified at each time step'
      print *, ' ipt               : ', Model%ipt
      print *, ' lprnt             : ', Model%lprnt
      print *, ' lsswr             : ', Model%lsswr
      print *, ' lslwr             : ', Model%lslwr
      print *, ' solhr             : ', Model%solhr
      print *, ' solcon            : ', Model%solcon
      print *, ' slag              : ', Model%slag
      print *, ' sdec              : ', Model%sdec
      print *, ' cdec              : ', Model%cdec
      print *, ' clstp             : ', Model%clstp
      print *, ' phour             : ', Model%phour
      print *, ' fhour             : ', Model%fhour
      print *, ' zhour             : ', Model%zhour
      print *, ' kdt               : ', Model%kdt
      print *, ' jdat              : ', Model%jdat
      print *, ' si                : ', Model%si
      print *, ' sec               : ', Model%sec
      print *, ' first_time_step   : ', Model%first_time_step
      print *, ' restart           : ', Model%restart
      print *, ' lsm_cold_start    : ', Model%lsm_cold_start
      print *, ' '
      print *, 'lightning threat indexes'
      print *, ' lightning_threat  : ', Model%lightning_threat
    endif

  end subroutine control_print


!----------------
! GFS_grid%create
!----------------
  subroutine grid_create (Grid, Model)

    implicit none

    class(GFS_grid_type)               :: Grid
    type(GFS_control_type), intent(in) :: Model
    integer :: IM

    IM = Model%ncols
    allocate (Grid%xlon   (IM))
    allocate (Grid%xlat   (IM))
    allocate (Grid%xlat_d (IM))
    allocate (Grid%xlon_d (IM))
    allocate (Grid%sinlat (IM))
    allocate (Grid%coslat (IM))
    allocate (Grid%area   (IM))
    allocate (Grid%dx     (IM))

    Grid%xlon   = Model%clear_val
    Grid%xlat   = Model%clear_val
    Grid%xlat_d = Model%clear_val
    Grid%xlon_d = Model%clear_val
    Grid%sinlat = Model%clear_val
    Grid%coslat = Model%clear_val
    Grid%area   = Model%clear_val
    Grid%dx     = Model%clear_val

!--- ozone active
    if ( Model%ntoz > 0 ) then
      allocate (Grid%ddy_o3    (IM))
      allocate (Grid%jindx1_o3 (IM))
      allocate (Grid%jindx2_o3 (IM))

      Grid%ddy_o3      = Model%clear_val
      Grid%jindx1_o3   = Model%clear_val
      Grid%jindx2_o3   = Model%clear_val
    endif

!--- stratosphere h2o active
    if ( Model%h2o_phys ) then
      allocate (Grid%ddy_h    (IM))
      allocate (Grid%jindx1_h (IM))
      allocate (Grid%jindx2_h (IM))

      Grid%ddy_h       = Model%clear_val
      Grid%jindx1_h    = Model%clear_val
      Grid%jindx2_h    = Model%clear_val
    endif

!--- iccn active
    if ( Model%iccn == 1) then
      allocate (Grid%ddy_ci    (IM))
      allocate (Grid%jindx1_ci (IM))
      allocate (Grid%jindx2_ci (IM))
      allocate (Grid%ddx_ci    (IM))
      allocate (Grid%iindx1_ci (IM))
      allocate (Grid%iindx2_ci (IM))

      Grid%ddy_ci      = Model%clear_val
      Grid%jindx1_ci   = Model%clear_val
      Grid%jindx2_ci   = Model%clear_val
      Grid%ddx_ci      = Model%clear_val
      Grid%iindx1_ci   = Model%clear_val
      Grid%iindx2_ci   = Model%clear_val
    endif

!--- iaerclm active
    if ( Model%iaerclm ) then
      allocate (Grid%ddy_aer   (IM))
      allocate (Grid%jindx1_aer(IM))
      allocate (Grid%jindx2_aer(IM))
      allocate (Grid%ddx_aer   (IM))
      allocate (Grid%iindx1_aer(IM))
      allocate (Grid%iindx2_aer(IM))

      Grid%ddy_aer     = Model%clear_val
      Grid%jindx1_aer  = Model%clear_val
      Grid%jindx2_aer  = Model%clear_val
      Grid%ddx_aer     = Model%clear_val
      Grid%iindx1_aer  = Model%clear_val
      Grid%iindx2_aer  = Model%clear_val
    endif

!---  Model%do_ugwpv1
   if ( Model%do_ugwp_v1 ) then
      allocate (Grid%ddy_j1tau  (IM))
      allocate (Grid%ddy_j2tau  (IM))
      allocate (Grid%jindx1_tau (IM))
      allocate (Grid%jindx2_tau (IM))

      Grid%ddy_j1tau   = Model%clear_val
      Grid%ddy_j2tau   = Model%clear_val
      Grid%jindx1_tau  = Model%clear_val
      Grid%jindx2_tau  = Model%clear_val
   endif

 end subroutine grid_create


!--------------------
! GFS_tbd_type%create
!--------------------
  subroutine tbd_create (Tbd, Model)

    implicit none

    class(GFS_tbd_type)                :: Tbd
    type(GFS_control_type), intent(in) :: Model
    integer :: IM

    IM = Model%ncols
!--- In
!--- sub-grid cloud radiation
    if ( Model%isubc_lw == 2 .or. Model%isubc_sw == 2 ) then
      allocate (Tbd%icsdsw (IM))
      allocate (Tbd%icsdlw (IM))
      Tbd%icsdsw = Model%zero
      Tbd%icsdlw = Model%zero
      if (Model%lrseeds) then
        allocate (Tbd%rseeds(IM,Model%nrstreams))
        Tbd%rseeds = Model%zero
      endif
    endif

!--- DFI radar forcing
    nullify(Tbd%dfi_radar_tten)
    nullify(Tbd%cap_suppress)
    if(Model%num_dfi_radar>0) then
       allocate (Tbd%dfi_radar_tten(IM,Model%levs,Model%num_dfi_radar))
       Tbd%dfi_radar_tten = -20.0
       Tbd%dfi_radar_tten(:,1,:) = Model%zero
       if(Model%do_cap_suppress) then
         allocate (Tbd%cap_suppress(IM,Model%num_dfi_radar))
         Tbd%cap_suppress(:,:) = Model%zero
       endif
    endif

!--- ozone and stratosphere h2o needs
    allocate (Tbd%ozpl  (IM,Model%levozp,Model%oz_coeff))
    allocate (Tbd%h2opl (IM,Model%levh2o,Model%h2o_coeff))
    Tbd%h2opl = Model%clear_val
    Tbd%ozpl  = Model%clear_val

!--- ccn and in needs
    allocate (Tbd%in_nm  (IM,Model%levs))
    allocate (Tbd%ccn_nm (IM,Model%levs))
    Tbd%in_nm  = Model%clear_val
    Tbd%ccn_nm = Model%clear_val

!--- aerosol fields
    ! DH* allocate only for MG? *DH
    if (Model%iaerclm) then
       allocate (Tbd%aer_nm  (IM,Model%levs,Model%ntrcaer))
       Tbd%aer_nm = Model%clear_val
    endif

!--- tau_amf for  NGWs
    allocate (Tbd%tau_amf(im) )
    Tbd%tau_amf = Model%clear_val

!--- maps of local index ix to global indices i and j for this block
    allocate (Tbd%imap (IM))
    allocate (Tbd%jmap (IM))
    Tbd%imap = 0
    Tbd%jmap = 0

    allocate (Tbd%rann (IM,Model%nrcm))
    Tbd%rann = Model%rann_init

!--- In/Out
    allocate (Tbd%acv  (IM))
    allocate (Tbd%acvb (IM))
    allocate (Tbd%acvt (IM))

    Tbd%acv  = Model%clear_val
    Tbd%acvb = Model%clear_val
    Tbd%acvt = Model%clear_val

    if (Model%cplflx .or. Model%cplchm .or. Model%cpllnd) then
      allocate (Tbd%drain_cpl (IM))
      allocate (Tbd%dsnow_cpl (IM))
      Tbd%drain_cpl = Model%clear_val
      Tbd%dsnow_cpl = Model%clear_val
    endif

    if (Model%do_sppt .or. Model%ca_global) then
      allocate (Tbd%dtdtnp    (IM,Model%levs))
      allocate (Tbd%dtotprcp  (IM))
      allocate (Tbd%dcnvprcp  (IM))
      Tbd%dtdtnp    = Model%clear_val
      Tbd%dtotprcp  = Model%clear_val
      Tbd%dcnvprcp  = Model%clear_val
    endif

    allocate (Tbd%phy_f2d  (IM,Model%ntot2d))
    allocate (Tbd%phy_f3d  (IM,Model%levs,Model%ntot3d))
    Tbd%phy_f2d  = Model%clear_val
    Tbd%phy_f3d  = Model%clear_val

    if (Model%nctp > 0 .and. Model%cscnv) then
      allocate (Tbd%phy_fctd (IM,Model%nctp))
      Tbd%phy_fctd = Model%clear_val
    endif

!   if (Model%do_shoc) Tbd%phy_f3d(:,1,Model%ntot3d-1) = 3.0
!   if (Model%do_shoc) Tbd%phy_f3d(:,:,Model%ntot3d-1) = 1.0

    allocate (Tbd%hpbl (IM))
    Tbd%hpbl     = Model%clear_val

    ! Allocate horizontal component of dku for dyn_core (SA-3D-TKE)
    allocate (Tbd%dku3d_h (IM,Model%levs))
    Tbd%dku3d_h    = clear_val
    allocate (Tbd%dku3d_e (IM,Model%levs))
    Tbd%dku3d_e    = clear_val

    if (Model%imfdeepcnv == Model%imfdeepcnv_gf .or. Model%imfdeepcnv == Model%imfdeepcnv_ntiedtke .or. Model%imfdeepcnv == Model%imfdeepcnv_samf .or. Model%imfshalcnv == Model%imfshalcnv_samf .or. Model%imfdeepcnv == Model%imfdeepcnv_c3 .or. Model%imfshalcnv == Model%imfshalcnv_c3) then
       allocate (Tbd%prevsq(IM, Model%levs))
       Tbd%prevsq = Model%clear_val
    endif

    if (Model%imfdeepcnv .ge. 0 .or. Model%imfshalcnv .ge. 0) then
       allocate (Tbd%ud_mf(IM, Model%levs))
       Tbd%ud_mf = Model%zero
    endif

    if (Model%imfdeepcnv == Model%imfdeepcnv_gf .or. Model%imfdeepcnv == Model%imfdeepcnv_ntiedtke .or.  Model%imfdeepcnv == Model%imfdeepcnv_c3) then
       allocate (Tbd%forcet(IM, Model%levs))
       allocate (Tbd%forceq(IM, Model%levs))
       allocate (Tbd%prevst(IM, Model%levs))
       Tbd%forcet = Model%clear_val
       Tbd%forceq = Model%clear_val
       Tbd%prevst = Model%clear_val
    end if

    if (Model%imfdeepcnv == Model%imfdeepcnv_gf .or.  Model%imfdeepcnv == Model%imfdeepcnv_c3) then
       allocate (Tbd%cactiv(IM))
       allocate (Tbd%cactiv_m(IM))
       allocate (Tbd%aod_gf(IM))
       Tbd%cactiv = Model%zero
       Tbd%cactiv_m = Model%zero
       Tbd%aod_gf = Model%zero
    end if

    !--- MYNN variables:
    if (Model%do_mynnedmf) then
       !print*,"Allocating all MYNN-EDMF variables:"
       allocate (Tbd%cldfra_bl (IM,Model%levs))
       allocate (Tbd%qc_bl     (IM,Model%levs))
       allocate (Tbd%qi_bl     (IM,Model%levs))
       allocate (Tbd%el_pbl    (IM,Model%levs))
       allocate (Tbd%sh3d      (IM,Model%levs))
       allocate (Tbd%sm3d      (IM,Model%levs))
       allocate (Tbd%qke       (IM,Model%levs))
       allocate (Tbd%tsq       (IM,Model%levs))
       allocate (Tbd%qsq       (IM,Model%levs))
       allocate (Tbd%cov       (IM,Model%levs))
       !print*,"Allocating all MYNN-EDMF variables:"
       Tbd%cldfra_bl     = Model%clear_val
       Tbd%qc_bl         = Model%clear_val
       Tbd%qi_bl         = Model%clear_val
       Tbd%el_pbl        = Model%clear_val
       Tbd%sh3d          = Model%clear_val
       Tbd%sm3d          = Model%clear_val
       Tbd%qke           = Model%zero
       Tbd%tsq           = Model%clear_val
       Tbd%qsq           = Model%clear_val
       Tbd%cov           = Model%clear_val
    end if

    ! MYJ variables
    if (Model%do_myjsfc.or.Model%do_myjpbl) then
       !print*,"Allocating all MYJ surface variables:"
       allocate (Tbd%phy_myj_qsfc   (IM))
       allocate (Tbd%phy_myj_thz0   (IM))
       allocate (Tbd%phy_myj_qz0    (IM))
       allocate (Tbd%phy_myj_uz0    (IM))
       allocate (Tbd%phy_myj_vz0    (IM))
       allocate (Tbd%phy_myj_akhs   (IM))
       allocate (Tbd%phy_myj_akms   (IM))
       allocate (Tbd%phy_myj_chkqlm (IM))
       allocate (Tbd%phy_myj_elflx  (IM))
       allocate (Tbd%phy_myj_a1u    (IM))
       allocate (Tbd%phy_myj_a1t    (IM))
       allocate (Tbd%phy_myj_a1q    (IM))
       !print*,"Allocating all MYJ schemes variables:"
       Tbd%phy_myj_qsfc   = Model%clear_val
       Tbd%phy_myj_thz0   = Model%clear_val
       Tbd%phy_myj_qz0    = Model%clear_val
       Tbd%phy_myj_uz0    = Model%clear_val
       Tbd%phy_myj_vz0    = Model%clear_val
       Tbd%phy_myj_akhs   = Model%clear_val
       Tbd%phy_myj_akms   = Model%clear_val
       Tbd%phy_myj_chkqlm = Model%clear_val
       Tbd%phy_myj_elflx  = Model%clear_val
       Tbd%phy_myj_a1u    = Model%clear_val
       Tbd%phy_myj_a1t    = Model%clear_val
       Tbd%phy_myj_a1q    = Model%clear_val
    end if

  end subroutine tbd_create


!------------------------
! GFS_cldprop_type%create
!------------------------
  subroutine cldprop_create (Cldprop, Model)

    implicit none

    class(GFS_cldprop_type)            :: Cldprop
    type(GFS_control_type), intent(in) :: Model
    integer :: IM

    IM = Model%ncols

    allocate (Cldprop%cv  (IM))
    allocate (Cldprop%cvt (IM))
    allocate (Cldprop%cvb (IM))

    Cldprop%cv  = Model%clear_val
    Cldprop%cvt = Model%clear_val
    Cldprop%cvb = Model%clear_val

  end subroutine cldprop_create


!******************************************
! GFS_radtend_type%create
!******************************************
  subroutine radtend_create (Radtend, Model)

    implicit none

    class(GFS_radtend_type)            :: Radtend
    type(GFS_control_type), intent(in) :: Model
    integer :: IM

    IM = Model%ncols

    !--- Out (radiation only)
    allocate (Radtend%sfcfsw (IM))
    allocate (Radtend%sfcflw (IM))

    Radtend%sfcfsw%upfxc = Model%clear_val
    Radtend%sfcfsw%upfx0 = Model%clear_val
    Radtend%sfcfsw%dnfxc = Model%clear_val
    Radtend%sfcfsw%dnfx0 = Model%clear_val
    Radtend%sfcflw%upfxc = Model%clear_val
    Radtend%sfcflw%upfx0 = Model%clear_val
    Radtend%sfcflw%dnfxc = Model%clear_val
    Radtend%sfcflw%dnfx0 = Model%clear_val

    allocate (Radtend%htrsw  (IM,Model%levs))
    allocate (Radtend%htrlw  (IM,Model%levs))
    allocate (Radtend%sfalb  (IM))
    allocate (Radtend%coszen (IM))
    allocate (Radtend%tsflw  (IM))
    allocate (Radtend%semis  (IM))
    allocate (Radtend%ext550 (IM,Model%levs))

    Radtend%htrsw  = Model%clear_val
    Radtend%htrlw  = Model%clear_val
    Radtend%sfalb  = Model%clear_val
    Radtend%coszen = Model%clear_val
    Radtend%tsflw  = Model%clear_val
    Radtend%semis  = Model%clear_val
    Radtend%ext550 = Model%clear_val

!--- In/Out (???) (radiation only)
    allocate (Radtend%coszdg (IM))

    Radtend%coszdg = Model%clear_val

!--- In/Out (???) (physics only)
    allocate (Radtend%swhc  (IM,Model%levs))
    allocate (Radtend%lwhc  (IM,Model%levs))
    allocate (Radtend%lwhd  (IM,Model%levs,6))

    Radtend%lwhd  = Model%clear_val
    Radtend%lwhc  = Model%clear_val
    Radtend%swhc  = Model%clear_val

  end subroutine radtend_create

  subroutine fill_dtidx(Model,dtend_select,itrac,icause,flag)
    implicit none
    class(GFS_control_type), intent(inout) :: Model
    character(len=*), intent(in) :: dtend_select(:)
    integer, intent(in) :: itrac
    integer, intent(in) :: icause
    logical, intent(in), optional :: flag

    character(len=100) :: name

    if(present(flag)) then
       if(.not. flag) return
    endif

    if(icause>0 .and. itrac>0) then
       if(Model%dtidx(itrac,icause)>0) then
          return ! This tendency is already allocated.
       endif

       name = 'dtend_'//trim(Model%dtend_var_labels(itrac)%name)//'_'//trim(Model%dtend_process_labels(icause)%name)

       if(fglob_list(dtend_select,trim(name))) then
          Model%ndtend = Model%ndtend+1
          Model%dtidx(itrac,icause) = Model%ndtend
          if(Model%me==Model%master) then
             print 308,'selected',trim(Model%dtend_process_labels(icause)%mod_name), trim(name), &
               trim(Model%dtend_var_labels(itrac)%desc), trim(Model%dtend_process_labels(icause)%desc), &
               trim(Model%dtend_var_labels(itrac)%unit)
          endif
       elseif(Model%me==Model%master) then
             print 308,'disabled',trim(Model%dtend_process_labels(icause)%mod_name), trim(name), &
               trim(Model%dtend_var_labels(itrac)%desc), trim(Model%dtend_process_labels(icause)%desc), &
               trim(Model%dtend_var_labels(itrac)%unit)
       endif
    endif
308 format('dtend ',A,': ',A,' ',A,' = ',A,' ',A,' (',A,')')
  end subroutine fill_dtidx

  recursive function fglob(pattern,string) result(match)
    ! Matches UNIX-style globs. A '*' matches 0 or more characters,
    ! and a '?' matches one character. Other characters must match
    ! exactly. The entire string must match, so if you want to match
    ! a substring in the middle, put '*' at the ends.
    !
    ! Spaces ARE significant, so make sure you trim() the inputs.
    !
    ! Examples:
    !
    !   fglob('dtend*_mp','dtend_temp_mp') => .true.
    !   fglob('dtend*_mp','dtend_cow_mp_dog') => .false. ! entire string must match
    !   fglob('c?w','cow') => .true.
    !   fglob('c?w','coow') => .false. ! "?" matches one char, not two
    !   fglob('c?w   ','cow  ') => .false. ! You forgot to trim() the inputs.
    implicit none
    logical :: match
    character(len=*), intent(in) :: pattern,string
    integer :: npat, nstr, ipat, istr, min_match, num_match
    logical :: match_infinity

    npat=len(pattern)
    nstr=len(string)
    ipat=1 ! Next pattern character to process
    istr=1 ! First string character not yet matched
    outer: do while(ipat<=npat)
       if_glob: if(pattern(ipat:ipat)=='*' .or. pattern(ipat:ipat)=='?') then
          ! Collect sequences of * and ? to avoid pathological cases.
          min_match=0 ! Number of "?" which is minimum number of chars to match
          match_infinity=.false. ! Do we see a "*"?
          glob_collect: do while(ipat<=npat)
             if(pattern(ipat:ipat)=='*') then
                match_infinity=.true.
             else if(pattern(ipat:ipat)=='?') then
                min_match=min_match+1
             else
                exit
             endif
             ipat=ipat+1
          end do glob_collect

          num_match=0
          glob_match: do while(istr<=len(string))
             if(num_match>=min_match) then
                if(match_infinity) then
                   if(fglob(pattern(ipat:npat),string(istr:nstr))) then
                      ! Remaining pattern matches remaining string.
                      match=.true.
                      return
                   else
                      ! Remaining pattern does NOT match, so we have
                      ! to consume another char.
                   endif
                else
                   ! This is a sequence of "?" and we matched them all.
                   cycle outer
                endif
             else
                ! Haven't consumed enough chars for all the "?" yet.
             endif
             istr=istr+1
             num_match=num_match+1
          enddo glob_match
          ! We get here if we hit the end of the string.
          if(num_match<min_match) then
             ! Number of "?" was greater than number of chars left, so match failed.
             match=.false.
             return
          elseif(ipat<=npat) then
             ! Not enough pattern to match the string.
             match=.false.
             return
          else
             ! Exact match. We're done.
             match=.true.
             return
          endif
       elseif(istr>nstr) then
          ! Not enough string left to match the pattern
          match=.false.
          return
       elseif(string(istr:istr)/=pattern(ipat:ipat)) then
          ! Exact character mismatch
          match=.false.
          return
       endif if_glob
       ! Exact character match
       istr=istr+1
       ipat=ipat+1
    end do outer
    ! We get here if we ran out of pattern. We must also hit the end of the string.
    match = istr>nstr
  end function fglob

  logical function fglob_list(patterns,string)
    ! Wrapper around fglob that returns .true. if ANY pattern
    ! matches. Unlike fglob(), patterns and strings ARE automatically
    ! trim()ed. Patterns are processed in order until one matches, one
    ! is empty, or one is '*'.
    implicit none
    character(len=*), intent(in) :: patterns(:)
    character(len=*), intent(in) :: string
    integer :: i,n,s
    fglob_list=.false.
    s=len_trim(string)
    do i=1,len(patterns)
       n=len_trim(patterns(i))
       if(n<1) then
          return ! end of pattern list
       elseif(n==1 .and. patterns(i)(1:1)=='*') then
          fglob_list=.true. ! A single "*" matches anything
          return
       else if(fglob(patterns(i)(1:n),string(1:s))) then
          fglob_list=.true.
          return
       else
       endif
    enddo
  end function fglob_list

  subroutine allocate_dtend_labels_and_causes(Model)
    implicit none
    type(GFS_control_type), intent(inout) :: Model
    integer :: i

    allocate (Model%dtend_var_labels(Model%ntracp100))
    allocate (Model%dtend_process_labels(Model%nprocess))

    Model%dtend_var_labels(1)%name = 'unallocated'
    Model%dtend_var_labels(1)%desc = 'unallocated tracer'
    Model%dtend_var_labels(1)%unit = 'kg kg-1 s-1'

    do i=2,Model%ntracp100
       Model%dtend_var_labels(i)%name = 'unknown'
       Model%dtend_var_labels(i)%desc = 'unspecified tracer'
       Model%dtend_var_labels(i)%unit = 'kg kg-1 s-1'
    enddo
    do i=1,Model%nprocess
       Model%dtend_process_labels(i)%name = 'unknown'
       Model%dtend_process_labels(i)%desc = 'unspecified tendency'
       Model%dtend_process_labels(i)%time_avg = .true.
       Model%dtend_process_labels(i)%mod_name = 'gfs_phys'
    enddo
  end subroutine allocate_dtend_labels_and_causes

  subroutine label_dtend_tracer(Model,itrac,name,desc,unit)
    implicit none
    type(GFS_control_type), intent(inout) :: Model
    integer, intent(in) :: itrac
    character(len=*), intent(in) :: name, desc
    character(len=*), intent(in) :: unit

    if(itrac<2) then
       ! Special index 1 is for unallocated tracers
       return
    endif

    Model%dtend_var_labels(itrac)%name = name
    Model%dtend_var_labels(itrac)%desc = desc
    Model%dtend_var_labels(itrac)%unit = unit
  end subroutine label_dtend_tracer

  subroutine label_dtend_cause(Model,icause,name,desc,mod_name,time_avg)
    implicit none
    type(GFS_control_type), intent(inout) :: Model
    integer, intent(in) :: icause
    character(len=*), intent(in) :: name, desc
    character(len=*), optional, intent(in) :: mod_name
    logical, optional, intent(in) :: time_avg

    Model%dtend_process_labels(icause)%name=name
    Model%dtend_process_labels(icause)%desc=desc
    if(present(mod_name)) then
       Model%dtend_process_labels(icause)%mod_name = mod_name
    else
       Model%dtend_process_labels(icause)%mod_name = "gfs_phys"
    endif
    if(present(time_avg)) then
       Model%dtend_process_labels(icause)%time_avg = time_avg
    else
       Model%dtend_process_labels(icause)%time_avg = .true.
    endif
  end subroutine label_dtend_cause

!----------------
! GFS_diag%create
!----------------
  subroutine diag_create (Diag, Model)
    class(GFS_diag_type)               :: Diag
    type(GFS_control_type), intent(in) :: Model
    integer :: IM
    logical, save :: linit
    logical :: have_pbl, have_dcnv, have_scnv, have_mp, have_oz_phys

    IM = Model%ncols

    if(Model%print_diff_pgr) then
      allocate (Diag%old_pgr(IM))
      Diag%old_pgr = Model%clear_val
    endif

    if(Model%lightning_threat) then
       allocate (Diag%ltg1_max(IM))
       allocate (Diag%ltg2_max(IM))
       allocate (Diag%ltg3_max(IM))
       Diag%ltg1_max = Model%zero
       Diag%ltg2_max = Model%zero
       Diag%ltg3_max = Model%zero
    endif

    !--- Radiation
    allocate (Diag%fluxr   (IM,Model%nfxr))
    allocate (Diag%topfsw  (IM))
    allocate (Diag%topflw  (IM))
!--- Physics
!--- In/Out
    allocate (Diag%srunoff (IM))
    allocate (Diag%evbsa   (IM))
    allocate (Diag%evcwa   (IM))
    allocate (Diag%snohfa  (IM))
    allocate (Diag%transa  (IM))
    allocate (Diag%sbsnoa  (IM))
    allocate (Diag%snowca  (IM))
    allocate (Diag%evbs    (IM))
    allocate (Diag%evcw    (IM))
    allocate (Diag%sbsno   (IM))
    allocate (Diag%trans   (IM))
    allocate (Diag%snowmt_land (IM))
    allocate (Diag%snowmt_ice  (IM))
    allocate (Diag%soilm   (IM))
    allocate (Diag%tmpmin  (IM))
    allocate (Diag%tmpmax  (IM))
    allocate (Diag%dusfc   (IM))
    allocate (Diag%dvsfc   (IM))
    allocate (Diag%dtsfc   (IM))
    allocate (Diag%dqsfc   (IM))
    allocate (Diag%totprcp (IM))
    allocate (Diag%totprcpb(IM))
    allocate (Diag%gflux   (IM))
    allocate (Diag%dlwsfc  (IM))
    allocate (Diag%ulwsfc  (IM))
    allocate (Diag%suntim  (IM))
    allocate (Diag%runoff  (IM))
    allocate (Diag%tecan   (IM))
    allocate (Diag%tetran  (IM))
    allocate (Diag%tedir   (IM))
    allocate (Diag%ep      (IM))
    allocate (Diag%cldwrk  (IM))
    allocate (Diag%dugwd   (IM))
    allocate (Diag%dvgwd   (IM))
    allocate (Diag%psmean  (IM))
    allocate (Diag%cnvprcp (IM))
    allocate (Diag%cnvprcpb(IM))
    allocate (Diag%spfhmin (IM))
    allocate (Diag%spfhmax (IM))
    allocate (Diag%u10mmax (IM))
    allocate (Diag%v10mmax (IM))
    allocate (Diag%wind10mmax (IM))
    allocate (Diag%u10max (IM))
    allocate (Diag%v10max (IM))
    allocate (Diag%spd10max (IM))
    allocate (Diag%rain    (IM))
    allocate (Diag%rainc   (IM))
    allocate (Diag%ice     (IM))
    allocate (Diag%snow    (IM))
    allocate (Diag%graupel (IM))
    allocate (Diag%totice  (IM))
    allocate (Diag%totsnw  (IM))
    allocate (Diag%totgrp  (IM))
    allocate (Diag%toticeb (IM))
    allocate (Diag%totsnwb (IM))
    allocate (Diag%totgrpb (IM))
    allocate (Diag%u10m    (IM))
    allocate (Diag%v10m    (IM))
    allocate (Diag%dpt2m   (IM))
    allocate (Diag%zlvl    (IM))
    allocate (Diag%psurf   (IM))
    allocate (Diag%pwat    (IM))
    allocate (Diag%t1      (IM))
    allocate (Diag%q1      (IM))
    allocate (Diag%u1      (IM))
    allocate (Diag%v1      (IM))
    allocate (Diag%chh     (IM))
    allocate (Diag%cmm     (IM))
    allocate (Diag%dlwsfci (IM))
    allocate (Diag%ulwsfci (IM))
    allocate (Diag%dswsfci (IM))
    allocate (Diag%dswsfcci(IM))
    allocate (Diag%nswsfci (IM))
    allocate (Diag%uswsfci (IM))
    allocate (Diag%dusfci  (IM))
    allocate (Diag%dvsfci  (IM))
    allocate (Diag%dtsfci  (IM))
    allocate (Diag%dqsfci  (IM))
    allocate (Diag%gfluxi  (IM))
    allocate (Diag%epi     (IM))
    allocate (Diag%smcwlt2 (IM))
    allocate (Diag%smcref2 (IM))
    allocate (Diag%rhonewsn1 (IM))
    allocate (Diag%frzr    (IM))
    allocate (Diag%frzrb   (IM))
    allocate (Diag%frozr   (IM))
    allocate (Diag%frozrb  (IM))
    allocate (Diag%tsnowp  (IM))
    allocate (Diag%tsnowpb (IM))
    if (.not. Model%lsm == Model%ilsm_ruc) then
      allocate (Diag%wet1    (IM))
    end if
    allocate (Diag%sr       (IM))
    allocate (Diag%tdomr    (IM))
    allocate (Diag%tdomzr   (IM))
    allocate (Diag%tdomip   (IM))
    allocate (Diag%tdoms    (IM))
    allocate (Diag%zmtnblck (IM))

    if(Model%lsm == Model%ilsm_noahmp) then
      allocate (Diag%paha    (IM))
      allocate (Diag%twa     (IM))
      allocate (Diag%pahi    (IM))
    endif

    ! F-A MP scheme
    if (Model%imp_physics == Model%imp_physics_fer_hires) then
     allocate (Diag%train     (IM,Model%levs))
    end if
    allocate (Diag%cldfra     (IM,Model%levr+Model%LTP))
    allocate (Diag%cldfra2d   (IM))
    allocate (Diag%total_albedo (IM))
    allocate (Diag%lwp_ex (IM))
    allocate (Diag%iwp_ex (IM))
    allocate (Diag%lwp_fc (IM))
    allocate (Diag%iwp_fc (IM))

    !--- 3D diagnostics
    if (Model%ldiag3d) then
      allocate (Diag%dtend(IM,Model%levs,Model%ndtend))
      Diag%dtend = Model%clear_val
      if (Model%qdiag3d) then
        allocate (Diag%upd_mf (IM,Model%levs))
        allocate (Diag%dwn_mf (IM,Model%levs))
        allocate (Diag%det_mf (IM,Model%levs))
      endif
      if (Model%oz_phys_2015) then
         allocate (Diag%do3_dt_prd( IM, Model%levs))
         allocate (Diag%do3_dt_ozmx(IM, Model%levs))
         allocate (Diag%do3_dt_temp(IM, Model%levs))
         allocate (Diag%do3_dt_ohoz(IM, Model%levs))
      endif
    endif

! UGWP
    allocate (Diag%zmtb      (IM)           )
    allocate (Diag%zogw      (IM)           )
    allocate (Diag%zlwb      (IM)           )
    allocate (Diag%tau_ogw   (IM)           )
    allocate (Diag%tau_ngw   (IM)           )
    allocate (Diag%tau_mtb   (IM)           )
    allocate (Diag%tau_tofd  (IM)           )
    allocate (Diag%dudt_gw   (IM,Model%levs))
    allocate (Diag%dvdt_gw   (IM,Model%levs))
    allocate (Diag%dtdt_gw   (IM,Model%levs))
    allocate (Diag%kdis_gw   (IM,Model%levs))

    if (Model%ldiag_ugwp) then
      allocate (Diag%du3dt_ogw  (IM,Model%levs) )
      allocate (Diag%du3dt_mtb  (IM,Model%levs) )
      allocate (Diag%du3dt_tms  (IM,Model%levs) )
      allocate (Diag%du3dt_ngw  (IM,Model%levs) )
      allocate (Diag%dv3dt_ngw  (IM,Model%levs) )
      allocate (Diag%dws3dt_ogw (IM,Model%levs) )
      allocate (Diag%dws3dt_obl (IM,Model%levs) )
      allocate (Diag%dws3dt_oss (IM,Model%levs) )
      allocate (Diag%dws3dt_ofd (IM,Model%levs) )
      allocate (Diag%ldu3dt_ogw  (IM,Model%levs) )
      allocate (Diag%ldu3dt_obl  (IM,Model%levs) )
      allocate (Diag%ldu3dt_oss  (IM,Model%levs) )
      allocate (Diag%ldu3dt_ofd  (IM,Model%levs) )
      allocate (Diag%ldu3dt_ngw (IM,Model%levs) )
      allocate (Diag%ldv3dt_ngw (IM,Model%levs) )
      allocate (Diag%ldt3dt_ngw (IM,Model%levs) )
    endif

    allocate (Diag%dudt_ogw  (IM,Model%levs))
    if (Model%do_ugwp_v1 .or. Model%ldiag_ugwp) then
      allocate (Diag%dvdt_ogw  (IM,Model%levs))
      allocate (Diag%dudt_obl  (IM,Model%levs))
      allocate (Diag%dvdt_obl  (IM,Model%levs))
      allocate (Diag%dudt_oss  (IM,Model%levs))
      allocate (Diag%dvdt_oss  (IM,Model%levs))
      allocate (Diag%dudt_ofd  (IM,Model%levs))
      allocate (Diag%dvdt_ofd  (IM,Model%levs))
      allocate (Diag%du_ogwcol (IM)           )
      allocate (Diag%dv_ogwcol (IM)           )
      allocate (Diag%du_oblcol (IM)           )
      allocate (Diag%dv_oblcol (IM)           )
      allocate (Diag%du_osscol (IM)           )
      allocate (Diag%dv_osscol (IM)           )
      allocate (Diag%du_ofdcol (IM)           )
      allocate (Diag%dv_ofdcol (IM)           )
      allocate (Diag%du3_ogwcol (IM)          )
      allocate (Diag%dv3_ogwcol (IM)          )
      allocate (Diag%du3_oblcol (IM)          )
      allocate (Diag%dv3_oblcol (IM)          )
      allocate (Diag%du3_osscol (IM)          )
      allocate (Diag%dv3_osscol (IM)          )
      allocate (Diag%du3_ofdcol (IM)          )
      allocate (Diag%dv3_ofdcol (IM)          )
    endif

    !--- 3D diagnostics for Thompson MP / GFDL MP
    allocate (Diag%refl_10cm(IM,Model%levs))
    allocate (Diag%max_hail_diam_sfc(IM))

    !--- New PBL Diagnostics
    allocate (Diag%dkt(IM,Model%levs))
    allocate (Diag%dku(IM,Model%levs))

    !--  New max hourly diag.
    allocate (Diag%refdmax(IM))
    allocate (Diag%refdmax263k(IM))
    allocate (Diag%t02max(IM))
    allocate (Diag%t02min(IM))
    allocate (Diag%rh02max(IM))
    allocate (Diag%rh02min(IM))
    allocate (Diag%pratemax(IM))

    !--- MYNN variables:
    if (Model%do_mynnedmf) then
      if (Model%bl_mynn_output .ne. 0) then
        allocate (Diag%edmf_a    (IM,Model%levs))
        allocate (Diag%edmf_w    (IM,Model%levs))
        allocate (Diag%edmf_qt   (IM,Model%levs))
        allocate (Diag%edmf_thl  (IM,Model%levs))
        allocate (Diag%edmf_ent  (IM,Model%levs))
        allocate (Diag%edmf_qc   (IM,Model%levs))
        allocate (Diag%sub_thl   (IM,Model%levs))
        allocate (Diag%sub_sqv   (IM,Model%levs))
        allocate (Diag%det_thl   (IM,Model%levs))
        allocate (Diag%det_sqv   (IM,Model%levs))
      endif
      if (Model%tke_budget .gt. 0) then
        allocate (Diag%dqke      (IM,Model%levs))
        allocate (Diag%qwt       (IM,Model%levs))
        allocate (Diag%qshear    (IM,Model%levs))
        allocate (Diag%qbuoy     (IM,Model%levs))
        allocate (Diag%qdiss     (IM,Model%levs))
      endif
      allocate (Diag%maxwidth  (IM))
      allocate (Diag%maxmf     (IM))
      allocate (Diag%ztop_plume(IM))
      allocate (Diag%ktop_plume(IM))
      allocate (Diag%exch_h    (IM,Model%levs))
      allocate (Diag%exch_m    (IM,Model%levs))
      if (Model%bl_mynn_output .ne. 0) then
        Diag%edmf_a        = Model%clear_val
        Diag%edmf_w        = Model%clear_val
        Diag%edmf_qt       = Model%clear_val
        Diag%edmf_thl      = Model%clear_val
        Diag%edmf_ent      = Model%clear_val
        Diag%edmf_qc       = Model%clear_val
        Diag%sub_thl       = Model%clear_val
        Diag%sub_sqv       = Model%clear_val
        Diag%det_thl       = Model%clear_val
        Diag%det_sqv       = Model%clear_val
      endif
      if (Model%tke_budget .gt. 0) then
        Diag%dqke          = Model%clear_val
        Diag%qwt           = Model%clear_val
        Diag%qshear        = Model%clear_val
        Diag%qbuoy         = Model%clear_val
        Diag%qdiss         = Model%clear_val
      endif
      Diag%maxwidth      = Model%clear_val
      Diag%maxmf         = Model%clear_val
      Diag%ztop_plume    = Model%clear_val
      Diag%ktop_plume    = 0
      Diag%exch_h        = Model%clear_val
      Diag%exch_m        = Model%clear_val
    endif

    ! Extended diagnostics for Thompson MP
    if (Model%ext_diag_thompson) then
      allocate (Diag%thompson_ext_diag3d(IM,Model%levs,Model%thompson_ext_ndiag3d))
      Diag%thompson_ext_diag3d = Model%clear_val
    endif

    ! Air quality diagnostics
    ! -- initialize diagnostic variables
    if (Model%cplaqm) then
      allocate (Diag%aod(IM))
      Diag%aod = Model%zero
    end if

    ! Auxiliary arrays in output for debugging
    if (Model%naux2d>0) then
      allocate (Diag%aux2d(IM,Model%naux2d))
      Diag%aux2d = Model%clear_val
    endif
    if (Model%naux3d>0) then
      allocate (Diag%aux3d(IM,Model%levs,Model%naux3d))
      Diag%aux3d = Model%clear_val
    endif

    call Diag%rad_zero  (Model)
!    if(Model%me==0) print *,'in diag_create, call rad_zero'
    linit = .true.
    call Diag%phys_zero (Model, linit=linit)
!    if(Model%me==0) print *,'in diag_create, call phys_zero'
    linit = .false.

  end subroutine diag_create

!-----------------------
! GFS_diag%rad_zero
!-----------------------
  subroutine diag_rad_zero(Diag, Model)
    class(GFS_diag_type)               :: Diag
    type(GFS_control_type), intent(in) :: Model

    Diag%fluxr        = Model%zero
    Diag%topfsw%upfxc = Model%zero
    Diag%topfsw%dnfxc = Model%zero
    Diag%topfsw%upfx0 = Model%zero
    Diag%topflw%upfxc = Model%zero
    Diag%topflw%upfx0 = Model%zero

  end subroutine diag_rad_zero

!------------------------
! GFS_diag%phys_zero
!------------------------
  subroutine diag_phys_zero (Diag, Model, linit, iauwindow_center)
    class(GFS_diag_type)               :: Diag
    type(GFS_control_type), intent(in) :: Model
    logical,optional, intent(in)       :: linit, iauwindow_center

    logical set_totprcp

    !--- In/Out
    Diag%srunoff    = Model%zero
    Diag%evbsa      = Model%zero
    Diag%evcwa      = Model%zero
    Diag%snohfa     = Model%zero
    Diag%transa     = Model%zero
    Diag%snowca     = Model%zero
    Diag%sbsnoa     = Model%zero
    Diag%sbsno      = Model%zero
    Diag%evbs       = Model%zero
    Diag%evcw       = Model%zero
    Diag%trans      = Model%zero
    Diag%snowmt_land= Model%zero
    Diag%snowmt_ice = Model%zero
    Diag%soilm      = Model%zero
    Diag%tmpmin     = Model%huge
    Diag%tmpmax     = Model%zero
    Diag%dusfc      = Model%zero
    Diag%dvsfc      = Model%zero
    Diag%dtsfc      = Model%zero
    Diag%dqsfc      = Model%zero
    Diag%gflux      = Model%zero
    Diag%dlwsfc     = Model%zero
    Diag%ulwsfc     = Model%zero
    Diag%suntim     = Model%zero
    Diag%runoff     = Model%zero
    Diag%tecan      = Model%zero
    Diag%tetran     = Model%zero
    Diag%tedir      = Model%zero
    Diag%ep         = Model%zero
    Diag%cldwrk     = Model%zero
    Diag%dugwd      = Model%zero
    Diag%dvgwd      = Model%zero
    Diag%psmean     = Model%zero
    Diag%spfhmin    = Model%huge
    Diag%spfhmax    = Model%zero
    Diag%u10mmax    = Model%zero
    Diag%v10mmax    = Model%zero
    Diag%wind10mmax = Model%zero
    Diag%u10max     = Model%zero
    Diag%v10max     = Model%zero
    Diag%spd10max   = Model%zero
    Diag%rain       = Model%zero
    Diag%rainc      = Model%zero
    Diag%ice        = Model%zero
    Diag%snow       = Model%zero
    Diag%graupel    = Model%zero

    !--- Out
    Diag%u10m       = Model%zero
    Diag%v10m       = Model%zero
    Diag%dpt2m      = Model%zero
    Diag%zlvl       = Model%zero
    Diag%psurf      = Model%zero
    Diag%pwat       = Model%zero
    Diag%t1         = Model%zero
    Diag%q1         = Model%zero
    Diag%u1         = Model%zero
    Diag%v1         = Model%zero
    Diag%chh        = Model%zero
    Diag%cmm        = Model%zero
    Diag%dlwsfci    = Model%zero
    Diag%ulwsfci    = Model%zero
    Diag%dswsfci    = Model%zero
    Diag%dswsfcci   = Model%zero
    Diag%nswsfci    = Model%zero
    Diag%uswsfci    = Model%zero
    Diag%dusfci     = Model%zero
    Diag%dvsfci     = Model%zero
    Diag%dtsfci     = Model%zero
    Diag%dqsfci     = Model%zero
    Diag%gfluxi     = Model%zero
    Diag%epi        = Model%zero
    Diag%smcwlt2    = Model%zero
    Diag%smcref2    = Model%zero
    if (.not. Model%lsm == Model%ilsm_ruc) then
      Diag%wet1       = Model%zero
    end if
    Diag%sr         = Model%zero
    Diag%tdomr      = Model%zero
    Diag%tdomzr     = Model%zero
    Diag%tdomip     = Model%zero
    Diag%tdoms      = Model%zero
    Diag%zmtnblck   = Model%zero

    if(Model%lsm == Model%ilsm_noahmp)then
      Diag%paha       = Model%zero
      Diag%twa        = Model%zero
      Diag%pahi       = Model%zero
    endif

    if (Model%imp_physics == Model%imp_physics_fer_hires) then
       Diag%train      = Model%zero
    end if
    Diag%cldfra      = Model%zero
    Diag%cldfra2d    = Model%zero
    Diag%total_albedo = Model%zero
    Diag%lwp_ex     = Model%zero
    Diag%iwp_ex     = Model%zero
    Diag%lwp_fc     = Model%zero
    Diag%iwp_fc     = Model%zero

    Diag%totprcpb   = Model%zero
    Diag%cnvprcpb   = Model%zero
    Diag%toticeb    = Model%zero
    Diag%totsnwb    = Model%zero
    Diag%totgrpb    = Model%zero
    Diag%frzrb      = Model%zero
    Diag%frozrb     = Model%zero
    Diag%tsnowpb    = Model%zero

    !--- MYNN variables:
    if (Model%do_mynnedmf) then
      if (Model%bl_mynn_output .ne. 0) then
        Diag%edmf_a        = Model%clear_val
        Diag%edmf_w        = Model%clear_val
        Diag%edmf_qt       = Model%clear_val
        Diag%edmf_thl      = Model%clear_val
        Diag%edmf_ent      = Model%clear_val
        Diag%edmf_qc       = Model%clear_val
        Diag%sub_thl       = Model%clear_val
        Diag%sub_sqv       = Model%clear_val
        Diag%det_thl       = Model%clear_val
        Diag%det_sqv       = Model%clear_val
      endif
      Diag%maxwidth      = Model%clear_val
      Diag%maxmf         = Model%clear_val
      Diag%ztop_plume    = Model%clear_val
      Diag%ktop_plume    = 0
      Diag%exch_h        = Model%clear_val
      Diag%exch_m        = Model%clear_val
    endif

!    if(Model%me == Model%master) print *,'in diag_phys_zero, totprcpb set to 0,kdt=',Model%kdt

    if (Model%ldiag3d) then
       Diag%dtend    = Model%zero
      if (Model%qdiag3d) then
        Diag%upd_mf   = Model%zero
        Diag%dwn_mf   = Model%zero
        Diag%det_mf   = Model%zero
      endif
      if (Model%oz_phys_2015) then
         Diag%do3_dt_prd  = Model%zero
         Diag%do3_dt_ozmx = Model%zero
         Diag%do3_dt_temp = Model%zero
         Diag%do3_dt_ohoz = Model%zero
      endif
    endif

!
! UGWP
    Diag%zmtb        = Model%zero
    Diag%zogw        = Model%zero
    Diag%zlwb        = Model%zero
    Diag%tau_mtb     = Model%zero
    Diag%tau_ogw     = Model%zero
    Diag%tau_ngw     = Model%zero
    Diag%tau_tofd    = Model%zero
    Diag%dudt_gw     = Model%zero
    Diag%dvdt_gw     = Model%zero
    Diag%dtdt_gw     = Model%zero
    Diag%kdis_gw     = Model%zero

    Diag%dudt_ogw    = Model%zero
    if (Model%do_ugwp_v1 .or. Model%ldiag_ugwp) then
      Diag%dvdt_ogw    = Model%zero
      Diag%dudt_obl    = Model%zero
      Diag%dvdt_obl    = Model%zero
      Diag%dudt_oss    = Model%zero
      Diag%dvdt_oss    = Model%zero
      Diag%dudt_ofd    = Model%zero
      Diag%dvdt_ofd    = Model%zero
      Diag%du_ogwcol   = Model%zero
      Diag%dv_ogwcol   = Model%zero
      Diag%du_oblcol   = Model%zero
      Diag%dv_oblcol   = Model%zero
      Diag%du_osscol   = Model%zero
      Diag%dv_osscol   = Model%zero
      Diag%du_ofdcol   = Model%zero
      Diag%dv_ofdcol   = Model%zero
      Diag%du3_ogwcol  = Model%zero
      Diag%dv3_ogwcol  = Model%zero
      Diag%du3_oblcol  = Model%zero
      Diag%dv3_oblcol  = Model%zero
      Diag%du3_osscol  = Model%zero
      Diag%dv3_osscol  = Model%zero
      Diag%du3_ofdcol  = Model%zero
      Diag%dv3_ofdcol  = Model%zero
    end if

    if (Model%ldiag_ugwp) then
      Diag%du3dt_ogw   = Model%zero
      Diag%du3dt_mtb   = Model%zero
      Diag%du3dt_tms   = Model%zero
      Diag%du3dt_ngw   = Model%zero
      Diag%dv3dt_ngw   = Model%zero
      Diag%dws3dt_ogw  = Model%zero
      Diag%dws3dt_obl  = Model%zero
      Diag%dws3dt_oss  = Model%zero
      Diag%dws3dt_ofd  = Model%zero
      Diag%ldu3dt_ogw  = Model%zero
      Diag%ldu3dt_obl  = Model%zero
      Diag%ldu3dt_oss  = Model%zero
      Diag%ldu3dt_ofd  = Model%zero
      Diag%ldu3dt_ngw  = Model%zero
      Diag%ldv3dt_ngw  = Model%zero
      Diag%ldt3dt_ngw  = Model%zero
    endif

!
!-----------------------------

! Extra PBL diagnostics
    Diag%dkt = Model%zero
    Diag%dku = Model%zero

! max hourly diagnostics
    Diag%refl_10cm   = -35.
    Diag%max_hail_diam_sfc = -999.
    Diag%refdmax     = -35.
    Diag%refdmax263k = -35.
    Diag%t02max      = -999.
    Diag%t02min      = 999.
    Diag%rh02max     = -999.
    Diag%rh02min     = 999.
    Diag%pratemax    = 0.
    Diag%rhonewsn1   = 200.
    set_totprcp      = .false.
    if (present(linit) ) set_totprcp = linit
    if (present(iauwindow_center) ) set_totprcp = iauwindow_center
    if (set_totprcp) then
      Diag%totprcp = Model%zero
      Diag%cnvprcp = Model%zero
      Diag%totice  = Model%zero
      Diag%totsnw  = Model%zero
      Diag%totgrp  = Model%zero
      Diag%frzr    = Model%zero
      Diag%frozr   = Model%zero
      Diag%tsnowp  = Model%zero
    endif

! GSL lightning threat indexes
    if(Model%lightning_threat) then
       Diag%ltg1_max = Model%zero
       Diag%ltg2_max = Model%zero
       Diag%ltg3_max = Model%zero
    endif

  end subroutine diag_phys_zero

  function get_tracer_index (tracer_names, name)

    character(len=32), intent(in) :: tracer_names(:)
    character(len=*),  intent(in) :: name

    !--- local variables
    integer :: get_tracer_index
    integer :: i

    get_tracer_index = no_tracer

    do i=1, size(tracer_names)
       if (trim(name) == trim(tracer_names(i))) then
           get_tracer_index = i
           exit
       endif
    enddo

    if (get_tracer_index == no_tracer) then
      print *,'tracer with name '//trim(name)//' not found'
    else
      print *,'tracer FOUND:',trim(name)
    endif

    return
  end function get_tracer_index

end module GFS_typedefs<|MERGE_RESOLUTION|>--- conflicted
+++ resolved
@@ -2337,22 +2337,15 @@
     allocate (Statein%def_3   (IM,Model%levs))
 !3D-SA-TKE-end
 
-<<<<<<< HEAD
     Statein%qgrs   = Model%clear_val
     Statein%pgr    = Model%clear_val
     Statein%ugrs   = Model%clear_val
     Statein%vgrs   = Model%clear_val
-=======
-    Statein%qgrs   = clear_val
-    Statein%pgr    = clear_val
-    Statein%ugrs   = clear_val
-    Statein%vgrs   = clear_val
 !3D-SA-TKE
-    Statein%def_1   = clear_val
-    Statein%def_2   = clear_val
-    Statein%def_3   = clear_val
+    Statein%def_1   = Model%clear_val
+    Statein%def_2   = Model%clear_val
+    Statein%def_3   = Model%clear_val
 !3D-SA-TKE-end
->>>>>>> 1ea577dc
 
     if(Model%lightning_threat) then
       Statein%wgrs = Model%clear_val
@@ -2566,12 +2559,10 @@
     allocate (Sfcprop%hflx       (IM))
     allocate (Sfcprop%qss        (IM))
 
-<<<<<<< HEAD
     Sfcprop%slope      = Model%zero
     Sfcprop%slope_save = Model%zero
     Sfcprop%shdmin     = Model%clear_val
     Sfcprop%shdmax     = Model%clear_val
-    Sfcprop%snoalb     = Model%clear_val
     Sfcprop%tg3        = Model%clear_val
     Sfcprop%vfrac      = Model%clear_val
     Sfcprop%vtype      = Model%zero
@@ -2586,26 +2577,6 @@
     Sfcprop%evap       = Model%clear_val
     Sfcprop%hflx       = Model%clear_val
     Sfcprop%qss        = Model%clear_val
-=======
-    Sfcprop%slope      = zero
-    Sfcprop%slope_save = zero
-    Sfcprop%shdmin     = clear_val
-    Sfcprop%shdmax     = clear_val
-    Sfcprop%tg3        = clear_val
-    Sfcprop%vfrac      = clear_val
-    Sfcprop%vtype      = zero
-    Sfcprop%vtype_save = zero
-    Sfcprop%stype      = zero
-    Sfcprop%stype_save = zero
-    Sfcprop%scolor      = zero
-    Sfcprop%scolor_save = zero
-    Sfcprop%uustar     = clear_val
-    Sfcprop%oro        = clear_val
-    Sfcprop%oro_uf     = clear_val
-    Sfcprop%evap       = clear_val
-    Sfcprop%hflx       = clear_val
-    Sfcprop%qss        = clear_val
->>>>>>> 1ea577dc
 
 !--- In/Out
     allocate (Sfcprop%hice   (IM))
@@ -3063,27 +3034,16 @@
     if (Model%do_RRTMGP) then
        allocate (Coupling%fluxlwUP_radtime   (IM, Model%levs+1))
        allocate (Coupling%fluxlwDOWN_radtime (IM, Model%levs+1))
-<<<<<<< HEAD
-       allocate (Coupling%fluxlwUP_jac       (IM, Model%levs+1))
-       allocate (Coupling%hrlw               (IM, Model%levs))
+       allocate (Coupling%htrlw              (IM, Model%levs))
        allocate (Coupling%tsfc_radtime       (IM))
        Coupling%fluxlwUP_radtime   = Model%clear_val
        Coupling%fluxlwDOWN_radtime = Model%clear_val
-       Coupling%fluxlwUP_jac       = Model%clear_val
-       Coupling%hrlw               = Model%clear_val
+       Coupling%htrlw              = Model%clear_val
        Coupling%tsfc_radtime       = Model%clear_val
-=======
-       allocate (Coupling%htrlw              (IM, Model%levs))
-       allocate (Coupling%tsfc_radtime       (IM))
-       Coupling%fluxlwUP_radtime   = clear_val
-       Coupling%fluxlwDOWN_radtime = clear_val
-       Coupling%htrlw              = clear_val
-       Coupling%tsfc_radtime       = clear_val
        if (Model%use_LW_jacobian) then
           allocate (Coupling%fluxlwUP_jac    (IM, Model%levs+1))
-          Coupling%fluxlwUP_jac    = clear_val
+          Coupling%fluxlwUP_jac    = Model%clear_val
        endif
->>>>>>> 1ea577dc
     endif
 
     if (Model%cplflx .or. Model%do_sppt .or. Model%cplchm .or. Model%ca_global .or. Model%cpllnd .or. Model%cpl_fire) then
