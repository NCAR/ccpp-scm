--- conflicted
+++ resolved
@@ -6109,10 +6109,7 @@
          Interstitial%cwm       = clear_val
        end if
     end if
-<<<<<<< HEAD
-=======
-
->>>>>>> 78e9423c
+
   end subroutine interstitial_rad_reset
 
   subroutine interstitial_phys_reset (Interstitial, Model)
