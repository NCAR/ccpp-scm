#undef MULTI_GASES

module GFS_typedefs

       use machine,                  only: kind_phys
       use module_radsw_parameters,  only: topfsw_type, sfcfsw_type, profsw_type, cmpfsw_type, NBDSW
       use module_radlw_parameters,  only: topflw_type, sfcflw_type, proflw_type, NBDLW
       use mo_gas_optics_rrtmgp,     only: ty_gas_optics_rrtmgp
       use mo_optical_props,         only: ty_optical_props_1scl,ty_optical_props_2str
       use mo_cloud_optics,          only: ty_cloud_optics
       use mo_gas_concentrations,    only: ty_gas_concs
       use mo_source_functions,      only: ty_source_func_lw
       
       implicit none

      ! To ensure that these values match what's in the physics,
      ! array sizes are compared during model init in GFS_rrtmg_setup_init()
      private :: NF_AESW, NF_AELW, NSPC, NSPC1, NF_CLDS, NF_VGAS, NF_ALBD, ntrcaerm
      ! from module_radiation_aerosols
      integer, parameter :: NF_AESW = 3
      integer, parameter :: NF_AELW = 3
      integer, parameter :: NSPC    = 5
      integer, parameter :: NSPC1   = NSPC + 1
      ! from module_radiation_clouds
      integer, parameter :: NF_CLDS = 9
      ! from module_radiation_gases
      integer, parameter :: NF_VGAS = 10
      ! from module_radiation_surface
      integer, parameter :: NF_ALBD = 4
      ! from aerclm_def
      integer, parameter :: ntrcaerm = 15

      ! These will be set later in GFS_Control%initialize,
      ! since they depend on the runtime config (e.g. Model%ntoz, Model%h2o_phys, Model%aero_in)
      private :: levozp, oz_coeff, levh2o, h2o_coeff, ntrcaer
      integer :: levozp, oz_coeff, levh2o, h2o_coeff, ntrcaer
      
      integer, parameter :: naux2dmax = 20 !< maximum number of auxiliary 2d arrays in output (for debugging)
      integer, parameter :: naux3dmax = 20 !< maximum number of auxiliary 3d arrays in output (for debugging)
      
!> \section arg_table_GFS_typedefs
!! \htmlinclude GFS_typedefs.html
!!

       !--- version of physics
       character(len=64) :: phys_version = 'v2018 FV3GFS BETA VERSION PHYSICS'

       !--- parameter constants used for default initializations
       real(kind=kind_phys), parameter :: zero      = 0.0_kind_phys
       real(kind=kind_phys), parameter :: huge      = 9.9692099683868690E36 ! NetCDF float FillValue
       real(kind=kind_phys), parameter :: clear_val = zero
      !real(kind=kind_phys), parameter :: clear_val = -9.9999e80
       real(kind=kind_phys), parameter :: rann_init = 0.6_kind_phys
       real(kind=kind_phys), parameter :: cn_one    = 1._kind_phys
       real(kind=kind_phys), parameter :: cn_100    = 100._kind_phys
       real(kind=kind_phys), parameter :: cn_th     = 1000._kind_phys
       real(kind=kind_phys), parameter :: cn_hr     = 3600._kind_phys
       ! optional extra top layer on top of low ceiling models
       ! this parameter was originally defined in the radiation driver
       ! (and is still for standard non-CCPP builds), but is required
       ! here for CCPP to allocate arrays used for the interstitial
       ! calculations previously in GFS_{physics,radiation}_driver.F90
       ! LTP=0: no extra top layer
       integer, parameter :: LTP = 0   ! no extra top layer
       !integer, parameter :: LTP = 1   ! add an extra top layer

!----------------
! Data Containers
!----------------
!    !--- GFS external initialization type
!    GFS_init_type
!    !--- GFS Derived Data Types (DDTs)
!    GFS_statein_type        !< prognostic state data in from dycore
!    GFS_stateout_type       !< prognostic state or tendencies return to dycore
!    GFS_sfcprop_type        !< surface fields
!    GFS_coupling_type       !< fields to/from coupling with other components (e.g. land/ice/ocean/etc.)
!    !---GFS specific containers
!    GFS_control_type        !< model control parameters 
!    GFS_grid_type           !< grid and interpolation related data
!    GFS_tbd_type            !< to be determined data that doesn't fit in any one container
!    GFS_cldprop_type        !< cloud fields needed by radiation from physics
!    GFS_radtend_type        !< radiation tendencies needed in physics
!    GFS_diag_type           !< fields targetted for diagnostic output
!    GFS_interstitial_type   !< fields required to replace interstitial code in GFS_{physics,radiation}_driver.F90 in CCPP

!--------------------------------------------------------------------------------
! GFS_init_type
!--------------------------------------------------------------------------------
!   This container is the minimum set of data required from the dycore/atmosphere
!   component to allow proper initialization of the GFS physics
!--------------------------------------------------------------------------------
!! \section arg_table_GFS_init_type
!! \htmlinclude GFS_init_type.html
!!
  type GFS_init_type
    integer :: me                                !< my MPI-rank
    integer :: master                            !< master MPI-rank
    integer :: tile_num                          !< tile number for this MPI rank
    integer :: isc                               !< starting i-index for this MPI-domain
    integer :: jsc                               !< starting j-index for this MPI-domain
    integer :: nx                                !< number of points in i-dir for this MPI rank
    integer :: ny                                !< number of points in j-dir for this MPI rank
    integer :: levs                              !< number of vertical levels
    integer :: cnx                               !< number of points in i-dir for this cubed-sphere face
                                                 !< equal to gnx for lat-lon grids
    integer :: cny                               !< number of points in j-dir for this cubed-sphere face
                                                 !< equal to gny for lat-lon grids
    integer :: gnx                               !< number of global points in x-dir (i) along the equator
    integer :: gny                               !< number of global points in y-dir (j) along any meridian
    integer :: nlunit                            !< fortran unit number for file opens
    integer :: logunit                           !< fortran unit number for writing logfile
    integer :: bdat(8)                           !< model begin date in GFS format   (same as idat)
    integer :: cdat(8)                           !< model current date in GFS format (same as jdat)
    integer :: iau_offset                        !< iau running window length
    real(kind=kind_phys) :: dt_dycore            !< dynamics time step in seconds
    real(kind=kind_phys) :: dt_phys              !< physics  time step in seconds
!--- restart information
    logical :: restart                           !< flag whether this is a coldstart (.false.) or a warmstart/restart (.true.)
!--- hydrostatic/non-hydrostatic flag
    logical :: hydrostatic                       !< flag whether this is a hydrostatic or non-hydrostatic run
!--- blocking data
    integer, pointer :: blksz(:)                 !< for explicit data blocking
                                                 !< default blksz(1)=[nx*ny]
!--- ak/bk for pressure level calculations
    real(kind=kind_phys), pointer :: ak(:)       !< from surface (k=1) to TOA (k=levs)
    real(kind=kind_phys), pointer :: bk(:)       !< from surface (k=1) to TOA (k=levs)
!--- grid metrics
    real(kind=kind_phys), pointer :: xlon(:,:)   !< column longitude for MPI rank
    real(kind=kind_phys), pointer :: xlat(:,:)   !< column latitude  for MPI rank
    real(kind=kind_phys), pointer :: area(:,:)   !< column area for length scale calculations

    character(len=32), pointer :: tracer_names(:) !< tracers names to dereference tracer id
                                                  !< based on name location in array
    character(len=64) :: fn_nml                   !< namelist filename
    character(len=256), pointer :: input_nml_file(:) !< character string containing full namelist
                                                     !< for use with internal file reads
  end type GFS_init_type


!----------------------------------------------------------------
! GFS_statein_type
!   prognostic state variables with layer and level specific data
!----------------------------------------------------------------
!! \section arg_table_GFS_statein_type
!! \htmlinclude GFS_statein_type.html
!!
  type GFS_statein_type

!--- level geopotential and pressures 
    real (kind=kind_phys), pointer :: phii  (:,:) => null()   !< interface geopotential height
    real (kind=kind_phys), pointer :: prsi  (:,:) => null()   !< model level pressure in Pa
    real (kind=kind_phys), pointer :: prsik (:,:) => null()   !< Exner function at interface

!--- layer geopotential and pressures
    real (kind=kind_phys), pointer :: phil  (:,:) => null()   !< layer geopotential height
    real (kind=kind_phys), pointer :: prsl  (:,:) => null()   !< model layer mean pressure Pa
    real (kind=kind_phys), pointer :: prslk (:,:) => null()   !< exner function = (p/p0)**rocp

!--- prognostic variables
    real (kind=kind_phys), pointer :: pgr  (:)     => null()  !< surface pressure (Pa) real
    real (kind=kind_phys), pointer :: ugrs (:,:)   => null()  !< u component of layer wind
    real (kind=kind_phys), pointer :: vgrs (:,:)   => null()  !< v component of layer wind
    real (kind=kind_phys), pointer :: vvl  (:,:)   => null()  !< layer mean vertical velocity in pa/sec
    real (kind=kind_phys), pointer :: tgrs (:,:)   => null()  !< model layer mean temperature in k
    real (kind=kind_phys), pointer :: qgrs (:,:,:) => null()  !< layer mean tracer concentration
! dissipation estimate
    real (kind=kind_phys), pointer :: diss_est(:,:)   => null()  !< model layer mean temperature in k
    ! soil state variables - for soil SPPT - sfc-perts, mgehne
    real (kind=kind_phys), pointer :: smc (:,:)   => null()  !< soil moisture content
    real (kind=kind_phys), pointer :: stc (:,:)   => null()  !< soil temperature content
    real (kind=kind_phys), pointer :: slc (:,:)   => null()  !< soil liquid water content
 
    contains
      procedure :: create  => statein_create  !<   allocate array data
  end type GFS_statein_type


!------------------------------------------------------------------
! GFS_stateout_type
!   prognostic state or tendencies after physical parameterizations
!------------------------------------------------------------------
!! \section arg_table_GFS_stateout_type
!! \htmlinclude GFS_stateout_type.html
!!
  type GFS_stateout_type

    !-- Out (physics only)
    real (kind=kind_phys), pointer :: gu0 (:,:)   => null()  !< updated zonal wind
    real (kind=kind_phys), pointer :: gv0 (:,:)   => null()  !< updated meridional wind
    real (kind=kind_phys), pointer :: gt0 (:,:)   => null()  !< updated temperature
    real (kind=kind_phys), pointer :: gq0 (:,:,:) => null()  !< updated tracers

    contains
      procedure :: create  => stateout_create  !<   allocate array data
  end type GFS_stateout_type


!---------------------------------------------------------------------------------------
! GFS_sfcprop_type
!   surface properties that may be read in and/or updated by climatology or observations
!---------------------------------------------------------------------------------------
!! \section arg_table_GFS_sfcprop_type
!! \htmlinclude GFS_sfcprop_type.html
!!
  type GFS_sfcprop_type

!--- In (radiation and physics)
    real (kind=kind_phys), pointer :: slmsk  (:)   => null()  !< sea/land mask array (sea:0,land:1,sea-ice:2)
    real (kind=kind_phys), pointer :: oceanfrac(:) => null()  !< ocean fraction [0:1]
    real (kind=kind_phys), pointer :: landfrac(:)  => null()  !< land  fraction [0:1]
    real (kind=kind_phys), pointer :: lakefrac(:)  => null()  !< lake  fraction [0:1]
    real (kind=kind_phys), pointer :: lakedepth(:) => null()  !< lake  depth [ m ]  
    real (kind=kind_phys), pointer :: tsfc   (:)   => null()  !< surface air temperature in K
                                                              !< [tsea in gbphys.f]
    real (kind=kind_phys), pointer :: tsfco  (:)   => null()  !< sst in K
    real (kind=kind_phys), pointer :: tsfcl  (:)   => null()  !< surface land temperature in K
    real (kind=kind_phys), pointer :: tisfc  (:)   => null()  !< surface temperature over ice fraction
    real (kind=kind_phys), pointer :: tiice(:,:)   => null()  !< internal ice temperature
    real (kind=kind_phys), pointer :: snowd  (:)   => null()  !< snow depth water equivalent in mm ; same as snwdph
    real (kind=kind_phys), pointer :: zorl   (:)   => null()  !< composite surface roughness in cm
    real (kind=kind_phys), pointer :: zorlo  (:)   => null()  !< ocean surface roughness in cm
    real (kind=kind_phys), pointer :: zorll  (:)   => null()  !< land surface roughness in cm
    real (kind=kind_phys), pointer :: zorli  (:)   => null()  !< ice  surface roughness in cm
    real (kind=kind_phys), pointer :: zorlw  (:)   => null()  !< wave surface roughness in cm
    real (kind=kind_phys), pointer :: fice   (:)   => null()  !< ice fraction over open water grid
!   real (kind=kind_phys), pointer :: hprim  (:)   => null()  !< topographic standard deviation in m
    real (kind=kind_phys), pointer :: hprime (:,:) => null()  !< orographic metrics
    real (kind=kind_phys), pointer :: z0base (:)   => null()  !< background or baseline surface roughness length in m
    real (kind=kind_phys), pointer :: semisbase(:)=> null()  !< background surface emissivity

!--- In (radiation only)
    real (kind=kind_phys), pointer :: sncovr (:)   => null()  !< snow cover in fraction
    real (kind=kind_phys), pointer :: snoalb (:)   => null()  !< maximum snow albedo in fraction
    real (kind=kind_phys), pointer :: alvsf  (:)   => null()  !< mean vis albedo with strong cosz dependency
    real (kind=kind_phys), pointer :: alnsf  (:)   => null()  !< mean nir albedo with strong cosz dependency
    real (kind=kind_phys), pointer :: alvwf  (:)   => null()  !< mean vis albedo with weak cosz dependency
    real (kind=kind_phys), pointer :: alnwf  (:)   => null()  !< mean nir albedo with weak cosz dependency
    real (kind=kind_phys), pointer :: facsf  (:)   => null()  !< fractional coverage with strong cosz dependency
    real (kind=kind_phys), pointer :: facwf  (:)   => null()  !< fractional coverage with   weak cosz dependency

!--- In (physics only)
    real (kind=kind_phys), pointer :: slope  (:)   => null()  !< sfc slope type for lsm
    real (kind=kind_phys), pointer :: shdmin (:)   => null()  !< min fractional coverage of green veg
    real (kind=kind_phys), pointer :: shdmax (:)   => null()  !< max fractnl cover of green veg (not used)
    real (kind=kind_phys), pointer :: tg3    (:)   => null()  !< deep soil temperature
    real (kind=kind_phys), pointer :: vfrac  (:)   => null()  !< vegetation fraction
    real (kind=kind_phys), pointer :: vtype  (:)   => null()  !< vegetation type
    real (kind=kind_phys), pointer :: stype  (:)   => null()  !< soil type
    real (kind=kind_phys), pointer :: uustar (:)   => null()  !< boundary layer parameter
    real (kind=kind_phys), pointer :: oro    (:)   => null()  !< orography 
    real (kind=kind_phys), pointer :: oro_uf (:)   => null()  !< unfiltered orography
    real (kind=kind_phys), pointer :: evap   (:)   => null()  !<
    real (kind=kind_phys), pointer :: hflx   (:)   => null()  !<
    real (kind=kind_phys), pointer :: qss    (:)   => null()  !<
    real (kind=kind_phys), pointer :: spec_sh_flux (:) => null() !< specified kinematic surface sensible heat flux
    real (kind=kind_phys), pointer :: spec_lh_flux (:) => null() !< specified kinematic surface latent heat flux

!-- In/Out
    real (kind=kind_phys), pointer :: conv_act(:)  => null()  !< convective activity counter hli 09/2017
    real (kind=kind_phys), pointer :: hice   (:)   => null()  !< sea ice thickness
    real (kind=kind_phys), pointer :: weasd  (:)   => null()  !< water equiv of accumulated snow depth (kg/m**2)
                                                              !< over land and sea ice
    real (kind=kind_phys), pointer :: canopy (:)   => null()  !< canopy water
    real (kind=kind_phys), pointer :: ffmm   (:)   => null()  !< fm parameter from PBL scheme
    real (kind=kind_phys), pointer :: ffhh   (:)   => null()  !< fh parameter from PBL scheme
    real (kind=kind_phys), pointer :: f10m   (:)   => null()  !< fm at 10m - Ratio of sigma level 1 wind and 10m wind
    real (kind=kind_phys), pointer :: tprcp  (:)   => null()  !< sfc_fld%tprcp - total precipitation
    real (kind=kind_phys), pointer :: srflag (:)   => null()  !< sfc_fld%srflag - snow/rain flag for precipitation
    real (kind=kind_phys), pointer :: slc    (:,:) => null()  !< liquid soil moisture
    real (kind=kind_phys), pointer :: smc    (:,:) => null()  !< total soil moisture
    real (kind=kind_phys), pointer :: stc    (:,:) => null()  !< soil temperature

!--- Out
    real (kind=kind_phys), pointer :: t2m    (:)   => null()  !< 2 meter temperature
    real (kind=kind_phys), pointer :: th2m   (:)   => null()  !< 2 meter potential temperature
    real (kind=kind_phys), pointer :: q2m    (:)   => null()  !< 2 meter humidity

! -- In/Out for Noah MP
    real (kind=kind_phys), pointer :: snowxy  (:)  => null()  !<
    real (kind=kind_phys), pointer :: tvxy    (:)  => null()  !< veg temp
    real (kind=kind_phys), pointer :: tgxy    (:)  => null()  !< ground temp
    real (kind=kind_phys), pointer :: canicexy(:)  => null()  !<
    real (kind=kind_phys), pointer :: canliqxy(:)  => null()  !<
    real (kind=kind_phys), pointer :: eahxy   (:)  => null()  !<
    real (kind=kind_phys), pointer :: tahxy   (:)  => null()  !<
    real (kind=kind_phys), pointer :: cmxy    (:)  => null()  !<
    real (kind=kind_phys), pointer :: chxy    (:)  => null()  !<
    real (kind=kind_phys), pointer :: fwetxy  (:)  => null()  !<
    real (kind=kind_phys), pointer :: sneqvoxy(:)  => null()  !<
    real (kind=kind_phys), pointer :: alboldxy(:)  => null()  !<
    real (kind=kind_phys), pointer :: qsnowxy (:)  => null()  !<
    real (kind=kind_phys), pointer :: wslakexy(:)  => null()  !<
    real (kind=kind_phys), pointer :: zwtxy   (:)  => null()  !<
    real (kind=kind_phys), pointer :: waxy    (:)  => null()  !<
    real (kind=kind_phys), pointer :: wtxy    (:)  => null()  !<
    real (kind=kind_phys), pointer :: lfmassxy(:)  => null()  !<
    real (kind=kind_phys), pointer :: rtmassxy(:)  => null()  !<
    real (kind=kind_phys), pointer :: stmassxy(:)  => null()  !<
    real (kind=kind_phys), pointer :: woodxy  (:)  => null()  !<
    real (kind=kind_phys), pointer :: stblcpxy(:)  => null()  !<
    real (kind=kind_phys), pointer :: fastcpxy(:)  => null()  !<
    real (kind=kind_phys), pointer :: xsaixy  (:)  => null()  !<
    real (kind=kind_phys), pointer :: xlaixy  (:)  => null()  !<
    real (kind=kind_phys), pointer :: taussxy (:)  => null()  !<
    real (kind=kind_phys), pointer :: smcwtdxy(:)  => null()  !<
    real (kind=kind_phys), pointer :: deeprechxy(:)=> null()  !<
    real (kind=kind_phys), pointer :: rechxy  (:)  => null()  !<

    real (kind=kind_phys), pointer :: snicexy   (:,:) => null()  !<
    real (kind=kind_phys), pointer :: snliqxy   (:,:) => null()  !<
    real (kind=kind_phys), pointer :: tsnoxy    (:,:) => null()  !<
    real (kind=kind_phys), pointer :: smoiseq   (:,:) => null()  !<
    real (kind=kind_phys), pointer :: zsnsoxy   (:,:) => null()  !<

! -- In/Out for HWRF NOAH LSM
    real (kind=kind_phys), pointer :: snotime (:) => null()

!--- NSSTM variables  (only allocated when [Model%nstf_name(1) > 0])
    real (kind=kind_phys), pointer :: tref   (:)   => null()  !< nst_fld%Tref - Reference Temperature
    real (kind=kind_phys), pointer :: z_c    (:)   => null()  !< nst_fld%z_c - Sub layer cooling thickness
    real (kind=kind_phys), pointer :: c_0    (:)   => null()  !< nst_fld%c_0 - coefficient1 to calculate d(Tz)/d(Ts)
    real (kind=kind_phys), pointer :: c_d    (:)   => null()  !< nst_fld%c_d - coefficient2 to calculate d(Tz)/d(Ts)
    real (kind=kind_phys), pointer :: w_0    (:)   => null()  !< nst_fld%w_0 - coefficient3 to calculate d(Tz)/d(Ts)
    real (kind=kind_phys), pointer :: w_d    (:)   => null()  !< nst_fld%w_d - coefficient4 to calculate d(Tz)/d(Ts)
    real (kind=kind_phys), pointer :: xt     (:)   => null()  !< nst_fld%xt      heat content in DTL
    real (kind=kind_phys), pointer :: xs     (:)   => null()  !< nst_fld%xs      salinity  content in DTL
    real (kind=kind_phys), pointer :: xu     (:)   => null()  !< nst_fld%xu      u current content in DTL
    real (kind=kind_phys), pointer :: xv     (:)   => null()  !< nst_fld%xv      v current content in DTL
    real (kind=kind_phys), pointer :: xz     (:)   => null()  !< nst_fld%xz      DTL thickness
    real (kind=kind_phys), pointer :: zm     (:)   => null()  !< nst_fld%zm      MXL thickness
    real (kind=kind_phys), pointer :: xtts   (:)   => null()  !< nst_fld%xtts    d(xt)/d(ts)
    real (kind=kind_phys), pointer :: xzts   (:)   => null()  !< nst_fld%xzts    d(xz)/d(ts)
    real (kind=kind_phys), pointer :: d_conv (:)   => null()  !< nst_fld%d_conv  thickness of Free Convection Layer (FCL)
    real (kind=kind_phys), pointer :: ifd    (:)   => null()  !< nst_fld%ifd     index to start DTM run or not
    real (kind=kind_phys), pointer :: dt_cool(:)   => null()  !< nst_fld%dt_cool Sub layer cooling amount
    real (kind=kind_phys), pointer :: qrain  (:)   => null()  !< nst_fld%qrain   sensible heat flux due to rainfall (watts)

    ! Soil properties for RUC LSM (number of levels different from NOAH 4-layer model)
    real (kind=kind_phys), pointer :: wetness(:)       => null()  !< normalized soil wetness for lsm
    real (kind=kind_phys), pointer :: sh2o(:,:)        => null()  !< volume fraction of unfrozen soil moisture for lsm
    real (kind=kind_phys), pointer :: keepsmfr(:,:)    => null()  !< RUC LSM: frozen moisture in soil
    real (kind=kind_phys), pointer :: smois(:,:)       => null()  !< volumetric fraction of soil moisture for lsm
    real (kind=kind_phys), pointer :: tslb(:,:)        => null()  !< soil temperature for land surface model
    real (kind=kind_phys), pointer :: flag_frsoil(:,:) => null()  !< RUC LSM: flag for frozen soil physics
    !
    real (kind=kind_phys), pointer :: zs(:)            => null()  !< depth of soil levels for land surface model
    real (kind=kind_phys), pointer :: clw_surf(:)      => null()  !< RUC LSM: moist cloud water mixing ratio at surface
    real (kind=kind_phys), pointer :: qwv_surf(:)      => null()  !< RUC LSM: water vapor mixing ratio at surface
    real (kind=kind_phys), pointer :: cndm_surf(:)     => null()  !< RUC LSM: surface condensation mass
    real (kind=kind_phys), pointer :: rhofr(:)         => null()  !< RUC LSM: density of frozen precipitation
    real (kind=kind_phys), pointer :: tsnow(:)         => null()  !< RUC LSM: snow temperature at the bottom of the first soil layer
    real (kind=kind_phys), pointer :: snowfallac(:)    => null()  !< ruc lsm diagnostics
    real (kind=kind_phys), pointer :: acsnow(:)        => null()  !< ruc lsm diagnostics

    !  MYNN surface layer
    real (kind=kind_phys), pointer :: ustm (:)         => null()  !u* including drag
    real (kind=kind_phys), pointer :: zol(:)           => null()  !surface stability parameter
    real (kind=kind_phys), pointer :: mol(:)           => null()  !theta star
    real (kind=kind_phys), pointer :: rmol(:)          => null()  !reciprocal of obukhov length
    real (kind=kind_phys), pointer :: flhc(:)          => null()  !drag coeff for heat
    real (kind=kind_phys), pointer :: flqc(:)          => null()  !drag coeff for moisture
    real (kind=kind_phys), pointer :: chs2(:)          => null()  !exch coeff for heat at 2m
    real (kind=kind_phys), pointer :: cqs2(:)          => null()  !exch coeff for moisture at 2m
    real (kind=kind_phys), pointer :: lh(:)            => null()  !latent heating at the surface
    
    !---- precipitation amounts from previous time step for RUC LSM/NoahMP LSM
    real (kind=kind_phys), pointer :: raincprv  (:)    => null()  !< explicit rainfall from previous timestep
    real (kind=kind_phys), pointer :: rainncprv (:)    => null()  !< convective_precipitation_amount from previous timestep
    real (kind=kind_phys), pointer :: iceprv    (:)    => null()  !< ice amount from previous timestep
    real (kind=kind_phys), pointer :: snowprv   (:)    => null()  !< snow amount from previous timestep
    real (kind=kind_phys), pointer :: graupelprv(:)    => null()  !< graupel amount from previous timestep

    !---- precipitation rates from previous time step for NoahMP LSM
    real (kind=kind_phys), pointer :: draincprv  (:)    => null()  !< convective precipitation rate from previous timestep
    real (kind=kind_phys), pointer :: drainncprv (:)    => null()  !< explicit rainfall rate from previous timestep
    real (kind=kind_phys), pointer :: diceprv    (:)    => null()  !< ice precipitation rate from previous timestep
    real (kind=kind_phys), pointer :: dsnowprv   (:)    => null()  !< snow precipitation rate from previous timestep
    real (kind=kind_phys), pointer :: dgraupelprv(:)    => null()  !< graupel precipitation rate from previous timestep

    contains
      procedure :: create  => sfcprop_create  !<   allocate array data
  end type GFS_sfcprop_type


!---------------------------------------------------------------------
! GFS_coupling_type
!   fields to/from other coupled components (e.g. land/ice/ocean/etc.)
!---------------------------------------------------------------------
!! \section arg_table_GFS_coupling_type
!! \htmlinclude GFS_coupling_type.html
!!
  type GFS_coupling_type

!--- Out (radiation only)
    real (kind=kind_phys), pointer :: nirbmdi(:)     => null()   !< sfc nir beam sw downward flux (w/m2) 
    real (kind=kind_phys), pointer :: nirdfdi(:)     => null()   !< sfc nir diff sw downward flux (w/m2)
    real (kind=kind_phys), pointer :: visbmdi(:)     => null()   !< sfc uv+vis beam sw downward flux (w/m2)
    real (kind=kind_phys), pointer :: visdfdi(:)     => null()   !< sfc uv+vis diff sw downward flux (w/m2)
    real (kind=kind_phys), pointer :: nirbmui(:)     => null()   !< sfc nir beam sw upward flux (w/m2)
    real (kind=kind_phys), pointer :: nirdfui(:)     => null()   !< sfc nir diff sw upward flux (w/m2)
    real (kind=kind_phys), pointer :: visbmui(:)     => null()   !< sfc uv+vis beam sw upward flux (w/m2)
    real (kind=kind_phys), pointer :: visdfui(:)     => null()   !< sfc uv+vis diff sw upward flux (w/m2)

    !--- In (physics only)
    real (kind=kind_phys), pointer :: sfcdsw(:)      => null()   !< total sky sfc downward sw flux ( w/m**2 )
                                                                 !< GFS_radtend_type%sfcfsw%dnfxc
    real (kind=kind_phys), pointer :: sfcnsw(:)      => null()   !< total sky sfc netsw flx into ground(w/m**2)
                                                                 !< difference of dnfxc & upfxc from GFS_radtend_type%sfcfsw
    real (kind=kind_phys), pointer :: sfcdlw(:)      => null()   !< total sky sfc downward lw flux ( w/m**2 )
                                                                 !< GFS_radtend_type%sfclsw%dnfxc

!--- incoming quantities
    real (kind=kind_phys), pointer :: dusfcin_cpl(:) => null()   !< aoi_fld%dusfcin(item,lan)
    real (kind=kind_phys), pointer :: dvsfcin_cpl(:) => null()   !< aoi_fld%dvsfcin(item,lan)
    real (kind=kind_phys), pointer :: dtsfcin_cpl(:) => null()   !< aoi_fld%dtsfcin(item,lan)
    real (kind=kind_phys), pointer :: dqsfcin_cpl(:) => null()   !< aoi_fld%dqsfcin(item,lan)
    real (kind=kind_phys), pointer :: ulwsfcin_cpl(:)=> null()   !< aoi_fld%ulwsfcin(item,lan)
    real (kind=kind_phys), pointer :: tseain_cpl(:)  => null()   !< aoi_fld%tseain(item,lan)
    real (kind=kind_phys), pointer :: tisfcin_cpl(:) => null()   !< aoi_fld%tisfcin(item,lan)
    real (kind=kind_phys), pointer :: ficein_cpl(:)  => null()   !< aoi_fld%ficein(item,lan)
    real (kind=kind_phys), pointer :: hicein_cpl(:)  => null()   !< aoi_fld%hicein(item,lan)
    real (kind=kind_phys), pointer :: hsnoin_cpl(:)  => null()   !< aoi_fld%hsnoin(item,lan)
    !--- only variable needed for cplwav2atm=.TRUE.
    real (kind=kind_phys), pointer :: zorlwav_cpl(:) => null()   !< roughness length from wave model
    !--- also needed for ice/ocn coupling - Xingren
    real (kind=kind_phys), pointer :: slimskin_cpl(:)=> null()   !< aoi_fld%slimskin(item,lan)

!--- outgoing accumulated quantities
    real (kind=kind_phys), pointer :: rain_cpl  (:)  => null()   !< total rain precipitation
    real (kind=kind_phys), pointer :: rainc_cpl (:)  => null()   !< convective rain precipitation
    real (kind=kind_phys), pointer :: snow_cpl  (:)  => null()   !< total snow precipitation  
    real (kind=kind_phys), pointer :: dusfc_cpl (:)  => null()   !< sfc u momentum flux
    real (kind=kind_phys), pointer :: dvsfc_cpl (:)  => null()   !< sfc v momentum flux
    real (kind=kind_phys), pointer :: dtsfc_cpl (:)  => null()   !< sfc sensible heat flux
    real (kind=kind_phys), pointer :: dqsfc_cpl (:)  => null()   !< sfc   latent heat flux
    real (kind=kind_phys), pointer :: dlwsfc_cpl(:)  => null()   !< sfc downward lw flux (w/m**2)
    real (kind=kind_phys), pointer :: dswsfc_cpl(:)  => null()   !< sfc downward sw flux (w/m**2)
    real (kind=kind_phys), pointer :: dnirbm_cpl(:)  => null()   !< sfc nir beam downward sw flux (w/m**2)
    real (kind=kind_phys), pointer :: dnirdf_cpl(:)  => null()   !< sfc nir diff downward sw flux (w/m**2)
    real (kind=kind_phys), pointer :: dvisbm_cpl(:)  => null()   !< sfc uv+vis beam dnwd sw flux (w/m**2)
    real (kind=kind_phys), pointer :: dvisdf_cpl(:)  => null()   !< sfc uv+vis diff dnwd sw flux (w/m**2)
    real (kind=kind_phys), pointer :: nlwsfc_cpl(:)  => null()   !< net downward lw flux (w/m**2)
    real (kind=kind_phys), pointer :: nswsfc_cpl(:)  => null()   !< net downward sw flux (w/m**2)
    real (kind=kind_phys), pointer :: nnirbm_cpl(:)  => null()   !< net nir beam downward sw flux (w/m**2)
    real (kind=kind_phys), pointer :: nnirdf_cpl(:)  => null()   !< net nir diff downward sw flux (w/m**2)
    real (kind=kind_phys), pointer :: nvisbm_cpl(:)  => null()   !< net uv+vis beam downward sw rad flux (w/m**2)
    real (kind=kind_phys), pointer :: nvisdf_cpl(:)  => null()   !< net uv+vis diff downward sw rad flux (w/m**2)

!--- outgoing instantaneous quantities
    real (kind=kind_phys), pointer :: dusfci_cpl (:) => null()   !< instantaneous sfc u momentum flux
    real (kind=kind_phys), pointer :: dvsfci_cpl (:) => null()   !< instantaneous sfc v momentum flux
    real (kind=kind_phys), pointer :: dtsfci_cpl (:) => null()   !< instantaneous sfc sensible heat flux
    real (kind=kind_phys), pointer :: dqsfci_cpl (:) => null()   !< instantaneous sfc   latent heat flux
    real (kind=kind_phys), pointer :: dlwsfci_cpl(:) => null()   !< instantaneous sfc downward lw flux
    real (kind=kind_phys), pointer :: dswsfci_cpl(:) => null()   !< instantaneous sfc downward sw flux
    real (kind=kind_phys), pointer :: dnirbmi_cpl(:) => null()   !< instantaneous sfc nir beam downward sw flux
    real (kind=kind_phys), pointer :: dnirdfi_cpl(:) => null()   !< instantaneous sfc nir diff downward sw flux
    real (kind=kind_phys), pointer :: dvisbmi_cpl(:) => null()   !< instantaneous sfc uv+vis beam downward sw flux
    real (kind=kind_phys), pointer :: dvisdfi_cpl(:) => null()   !< instantaneous sfc uv+vis diff downward sw flux
    real (kind=kind_phys), pointer :: nlwsfci_cpl(:) => null()   !< instantaneous net sfc downward lw flux
    real (kind=kind_phys), pointer :: nswsfci_cpl(:) => null()   !< instantaneous net sfc downward sw flux
    real (kind=kind_phys), pointer :: nnirbmi_cpl(:) => null()   !< instantaneous net nir beam sfc downward sw flux
    real (kind=kind_phys), pointer :: nnirdfi_cpl(:) => null()   !< instantaneous net nir diff sfc downward sw flux
    real (kind=kind_phys), pointer :: nvisbmi_cpl(:) => null()   !< instantaneous net uv+vis beam downward sw flux
    real (kind=kind_phys), pointer :: nvisdfi_cpl(:) => null()   !< instantaneous net uv+vis diff downward sw flux
    real (kind=kind_phys), pointer :: t2mi_cpl   (:) => null()   !< instantaneous T2m
    real (kind=kind_phys), pointer :: q2mi_cpl   (:) => null()   !< instantaneous Q2m
    real (kind=kind_phys), pointer :: u10mi_cpl  (:) => null()   !< instantaneous U10m
    real (kind=kind_phys), pointer :: v10mi_cpl  (:) => null()   !< instantaneous V10m
    real (kind=kind_phys), pointer :: tsfci_cpl  (:) => null()   !< instantaneous sfc temperature
    real (kind=kind_phys), pointer :: psurfi_cpl (:) => null()   !< instantaneous sfc pressure

    !--- topography-based information for the coupling system
    real (kind=kind_phys), pointer :: oro_cpl    (:) => null()   !< orography          (  oro from GFS_sfcprop_type)
    real (kind=kind_phys), pointer :: slmsk_cpl  (:) => null()   !< Land/Sea/Ice mask  (slmsk from GFS_sfcprop_type)

    !--- cellular automata
    real (kind=kind_phys), pointer :: ca1      (:)   => null() !
    real (kind=kind_phys), pointer :: ca2      (:)   => null() !
    real (kind=kind_phys), pointer :: ca3      (:)   => null() !  
    real (kind=kind_phys), pointer :: ca_deep  (:)   => null() !
    real (kind=kind_phys), pointer :: ca_turb  (:)   => null() !
    real (kind=kind_phys), pointer :: ca_shal  (:)   => null() !
    real (kind=kind_phys), pointer :: ca_rad   (:)   => null() !
    real (kind=kind_phys), pointer :: ca_micro (:)   => null() !
    real (kind=kind_phys), pointer :: condition(:)   => null() !
    real (kind=kind_phys), pointer :: vfact_ca(:)    => null() !
    !--- stochastic physics
    real (kind=kind_phys), pointer :: shum_wts  (:,:) => null()  !
    real (kind=kind_phys), pointer :: sppt_wts  (:,:) => null()  !
    real (kind=kind_phys), pointer :: skebu_wts (:,:) => null()  !
    real (kind=kind_phys), pointer :: skebv_wts (:,:) => null()  !
    real (kind=kind_phys), pointer :: sfc_wts   (:,:) => null()  ! mg, sfc-perts

    !--- aerosol surface emissions for Thompson microphysics
    real (kind=kind_phys), pointer :: nwfa2d  (:)     => null()  !< instantaneous water-friendly sfc aerosol source
    real (kind=kind_phys), pointer :: nifa2d  (:)     => null()  !< instantaneous ice-friendly sfc aerosol source

    !--- instantaneous quantities for GSDCHEM coupling
    real (kind=kind_phys), pointer :: dqdti   (:,:)   => null()  !< instantaneous total moisture tendency (kg/kg/s)
    real (kind=kind_phys), pointer :: ushfsfci(:)     => null()  !< instantaneous upward sensible heat flux (w/m**2)
    real (kind=kind_phys), pointer :: dkt     (:,:)   => null()  !< instantaneous dkt diffusion coefficient for temperature (m**2/s)
    real (kind=kind_phys), pointer :: qci_conv(:,:)   => null()  !< convective cloud condesate after rainout


    contains
      procedure :: create  => coupling_create  !<   allocate array data
  end type GFS_coupling_type


!----------------------------------------------------------------------------------
! GFS_control_type
!   model control parameters input from a namelist and/or derived from others
!   list of those that can be modified during the run are at the bottom of the list 
!----------------------------------------------------------------------------------
!! \section arg_table_GFS_control_type
!! \htmlinclude GFS_control_type.html
!!
  type GFS_control_type

    integer              :: me              !< MPI rank designator
    integer              :: master          !< MPI rank of master atmosphere processor
    integer              :: communicator    !< MPI communicator
    integer              :: ntasks          !< MPI size in communicator
    integer              :: nthreads        !< OpenMP threads available for physics
    integer              :: nlunit          !< unit for namelist
    character(len=64)    :: fn_nml          !< namelist filename for surface data cycling
    character(len=256), pointer :: input_nml_file(:) !< character string containing full namelist
                                                   !< for use with internal file reads
    integer              :: input_nml_file_length
    integer              :: logunit
    real(kind=kind_phys) :: fhzero          !< hours between clearing of diagnostic buckets
    logical              :: ldiag3d         !< flag for 3d diagnostic fields
    logical              :: qdiag3d         !< flag for 3d tracer diagnostic fields
    logical              :: flag_for_gwd_generic_tend  !< true if GFS_GWD_generic should calculate tendencies
    logical              :: flag_for_pbl_generic_tend  !< true if GFS_PBL_generic should calculate tendencies
    logical              :: flag_for_scnv_generic_tend !< true if GFS_DCNV_generic should calculate tendencies
    logical              :: flag_for_dcnv_generic_tend !< true if GFS_DCNV_generic should calculate tendencies
    logical              :: lssav           !< logical flag for storing diagnostics
    integer              :: naux2d          !< number of auxiliary 2d arrays to output (for debugging)
    integer              :: naux3d          !< number of auxiliary 3d arrays to output (for debugging)
    logical, pointer     :: aux2d_time_avg(:) !< flags for time averaging of auxiliary 2d arrays
    logical, pointer     :: aux3d_time_avg(:) !< flags for time averaging of auxiliary 3d arrays

    real(kind=kind_phys) :: fhcyc           !< frequency for surface data cycling (hours)
    integer              :: thermodyn_id    !< valid for GFS only for get_prs/phi
    integer              :: sfcpress_id     !< valid for GFS only for get_prs/phi
    logical              :: gen_coord_hybrid!< for Henry's gen coord

!--- set some grid extent parameters
    integer              :: isc             !< starting i-index for this MPI-domain
    integer              :: jsc             !< starting j-index for this MPI-domain
    integer              :: nx              !< number of points in the i-dir for this MPI-domain
    integer              :: ny              !< number of points in the j-dir for this MPI-domain
    integer              :: levs            !< number of vertical levels
    integer              :: levsp1          !< number of vertical levels plus one
    integer              :: levsm1          !< number of vertical levels minus one
    !--- ak/bk for pressure level calculations
    real(kind=kind_phys), pointer :: ak(:)  !< from surface (k=1) to TOA (k=levs)
    real(kind=kind_phys), pointer :: bk(:)  !< from surface (k=1) to TOA (k=levs)
    integer              :: cnx             !< number of points in the i-dir for this cubed-sphere face
    integer              :: cny             !< number of points in the j-dir for this cubed-sphere face
    integer              :: lonr            !< number of global points in x-dir (i) along the equator
    integer              :: latr            !< number of global points in y-dir (j) along any meridian
    integer              :: tile_num
    integer              :: nblks           !< for explicit data blocking: number of blocks
    integer,     pointer :: blksz(:)        !< for explicit data blocking: block sizes of all blocks
    integer              :: ncols           !< total number of columns for all blocks

!--- coupling parameters
    logical              :: cplflx          !< default no cplflx collection
    logical              :: cplwav          !< default no cplwav collection
    logical              :: cplwav2atm      !< default no wav->atm coupling
    logical              :: cplchm          !< default no cplchm collection

!--- integrated dynamics through earth's atmosphere
    logical              :: lsidea

!vay 2018  GW physics switches

    logical              :: ldiag_ugwp
    logical              :: do_ugwp         ! do mesoscale UGWP + TOFD + RF
    logical              :: do_tofd         ! tofd flag in gwdps.f
    logical              :: do_gwd          ! logical for gravity wave drag (gwd)
    logical              :: do_cnvgwd       ! logical for convective gwd

!--- calendars and time parameters and activation triggers
    real(kind=kind_phys) :: dtp             !< physics timestep in seconds
    real(kind=kind_phys) :: dtf             !< dynamics timestep in seconds
    integer              :: nscyc           !< trigger for surface data cycling
    integer              :: nszero          !< trigger for zeroing diagnostic buckets
    integer              :: idat(1:8)       !< initialization date and time
                                            !< (yr, mon, day, t-zone, hr, min, sec, mil-sec)
    integer              :: idate(4)        !< initial date with different size and ordering
                                            !< (hr, mon, day, yr)
!--- radiation control parameters
    real(kind=kind_phys) :: fhswr           !< frequency for shortwave radiation (secs)
    real(kind=kind_phys) :: fhlwr           !< frequency for longwave radiation (secs)
    integer              :: nsswr           !< integer trigger for shortwave radiation
    integer              :: nslwr           !< integer trigger for longwave  radiation
    integer              :: nhfrad          !< number of timesteps for which to call radiation on physics timestep (coldstarts)
    integer              :: levr            !< number of vertical levels for radiation calculations
    integer              :: levrp1          !< number of vertical levels for radiation calculations plus one
    integer              :: nfxr            !< second dimension for fluxr diagnostic variable (radiation)
    logical              :: iaerclm         !< flag for initializing aerosol data
    integer              :: ntrcaer         !< number of aerosol tracers for Morrison-Gettelman microphysics
    logical              :: lmfshal         !< parameter for radiation
    logical              :: lmfdeep2        !< parameter for radiation
    integer              :: nrcm            !< second dimension of random number stream for RAS
    integer              :: iflip           !< iflip - is not the same as flipv
    integer              :: isol            !< use prescribed solar constant
    integer              :: ico2            !< prescribed global mean value (old opernl)
    integer              :: ialb            !< use climatology alb, based on sfc type
                                            !< 1 => use modis based alb
    integer              :: iems            !< use fixed value of 1.0
    integer              :: iaer            !< default aerosol effect in sw only
    integer              :: icliq_sw        !< sw optical property for liquid clouds
    integer              :: iovr_sw         !< sw: max-random overlap clouds
    integer              :: iovr_lw         !< lw: max-random overlap clouds
    integer              :: ictm            !< ictm=0 => use data at initial cond time, if not
                                            !<           available; use latest; no extrapolation.
                                            !< ictm=1 => use data at the forecast time, if not
                                            !<           available; use latest; do extrapolation.
                                            !< ictm=yyyy0 => use yyyy data for the forecast time;
                                            !<           no extrapolation.
                                            !< ictm=yyyy1 = > use yyyy data for the fcst. If needed, 
                                            !<           do extrapolation to match the fcst time.
                                            !< ictm=-1 => use user provided external data for
                                            !<           the fcst time; no extrapolation.
                                            !< ictm=-2 => same as ictm=0, but add seasonal cycle
                                            !<           from climatology; no extrapolation.
    integer              :: isubc_sw        !< sw clouds without sub-grid approximation
    integer              :: isubc_lw        !< lw clouds without sub-grid approximation
                                            !< =1 => sub-grid cloud with prescribed seeds
                                            !< =2 => sub-grid cloud with randomly generated
                                            !< seeds
    logical              :: crick_proof     !< CRICK-Proof cloud water
    logical              :: ccnorm          !< Cloud condensate normalized by cloud cover 
    logical              :: norad_precip    !< radiation precip flag for Ferrier/Moorthi
    logical              :: lwhtr           !< flag to output lw heating rate (Radtend%lwhc)
    logical              :: swhtr           !< flag to output sw heating rate (Radtend%swhc)
    ! RRTMGP
    logical              :: do_RRTMGP         !< Use RRTMGP
    character(len=128)   :: active_gases      !< Character list of active gases used in RRTMGP
    integer              :: nGases            !< Number of active gases
    character(len=128)   :: rrtmgp_root       !< Directory of rte+rrtmgp source code
    character(len=128)   :: lw_file_gas       !< RRTMGP K-distribution file, coefficients to compute optics for gaseous atmosphere
    character(len=128)   :: lw_file_clouds    !< RRTMGP file containing coefficients used to compute clouds optical properties
    integer              :: rrtmgp_nBandsLW   !< Number of RRTMGP LW bands.
    integer              :: rrtmgp_nGptsLW    !< Number of RRTMGP LW spectral points.
    character(len=128)   :: sw_file_gas       !< RRTMGP K-distribution file, coefficients to compute optics for gaseous atmosphere
    character(len=128)   :: sw_file_clouds    !< RRTMGP file containing coefficients used to compute clouds optical properties
    integer              :: rrtmgp_nBandsSW   !< Number of RRTMGP SW bands.
    integer              :: rrtmgp_nGptsSW    !< Number of RRTMGP SW spectral points.
    logical              :: doG_cldoptics       !< Use legacy RRTMG cloud-optics?                                             
    logical              :: doGP_cldoptics_PADE !< Use RRTMGP cloud-optics: PADE approximation?                                             
    logical              :: doGP_cldoptics_LUT  !< Use RRTMGP cloud-optics: LUTs?                                             
    integer              :: rrtmgp_nrghice    !< Number of ice-roughness categories
    integer              :: rrtmgp_nGauss_ang !< Number of angles used in Gaussian quadrature
    logical              :: do_GPsw_Glw       ! If set to true use rrtmgp for SW calculation, rrtmg for LW.
    character(len=128)   :: active_gases_array(100)          !< character array for each trace gas name
    logical              :: use_LW_jacobian   !< If true, use Jacobian of LW to update radiation tendency.
!--- microphysical switch
    integer              :: ncld            !< choice of cloud scheme
    !--- new microphysical switch
    integer              :: imp_physics                    !< choice of microphysics scheme
    integer              :: imp_physics_gfdl = 11          !< choice of GFDL     microphysics scheme
    integer              :: imp_physics_thompson = 8       !< choice of Thompson microphysics scheme
    integer              :: imp_physics_wsm6 = 6           !< choice of WSMG     microphysics scheme
    integer              :: imp_physics_zhao_carr = 99     !< choice of Zhao-Carr microphysics scheme
    integer              :: imp_physics_zhao_carr_pdf = 98 !< choice of Zhao-Carr microphysics scheme with PDF clouds
    integer              :: imp_physics_mg = 10            !< choice of Morrison-Gettelman microphysics scheme
    integer              :: imp_physics_fer_hires = 15     !< choice of Ferrier-Aligo microphysics scheme
    !--- Z-C microphysical parameters
    real(kind=kind_phys) :: psautco(2)         !< [in] auto conversion coeff from ice to snow
    real(kind=kind_phys) :: prautco(2)         !< [in] auto conversion coeff from cloud to rain
    real(kind=kind_phys) :: evpco              !< [in] coeff for evaporation of largescale rain
    real(kind=kind_phys) :: wminco(2)          !< [in] water and ice minimum threshold for Zhao
    real(kind=kind_phys) :: avg_max_length     !< reset time in seconds for max hourly fields
    !--- M-G microphysical parameters
    integer              :: fprcp              !< no prognostic rain and snow (MG)
    integer              :: pdfflag            !< pdf flag for MG macrophysics
    real(kind=kind_phys) :: mg_dcs             !< Morrison-Gettelman microphysics parameters
    real(kind=kind_phys) :: mg_qcvar      
    real(kind=kind_phys) :: mg_ts_auto_ice(2)  !< ice auto conversion time scale
    real(kind=kind_phys) :: mg_rhmini          !< relative humidity threshold parameter for nucleating ice

    real(kind=kind_phys) :: mg_ncnst           !< constant droplet num concentration (m-3)
    real(kind=kind_phys) :: mg_ninst           !< constant ice num concentration (m-3)
    real(kind=kind_phys) :: mg_ngnst           !< constant graupel/hail num concentration (m-3)
    real(kind=kind_phys) :: mg_berg_eff_factor !< berg efficiency factor
    real(kind=kind_phys) :: mg_alf             !< tuning factor for alphs in MG macrophysics
    real(kind=kind_phys) :: mg_qcmin(2)        !< min liquid and ice mixing ratio in Mg macro clouds
    character(len=16)    :: mg_precip_frac_method ! type of precipitation fraction method
    real(kind=kind_phys) :: tf
    real(kind=kind_phys) :: tcr
    real(kind=kind_phys) :: tcrf
!
    logical              :: effr_in            !< eg to turn on ffective radii for MG
    logical              :: microp_uniform
    logical              :: do_cldliq
    logical              :: do_cldice
    logical              :: hetfrz_classnuc

    logical              :: mg_nccons
    logical              :: mg_nicons
    logical              :: mg_ngcons
    logical              :: sed_supersat
    logical              :: do_sb_physics
    logical              :: mg_do_graupel
    logical              :: mg_do_hail
    logical              :: mg_do_ice_gmao
    logical              :: mg_do_liq_liu

    real(kind=kind_phys) :: shoc_parm(5)    !< critical pressure in Pa for tke dissipation in shoc
    integer              :: ncnd            !< number of cloud condensate types

    !--- Thompson's microphysical parameters
    logical              :: ltaerosol       !< flag for aerosol version
    logical              :: lradar          !< flag for radar reflectivity
    real(kind=kind_phys) :: nsradar_reset   !< seconds between resetting radar reflectivity calculation
    real(kind=kind_phys) :: ttendlim        !< temperature tendency limiter per time step in K/s

    !--- GFDL microphysical paramters
    logical              :: lgfdlmprad      !< flag for GFDL mp scheme and radiation consistency 

    !--- Thompson,GFDL mp parameter
    logical              :: lrefres          !< flag for radar reflectivity in restart file

    !--- land/surface model parameters
    integer              :: lsm             !< flag for land surface model lsm=1 for noah lsm
    integer              :: lsm_noah=1      !< flag for NOAH land surface model
    integer              :: lsm_noahmp=2    !< flag for NOAH land surface model
    integer              :: lsm_ruc=3       !< flag for RUC land surface model
    integer              :: lsm_noah_wrfv4 = 4 !< flag for NOAH land surface from WRF v4.0
    integer              :: lsoil           !< number of soil layers
    integer              :: kice=2          !< number of layers in sice
    integer              :: ivegsrc         !< ivegsrc = 0   => USGS, 
                                            !< ivegsrc = 1   => IGBP (20 category)
                                            !< ivegsrc = 2   => UMD  (13 category)
                                            !< ivegsrc = 3   => NLCD40 (40 category, NOAH WRFv4 only)
                                            !< ivegsrc = 4   => USGS-RUC (28 category, NOAH WRFv4 only)
                                            !< ivegsrc = 5   => MODI-RUC (21 category, NOAH WRFv4 only)
    integer              :: isot            !< isot = 0   => Zobler soil type  ( 9 category)
                                            !< isot = 1   => STATSGO soil type (19 category, AKA 'STAS'(?))
                                            !< isot = 2   => STAS-RUC soil type (19 category, NOAH WRFv4 only)
    integer              :: lsoil_lsm       !< number of soil layers internal to land surface model
    integer              :: lsnow_lsm       !< maximum number of snow layers internal to land surface model
    integer              :: lsnow_lsm_lbound!< lower bound for snow arrays, depending on lsnow_lsm
    logical              :: rdlai           !< read LAI from input file (for RUC LSM or NOAH LSM WRFv4)
    logical              :: ua_phys         !< flag for using University of Arizona? extension to NOAH LSM WRFv4
    logical              :: usemonalb       !< flag to read surface diffused shortwave albedo from input file for NOAH LSM WRFv4
    real(kind=kind_phys) :: aoasis          !< potential evaporation multiplication factor for NOAH LSM WRFv4
    integer              :: fasdas          !< flag to use "flux-adjusting surface data assimilation system"; 0 = OFF, 1 = ON
    integer              :: isurban         !< vegetation/land use type corresponding to the urban environment for the chosen ivegsrc
    integer              :: isice           !< vegetation/land use type corresponding to permanent ice/snow for the chosen ivegsrc
    integer              :: iswater         !< vegetation/land use type corresponding to water bodies for the chosen ivegsrc
    integer              :: iopt_thcnd      !< option to treat thermal conductivity in Noah LSM (new in 3.8)
                                            !< = 1, original (default)
                                            !< = 2, McCumber and Pielke for silt loam and sandy loam
    ! -- the Noah MP options

    integer              :: iopt_dveg ! 1-> off table lai 2-> on 3-> off;4->off;5 -> on
    integer              :: iopt_crs  !canopy stomatal resistance (1-> ball-berry; 2->jarvis)
    integer              :: iopt_btr  !soil moisture factor for stomatal resistance (1-> noah; 2-> clm; 3-> ssib)
    integer              :: iopt_run  !runoff and groundwater (1->simgm; 2->simtop; 3->schaake96; 4->bats)
    integer              :: iopt_sfc  !surface layer drag coeff (ch & cm) (1->m-o; 2->chen97)
    integer              :: iopt_frz  !supercooled liquid water (1-> ny06; 2->koren99)
    integer              :: iopt_inf  !frozen soil permeability (1-> ny06; 2->koren99)
    integer              :: iopt_rad  !radiation transfer (1->gap=f(3d,cosz); 2->gap=0; 3->gap=1-fveg)
    integer              :: iopt_alb  !snow surface albedo (1->bats; 2->class)
    integer              :: iopt_snf  !rainfall & snowfall (1-jordan91; 2->bats; 3->noah)
    integer              :: iopt_tbot !lower boundary of soil temperature (1->zero-flux; 2->noah)
    integer              :: iopt_stc  !snow/soil temperature time scheme (only layer 1)

    logical              :: use_ufo         !< flag for gcycle surface option

!--- flake model parameters
    integer              :: lkm             !< flag for flake model

    ! GFDL Surface Layer options
    logical              :: lcurr_sf  !flag for taking ocean currents into account in GFDL surface layer
    logical              :: pert_cd   !flag for perturbing the surface drag coefficient for momentum in surface layer scheme (1 = True)
    integer              :: ntsflg    !flag for updating skin temperature in the GFDL surface layer scheme
    real(kind=kind_phys) :: sfenth    !enthalpy flux factor 0 zot via charnock ..>0 zot enhanced>15m/s
    
!--- tuning parameters for physical parameterizations
    logical              :: ras             !< flag for ras convection scheme
    logical              :: flipv           !< flag for vertical direction flip (ras)
                                            !< .true. implies surface at k=1
    logical              :: trans_trac      !< flag for convective transport of tracers (RAS, CS, or SAMF)
    logical              :: old_monin       !< flag for diff monin schemes
    logical              :: cnvgwd          !< flag for conv gravity wave drag
    integer              :: gwd_opt         !< gwd_opt = 1  => original GFS gwd (gwdps.f)
                                            !< gwd_opt = 2  => unified GWD (placeholder)
                                            !< gwd_opt = 3  => GSD drag suite
                                            !< gwd_opt = 33 => GSD drag suite with extra output
    logical              :: mstrat          !< flag for moorthi approach for stratus
    logical              :: moist_adj       !< flag for moist convective adjustment
    logical              :: cscnv           !< flag for Chikira-Sugiyama convection
    logical              :: cal_pre         !< flag controls precip type algorithm
    real(kind=kind_phys) :: rhgrd           !< fer_hires microphysics only
    logical              :: spec_adv        !< flag for individual cloud species advected
    integer              :: icloud          !< cloud effect to the optical depth in radiation; this also controls the cloud fraction options
                                            !<  3: with cloud effect, and use cloud fraction option 3, based on Sundqvist et al. (1989)
    logical              :: do_aw           !< AW scale-aware option in cs convection
    logical              :: do_awdd         !< AW scale-aware option in cs convection
    logical              :: flx_form        !< AW scale-aware option in cs convection
    logical              :: do_shoc         !< flag for SHOC
    logical              :: shocaftcnv      !< flag for SHOC
    logical              :: shoc_cld        !< flag for clouds
    logical              :: uni_cld         !< flag for clouds in grrad
    logical              :: oz_phys         !< flag for old (2006) ozone physics
    logical              :: oz_phys_2015    !< flag for new (2015) ozone physics
    logical              :: h2o_phys        !< flag for stratosphere h2o
    logical              :: pdfcld          !< flag for pdfcld
    logical              :: shcnvcw         !< flag for shallow convective cloud
    logical              :: redrag          !< flag for reduced drag coeff. over sea
    logical              :: hybedmf         !< flag for hybrid edmf pbl scheme
    logical              :: satmedmf        !< flag for scale-aware TKE-based moist edmf
                                            !< vertical turbulent mixing scheme
    logical              :: shinhong        !< flag for scale-aware Shinhong vertical turbulent mixing scheme
    logical              :: do_ysu          !< flag for YSU turbulent mixing scheme
    logical              :: acm             !< flag for ACM turbulent mixing scheme
    logical              :: dspheat         !< flag for tke dissipative heating
    logical              :: hurr_pbl        !< flag for hurricane-specific options in PBL scheme
    logical              :: lheatstrg       !< flag for canopy heat storage parameterization
    logical              :: cnvcld        
    logical              :: random_clds     !< flag controls whether clouds are random
    logical              :: shal_cnv        !< flag for calling shallow convection
    logical              :: do_deep         !< whether to do deep convection
    integer              :: imfshalcnv      !< flag for mass-flux shallow convection scheme
                                            !<     1: July 2010 version of mass-flux shallow conv scheme
                                            !<         current operational version as of 2016
                                            !<     2: scale- & aerosol-aware mass-flux shallow conv scheme (2017)
                                            !<     3: scale- & aerosol-aware Grell-Freitas scheme (GSD)
                                            !<     4: New Tiedtke scheme (CAPS)
                                            !<     0: modified Tiedtke's eddy-diffusion shallow conv scheme
                                            !<    -1: no shallow convection used
    integer              :: imfshalcnv_sas      = 1 !< flag for SAS mass-flux shallow convection scheme
    integer              :: imfshalcnv_samf     = 2 !< flag for SAMF scale- & aerosol-aware mass-flux shallow convection scheme
    integer              :: imfshalcnv_gf       = 3 !< flag for scale- & aerosol-aware Grell-Freitas scheme (GSD)
    integer              :: imfshalcnv_ntiedtke = 4 !< flag for new Tiedtke scheme (CAPS)
    logical              :: hwrf_samfdeep           !< flag for HWRF SAMF deepcnv scheme (HWRF)
    integer              :: imfdeepcnv      !< flag for mass-flux deep convection scheme
                                            !<     1: July 2010 version of SAS conv scheme
                                            !<           current operational version as of 2016
                                            !<     2: scale- & aerosol-aware mass-flux deep conv scheme (2017)
                                            !<     3: scale- & aerosol-aware Grell-Freitas scheme (GSD)
                                            !<     4: New Tiedtke scheme (CAPS)
                                            !<     0: old SAS Convection scheme before July 2010
    integer              :: imfdeepcnv_sas      = 1 !< flag for SAS mass-flux deep convection scheme
    integer              :: imfdeepcnv_samf     = 2 !< flag for SAMF scale- & aerosol-aware mass-flux deep convection scheme
    integer              :: imfdeepcnv_gf       = 3 !< flag for scale- & aerosol-aware Grell-Freitas scheme (GSD)
    integer              :: imfdeepcnv_ntiedtke = 4 !< flag for new Tiedtke scheme (CAPS)
    logical              :: hwrf_samfshal           !< flag for HWRF SAMF shalcnv scheme (HWRF)
    integer              :: isatmedmf       !< flag for scale-aware TKE-based moist edmf scheme
                                            !<     0: initial version of satmedmf (Nov. 2018)
                                            !<     1: updated version of satmedmf (as of May 2019)
    integer              :: isatmedmf_vdif  = 0 !< flag for initial version of satmedmf (Nov. 2018)
    integer              :: isatmedmf_vdifq = 1 !< flag for updated version of satmedmf (as of May 2019)
    integer              :: nmtvr           !< number of topographic variables such as variance etc
                                            !< used in the GWD parameterization - 10 more added if
                                            !< GSD orographic drag scheme is used
    integer              :: jcap            !< number of spectral wave trancation used only by sascnv shalcnv
    real(kind=kind_phys) :: cs_parm(10)     !< tunable parameters for Chikira-Sugiyama convection
    real(kind=kind_phys) :: flgmin(2)       !< [in] ice fraction bounds
    real(kind=kind_phys) :: cgwf(2)         !< multiplication factor for convective GWD
    real(kind=kind_phys) :: ccwf(2)         !< multiplication factor for critical cloud
                                            !< workfunction for RAS
    real(kind=kind_phys) :: cdmbgwd(4)      !< multiplication factors for cdmb, gwd and NS gwd, tke based enhancement
    real(kind=kind_phys) :: sup             !< supersaturation in pdf cloud when t is very low
    real(kind=kind_phys) :: ctei_rm(2)      !< critical cloud top entrainment instability criteria 
                                            !< (used if mstrat=.true.)
    real(kind=kind_phys) :: crtrh(3)        !< critical relative humidity at the surface
                                            !< PBL top and at the top of the atmosphere
    real(kind=kind_phys) :: dlqf(2)         !< factor for cloud condensate detrainment 
                                            !< from cloud edges for RAS
    real(kind=kind_phys) :: psauras(2)      !< [in] auto conversion coeff from ice to snow in ras
    real(kind=kind_phys) :: prauras(2)      !< [in] auto conversion coeff from cloud to rain in ras
    real(kind=kind_phys) :: wminras(2)      !< [in] water and ice minimum threshold for ras

    integer              :: seed0           !< random seed for radiation

    real(kind=kind_phys) :: rbcr            !< Critical Richardson Number in the PBL scheme
    !--- MYNN parameters/switches
    logical              :: do_mynnedmf
    logical              :: do_mynnsfclay
    integer              :: grav_settling      !< flag for initalizing fist time step
    integer              :: bl_mynn_tkebudget  !< flag for activating TKE budget
    logical              :: bl_mynn_tkeadvect  !< activate computation of TKE advection (not yet in use for FV3)
    integer              :: bl_mynn_cloudpdf   !< flag to determine which cloud PDF to use
    integer              :: bl_mynn_mixlength  !< flag for different version of mixing length formulation
    integer              :: bl_mynn_edmf       !< flag to activate the mass-flux scheme
    integer              :: bl_mynn_edmf_mom   !< flag to activate the transport of momentum
    integer              :: bl_mynn_edmf_tke   !< flag to activate the transport of TKE
    integer              :: bl_mynn_edmf_part  !< flag to partitioning og the MF and ED areas
    integer              :: bl_mynn_cloudmix   !< flag to activate mixing of cloud species
    integer              :: bl_mynn_mixqt      !< flag to mix total water or individual species
    integer              :: bl_mynn_output      !< flag to initialize and write out extra 3D arrays
    integer              :: icloud_bl          !< flag for coupling sgs clouds to radiation
    
    real(kind=kind_phys) :: var_ric
    real(kind=kind_phys) :: coef_ric_l
    real(kind=kind_phys) :: coef_ric_s
    
    ! MYJ switches
    logical              :: do_myjsfc          !< flag for MYJ surface layer scheme
    logical              :: do_myjpbl          !< flag for MYJ PBL scheme

!--- Rayleigh friction
    real(kind=kind_phys) :: prslrd0         !< pressure level from which Rayleigh Damping is applied
    real(kind=kind_phys) :: ral_ts          !< time scale for Rayleigh damping in days

!--- mass flux deep convection
    real(kind=kind_phys) :: clam_deep       !< c_e for deep convection (Han and Pan, 2011, eq(6))
    real(kind=kind_phys) :: c0s_deep        !< convective rain conversion parameter
    real(kind=kind_phys) :: c1_deep         !< conversion parameter of detrainment from liquid water into grid-scale cloud water
    real(kind=kind_phys) :: betal_deep      !< fraction factor of downdraft air mass reaching ground surface over land
    real(kind=kind_phys) :: betas_deep      !< fraction factor of downdraft air mass reaching ground surface over sea
    real(kind=kind_phys) :: evfact_deep     !< evaporation factor from convective rain
    real(kind=kind_phys) :: evfactl_deep    !< evaporation factor from convective rain over land
    real(kind=kind_phys) :: pgcon_deep      !< reduction factor in momentum transport due to convection induced pressure gradient force
                                            !< 0.7 : Gregory et al. (1997, QJRMS)
                                            !< 0.55: Zhang & Wu (2003, JAS)
    real(kind=kind_phys) :: asolfac_deep    !< aerosol-aware parameter based on Lim (2011)
                                            !< asolfac= cx / c0s(=.002)
                                            !< cx = min([-0.7 ln(Nccn) + 24]*1.e-4, c0s)
                                            !< Nccn: CCN number concentration in cm^(-3)
                                            !< Until a realistic Nccn is provided, Nccns are assumed
                                            !< as Nccn=100 for sea and Nccn=1000 for land

!--- mass flux shallow convection
    real(kind=kind_phys) :: clam_shal       !< c_e for shallow convection (Han and Pan, 2011, eq(6))
    real(kind=kind_phys) :: c0s_shal        !< convective rain conversion parameter
    real(kind=kind_phys) :: c1_shal         !< conversion parameter of detrainment from liquid water into grid-scale cloud water
    real(kind=kind_phys) :: pgcon_shal      !< reduction factor in momentum transport due to convection induced pressure gradient force
                                            !< 0.7 : Gregory et al. (1997, QJRMS)
                                            !< 0.55: Zhang & Wu (2003, JAS)
    real(kind=kind_phys) :: asolfac_shal    !< aerosol-aware parameter based on Lim (2011)
                                            !< asolfac= cx / c0s(=.002)
                                            !< cx = min([-0.7 ln(Nccn) + 24]*1.e-4, c0s)
                                            !< Nccn: CCN number concentration in cm^(-3)
                                            !< Until a realistic Nccn is provided, Nccns are assumed
                                            !< as Nccn=100 for sea and Nccn=1000 for land

!--- near surface temperature model
    logical              :: nst_anl         !< flag for NSSTM analysis in gcycle/sfcsub
    integer              :: lsea
    integer              :: nstf_name(5)    !< flag 0 for no nst  1 for uncoupled nst  and 2 for coupled NST
                                            !< nstf_name contains the NSST related parameters
                                            !< nstf_name(1) : 0 = NSSTM off, 1 = NSSTM on but uncoupled
                                            !<                2 = NSSTM on and coupled
                                            !< nstf_name(2) : 1 = NSSTM spin up on, 0 = NSSTM spin up off
                                            !< nstf_name(3) : 1 = NSST analysis on, 0 = NSSTM analysis off
                                            !< nstf_name(4) : zsea1 in mm
                                            !< nstf_name(5) : zsea2 in mm
!--- fractional grid
    logical              :: frac_grid       !< flag for fractional grid
    logical              :: ignore_lake     !< flag for ignoring lakes 
    real(kind=kind_phys) :: min_lakeice     !< minimum lake ice value
    real(kind=kind_phys) :: min_seaice      !< minimum sea  ice value
    real(kind=kind_phys) :: min_lake_height !< minimum lake height value
    real(kind=kind_phys) :: rho_h2o         !< density of fresh water

!--- surface layer z0 scheme
    integer              :: sfc_z0_type     !< surface roughness options over ocean:
                                            !< 0=no change
                                            !< 6=areodynamical roughness over water with input 10-m wind
                                            !< 7=slightly decrease Cd for higher wind speed compare to 6

!--- vertical diffusion
    real(kind=kind_phys) :: xkzm_m          !< [in] bkgd_vdif_m  background vertical diffusion for momentum
    real(kind=kind_phys) :: xkzm_h          !< [in] bkgd_vdif_h  background vertical diffusion for heat q
    real(kind=kind_phys) :: xkzm_s          !< [in] bkgd_vdif_s  sigma threshold for background mom. diffusion
    real(kind=kind_phys) :: xkzminv         !< diffusivity in inversion layers
    real(kind=kind_phys) :: moninq_fac      !< turbulence diffusion coefficient factor
    real(kind=kind_phys) :: dspfac          !< tke dissipative heating factor
    real(kind=kind_phys) :: bl_upfr         !< updraft fraction in boundary layer mass flux scheme
    real(kind=kind_phys) :: bl_dnfr         !< downdraft fraction in boundary layer mass flux scheme

!--- parameters for canopy heat storage (CHS) parameterization
    real(kind=kind_phys) :: z0fac           !< surface roughness fraction factor
    real(kind=kind_phys) :: e0fac           !< latent heat flux fraction factor relative to sensible heat flux
                                            !< e.g., e0fac=0.5 indicates that CHS for latent heat flux is 50% of that for
                                            !< sensible heat flux

!---cellular automata control parameters
    integer              :: nca             !< number of independent cellular automata
    integer              :: nlives          !< cellular automata lifetime
    integer              :: ncells          !< cellular automata finer grid
    integer              :: nca_g           !< number of independent cellular automata
    integer              :: nlives_g        !< cellular automata lifetime
    integer              :: ncells_g        !< cellular automata finer grid  
    real(kind=kind_phys) :: nfracseed       !< cellular automata seed probability 
    integer              :: nseed           !< cellular automata seed frequency
    integer              :: nseed_g         !< cellular automata seed frequency    
    logical              :: do_ca           !< cellular automata main switch
    logical              :: ca_sgs          !< switch for sgs ca
    logical              :: ca_global       !< switch for global ca
    logical              :: ca_smooth       !< switch for gaussian spatial filter
    integer              :: iseed_ca        !< seed for random number generation in ca scheme
    integer              :: nspinup         !< number of iterations to spin up the ca
    real(kind=kind_phys) :: nthresh         !< threshold used for perturbed vertical velocity
    real                 :: ca_amplitude    !< amplitude of ca trigger perturbation
    integer              :: nsmooth         !< number of passes through smoother
    logical              :: ca_closure      !< logical switch for ca on closure
    logical              :: ca_entr         !< logical switch for ca on entrainment
    logical              :: ca_trigger      !< logical switch for ca on trigger

!--- stochastic physics control parameters
    logical              :: do_sppt
    logical              :: use_zmtnblck
    logical              :: do_shum
    logical              :: do_skeb
    integer              :: skeb_npass
    integer              :: lndp_type
    integer              :: n_var_lndp
    character(len=3)     :: lndp_var_list(6)  ! dimension here must match  n_var_max_lndp in  stochy_nml_def
    real(kind=kind_phys) :: lndp_prt_list(6)  ! dimension here must match  n_var_max_lndp in  stochy_nml_def 
                                              ! also previous code had dimension 5 for each pert, to allow 
                                              ! multiple patterns. It wasn't fully coded (and wouldn't have worked 
                                              ! with nlndp>1, so I just dropped it). If we want to code it properly, 
                                              ! we'd need to make this dim(6,5).
!--- tracer handling
    character(len=32), pointer :: tracer_names(:) !< array of initialized tracers from dynamic core
    integer              :: ntrac           !< number of tracers
    integer              :: ntracp1         !< number of tracers plus one
    integer              :: ntqv            !< tracer index for water vapor (specific humidity)
    integer              :: nqrimef         !< tracer index for mass weighted rime factor
    integer              :: ntoz            !< tracer index for ozone mixing ratio
    integer              :: ntcw            !< tracer index for cloud condensate (or liquid water)
    integer              :: ntiw            !< tracer index for ice water
    integer              :: ntrw            !< tracer index for rain water
    integer              :: ntsw            !< tracer index for snow water
    integer              :: ntgl            !< tracer index for graupel
    integer              :: ntclamt         !< tracer index for cloud amount
    integer              :: ntlnc           !< tracer index for liquid number concentration
    integer              :: ntinc           !< tracer index for ice    number concentration
    integer              :: ntrnc           !< tracer index for rain   number concentration
    integer              :: ntsnc           !< tracer index for snow   number concentration
    integer              :: ntgnc           !< tracer index for graupel number concentration
    integer              :: ntke            !< tracer index for kinetic energy
    integer              :: nto             !< tracer index for oxygen ion
    integer              :: nto2            !< tracer index for oxygen
    integer              :: ntwa            !< tracer index for water friendly aerosol
    integer              :: ntia            !< tracer index for ice friendly aerosol
    integer              :: ntchm           !< number of chemical tracers
    integer              :: ntchs           !< tracer index for first chemical tracer
    logical, pointer     :: ntdiag(:) => null() !< array to control diagnostics for chemical tracers
    real(kind=kind_phys), pointer :: fscav(:)  => null() !< array of aerosol scavenging coefficients

    !--- derived totals for phy_f*d
    integer              :: ntot2d          !< total number of variables for phyf2d
    integer              :: ntot3d          !< total number of variables for phyf3d
    integer              :: indcld          !< location of cloud fraction in phyf3d (used only for SHOC or MG)
    integer              :: num_p2d         !< number of 2D arrays needed for microphysics
    integer              :: num_p3d         !< number of 3D arrays needed for microphysics
    integer              :: nshoc_2d        !< number of 2d fields for SHOC
    integer              :: nshoc_3d        !< number of 3d fields for SHOC
    integer              :: ncnvcld3d       !< number of convective 3d clouds fields
    integer              :: npdf3d          !< number of 3d arrays associated with pdf based clouds/microphysics
    integer              :: nctp            !< number of cloud types in Chikira-Sugiyama scheme
    integer              :: ncnvw           !< the index of cnvw in phy_f3d
    integer              :: ncnvc           !< the index of cnvc in phy_f3d
    integer              :: nleffr          !< the index of cloud liquid water effective radius in phy_f3d
    integer              :: nieffr          !< the index of ice effective radius in phy_f3d
    integer              :: nreffr          !< the index of rain effective radius in phy_f3d
    integer              :: nseffr          !< the index of snow effective radius in phy_f3d
    integer              :: ngeffr          !< the index of graupel effective radius in phy_f3d
    integer              :: nkbfshoc        !< the index of upward kinematic buoyancy flux from SHOC in phy_f3d
    integer              :: nahdshoc        !< the index of diffusivity for heat from from SHOC in phy_f3d
    integer              :: nscfshoc        !< the index of subgrid-scale cloud fraction from from SHOC in phy_f3d
    integer              :: nT2delt         !< the index of air temperature 2 timesteps back for Z-C MP in phy_f3d
    integer              :: nTdelt          !< the index of air temperature at the previous timestep for Z-C MP in phy_f3d
    integer              :: nqv2delt        !< the index of specific humidity 2 timesteps back for Z-C MP in phy_f3d
    integer              :: nqvdelt         !< the index of specific humidity at the previous timestep for Z-C MP in phy_f3d
    integer              :: nps2delt        !< the index of surface air pressure 2 timesteps back for Z-C MP in phy_f2d
    integer              :: npsdelt         !< the index of surface air pressure at the previous timestep for Z-C MP in phy_f2d
    
!--- debug flag
    logical              :: debug         
    logical              :: pre_rad         !< flag for testing purpose

!--- variables modified at each time step
    integer              :: ipt             !< index for diagnostic printout point
    logical              :: lprnt           !< control flag for diagnostic print out
    logical              :: lsswr           !< logical flags for sw radiation calls
    logical              :: lslwr           !< logical flags for lw radiation calls
    real(kind=kind_phys) :: solhr           !< hour time after 00z at the t-step
    real(kind=kind_phys) :: solcon          !< solar constant (sun-earth distant adjusted)  [set via radupdate]
    real(kind=kind_phys) :: slag            !< equation of time ( radian )                  [set via radupdate]
    real(kind=kind_phys) :: sdec            !< sin of the solar declination angle           [set via radupdate]
    real(kind=kind_phys) :: cdec            !< cos of the solar declination angle           [set via radupdate]
    real(kind=kind_phys) :: clstp           !< index used by cnvc90 (for convective clouds) 
                                            !< legacy stuff - does not affect forecast
    real(kind=kind_phys) :: phour           !< previous forecast hour
    real(kind=kind_phys) :: fhour           !< current forecast hour
    real(kind=kind_phys) :: zhour           !< previous hour diagnostic buckets emptied
    integer              :: kdt             !< current forecast iteration
    logical              :: first_time_step !< flag signaling first time step for time integration routine
    logical              :: restart         !< flag whether this is a coldstart (.false.) or a warmstart/restart (.true.)
    logical              :: hydrostatic     !< flag whether this is a hydrostatic or non-hydrostatic run
    integer              :: jdat(1:8)       !< current forecast date and time
                                            !< (yr, mon, day, t-zone, hr, min, sec, mil-sec)
    real(kind=kind_phys) :: julian          !< julian day using midnight of January 1 of forecast year as initial epoch
    integer              :: yearlen         !< length of the current forecast year in days
!
    integer              :: iccn            !< using IN CCN forcing for MG2/3
    real(kind=kind_phys)          :: sec    !< seconds since model initialization
    real(kind=kind_phys), pointer :: si(:)  !< vertical sigma coordinate for model initialization

!--- IAU
    integer              :: iau_offset
    real(kind=kind_phys) :: iau_delthrs     ! iau time interval (to scale increments) in hours
    character(len=240)   :: iau_inc_files(7)! list of increment files
    real(kind=kind_phys) :: iaufhrs(7)      ! forecast hours associated with increment files
    logical :: iau_filter_increments, iau_drymassfixer

    ! From physcons.F90, updated/set in control_initialize
    real(kind=kind_phys) :: dxinv           ! inverse scaling factor for critical relative humidity, replaces dxinv in physcons.F90
    real(kind=kind_phys) :: dxmax           ! maximum scaling factor for critical relative humidity, replaces dxmax in physcons.F90
    real(kind=kind_phys) :: dxmin           ! minimum scaling factor for critical relative humidity, replaces dxmin in physcons.F90
    real(kind=kind_phys) :: rhcmax          ! maximum critical relative humidity, replaces rhc_max in physcons.F90

    contains
      procedure :: init  => control_initialize
      procedure :: print => control_print
  end type GFS_control_type


!--------------------------------------------------------------------
! GFS_grid_type
!   grid data needed for interpolations and length-scale calculations
!--------------------------------------------------------------------
!! \section arg_table_GFS_grid_type
!! \htmlinclude GFS_grid_type.html
!!
  type GFS_grid_type
 
    real (kind=kind_phys), pointer :: xlon   (:)    => null()   !< grid longitude in radians, ok for both 0->2pi
                                                                !! or -pi -> +pi ranges
    real (kind=kind_phys), pointer :: xlat   (:)    => null()   !< grid latitude in radians, default to pi/2 ->
                                                                !! -pi/2 range, otherwise adj in subr called 
    real (kind=kind_phys), pointer :: xlat_d (:)    => null()   !< grid latitude in degrees, default to 90 ->
                                                                !! -90 range, otherwise adj in subr called
    real (kind=kind_phys), pointer :: xlon_d (:)    => null()   !< grid longitude in degrees, default to 0 ->
                                                                !! 360 range, otherwise adj in subr called
    real (kind=kind_phys), pointer :: sinlat (:)    => null()   !< sine of the grids corresponding latitudes
    real (kind=kind_phys), pointer :: coslat (:)    => null()   !< cosine of the grids corresponding latitudes
    real (kind=kind_phys), pointer :: area   (:)    => null()   !< area of the grid cell
    real (kind=kind_phys), pointer :: dx     (:)    => null()   !< relative dx for the grid cell

!--- grid-related interpolation data for prognostic ozone
    real (kind=kind_phys), pointer :: ddy_o3    (:) => null()   !< interpolation     weight for ozone
    integer,               pointer :: jindx1_o3 (:) => null()   !< interpolation  low index for ozone
    integer,               pointer :: jindx2_o3 (:) => null()   !< interpolation high index for ozone

!--- grid-related interpolation data for stratosphere water
    real (kind=kind_phys), pointer :: ddy_h     (:) => null()   !< interpolation     weight for h2o
    integer,               pointer :: jindx1_h  (:) => null()   !< interpolation  low index for h2o
    integer,               pointer :: jindx2_h  (:) => null()   !< interpolation high index for h2o

!--- grid-related interpolation data for prognostic iccn
    real (kind=kind_phys), pointer :: ddy_ci    (:) => null()   !< interpolation     weight for iccn
    integer,               pointer :: jindx1_ci (:) => null()   !< interpolation  low index for iccn
    integer,               pointer :: jindx2_ci (:) => null()   !< interpolation high index for iccn
    real (kind=kind_phys), pointer :: ddx_ci    (:) => null()   !< interpolation     weight for iccn
    integer,               pointer :: iindx1_ci (:) => null()   !< interpolation  low index for iccn
    integer,               pointer :: iindx2_ci (:) => null()   !< interpolation high index for iccn

!--- grid-related interpolation data for prescribed aerosols
    real (kind=kind_phys), pointer :: ddy_aer    (:) => null()   !< interpolation     weight for iaerclm
    integer,               pointer :: jindx1_aer (:) => null()   !< interpolation  low index for iaerclm
    integer,               pointer :: jindx2_aer (:) => null()   !< interpolation high index for iaerclm
    real (kind=kind_phys), pointer :: ddx_aer    (:) => null()   !< interpolation     weight for iaerclm
    integer,               pointer :: iindx1_aer (:) => null()   !< interpolation  low index for iaerclm
    integer,               pointer :: iindx2_aer (:) => null()   !< interpolation high index for iaerclm
    contains
      procedure :: create   => grid_create   !<   allocate array data
  end type GFS_grid_type


!-----------------------------------------------
! GFS_tbd_type
!   data not yet assigned to a defined container
!-----------------------------------------------
!! \section arg_table_GFS_tbd_type
!! \htmlinclude GFS_tbd_type.html
!!
  type GFS_tbd_type

!--- radiation random seeds
    integer,               pointer :: icsdsw   (:)     => null()  !< (rad. only) auxiliary cloud control arrays passed to main
    integer,               pointer :: icsdlw   (:)     => null()  !< (rad. only) radiations. if isubcsw/isubclw (input to init)
                                                                  !< (rad. only) are set to 2, the arrays contains provided
                                                                  !< (rad. only) random seeds for sub-column clouds generators

!--- In
    real (kind=kind_phys), pointer :: ozpl     (:,:,:) => null()  !< ozone forcing data
    real (kind=kind_phys), pointer :: h2opl    (:,:,:) => null()  !< water forcing data
    real (kind=kind_phys), pointer :: in_nm    (:,:)   => null()  !< IN number concentration
    real (kind=kind_phys), pointer :: ccn_nm   (:,:)   => null()  !< CCN number concentration
    real (kind=kind_phys), pointer :: aer_nm   (:,:,:) => null()  !< GOCART aerosol climo

    !--- active when ((.not. newsas .or. cal_pre) .and. random_clds)
    integer,               pointer :: imap     (:)     => null()  !< map of local index ix to global index i for this block
    integer,               pointer :: jmap     (:)     => null()  !< map of local index ix to global index j for this block
    real (kind=kind_phys), pointer :: rann     (:,:)   => null()  !< random number array (0-1)

!--- In/Out
    real (kind=kind_phys), pointer :: acv      (:)     => null()  !< array containing accumulated convective clouds
    real (kind=kind_phys), pointer :: acvb     (:)     => null()  !< arrays used by cnvc90 bottom
    real (kind=kind_phys), pointer :: acvt     (:)     => null()  !< arrays used by cnvc90 top (cnvc90.f)

!--- Stochastic physics properties calculated in physics_driver
    real (kind=kind_phys), pointer :: dtdtr     (:,:)  => null()  !< temperature change due to radiative heating per time step (K)
    real (kind=kind_phys), pointer :: dtotprcp  (:)    => null()  !< change in totprcp  (diag_type)
    real (kind=kind_phys), pointer :: dcnvprcp  (:)    => null()  !< change in cnvprcp  (diag_type)
    real (kind=kind_phys), pointer :: drain_cpl (:)    => null()  !< change in rain_cpl (coupling_type)
    real (kind=kind_phys), pointer :: dsnow_cpl (:)    => null()  !< change in show_cpl (coupling_type)

!--- phy_f*d variables needed for seamless restarts and moving data between grrad and gbphys
    real (kind=kind_phys), pointer :: phy_fctd (:,:)   => null()  !< cloud base mass flux for CS convection
    real (kind=kind_phys), pointer :: phy_f2d  (:,:)   => null()  !< 2d arrays saved for restart
    real (kind=kind_phys), pointer :: phy_f3d  (:,:,:) => null()  !< 3d arrays saved for restart
    
!--- Diagnostic that needs to be carried over to the next time step (removed from diag_type)
    real (kind=kind_phys), pointer :: hpbl     (:)     => null()  !< Planetary boundary layer height

    !--- dynamical forcing variables for Grell-Freitas convection
    real (kind=kind_phys), pointer :: forcet (:,:)     => null()  !<
    real (kind=kind_phys), pointer :: forceq (:,:)     => null()  !<
    real (kind=kind_phys), pointer :: prevst (:,:)     => null()  !<
    real (kind=kind_phys), pointer :: prevsq (:,:)     => null()  !<
    integer,               pointer :: cactiv   (:)     => null()  !< convective activity memory contour

    !--- MYNN prognostic variables that can't be in the Intdiag or Interstitial DDTs
    real (kind=kind_phys), pointer :: CLDFRA_BL  (:,:)   => null()  !
    real (kind=kind_phys), pointer :: QC_BL      (:,:)   => null()  !
    real (kind=kind_phys), pointer :: QI_BL      (:,:)   => null()  !
    real (kind=kind_phys), pointer :: el_pbl     (:,:)   => null()  !
    real (kind=kind_phys), pointer :: Sh3D       (:,:)   => null()  !
    real (kind=kind_phys), pointer :: qke        (:,:)   => null()  !
    real (kind=kind_phys), pointer :: tsq        (:,:)   => null()  !
    real (kind=kind_phys), pointer :: qsq        (:,:)   => null()  !
    real (kind=kind_phys), pointer :: cov        (:,:)   => null()  !

    !--- MYJ schemes saved variables (from previous time step)
    real (kind=kind_phys), pointer :: phy_myj_qsfc(:)    => null()  ! 
    real (kind=kind_phys), pointer :: phy_myj_thz0(:)    => null()  ! 
    real (kind=kind_phys), pointer :: phy_myj_qz0(:)     => null()  ! 
    real (kind=kind_phys), pointer :: phy_myj_uz0(:)     => null()  ! 
    real (kind=kind_phys), pointer :: phy_myj_vz0(:)     => null()  ! 
    real (kind=kind_phys), pointer :: phy_myj_akhs(:)    => null()  ! 
    real (kind=kind_phys), pointer :: phy_myj_akms(:)    => null()  ! 
    real (kind=kind_phys), pointer :: phy_myj_chkqlm(:)  => null()  ! 
    real (kind=kind_phys), pointer :: phy_myj_elflx(:)   => null()  ! 
    real (kind=kind_phys), pointer :: phy_myj_a1u(:)     => null()  ! 
    real (kind=kind_phys), pointer :: phy_myj_a1t(:)     => null()  ! 
    real (kind=kind_phys), pointer :: phy_myj_a1q(:)     => null()  ! 

    contains
      procedure :: create  => tbd_create  !<   allocate array data
  end type GFS_tbd_type


!------------------------------------------------------------------
! GFS_cldprop_type
!  cloud properties and tendencies needed by radiation from physics 
!------------------------------------------------------------------
!! \section arg_table_GFS_cldprop_type
!! \htmlinclude GFS_cldprop_type.html
!!
  type GFS_cldprop_type

!--- In     (radiation)
!--- In/Out (physics)
    real (kind=kind_phys), pointer :: cv  (:)     => null()  !< fraction of convective cloud ; phys
    real (kind=kind_phys), pointer :: cvt (:)     => null()  !< convective cloud top pressure in pa ; phys
    real (kind=kind_phys), pointer :: cvb (:)     => null()  !< convective cloud bottom pressure in pa ; phys, cnvc90

    contains
      procedure :: create  => cldprop_create  !<   allocate array data
  end type GFS_cldprop_type


!-----------------------------------------
! GFS_radtend_type
!   radiation tendencies needed by physics
!-----------------------------------------
!! \section arg_table_GFS_radtend_type
!! \htmlinclude GFS_radtend_type.html
!!
  type GFS_radtend_type

    type (sfcfsw_type),    pointer :: sfcfsw(:)   => null()   !< sw radiation fluxes at sfc
                                                              !< [dim(im): created in grrad.f], components:
                                                              !!     (check module_radsw_parameters for definition)
                                                              !!\n   %upfxc - total sky upward sw flux at sfc (w/m**2)
                                                              !!\n   %upfx0 - clear sky upward sw flux at sfc (w/m**2)
                                                              !!\n   %dnfxc - total sky downward sw flux at sfc (w/m**2)
                                                              !!\n   %dnfx0 - clear sky downward sw flux at sfc (w/m**2)

    type (sfcflw_type),    pointer :: sfcflw(:)    => null()  !< lw radiation fluxes at sfc
                                                              !< [dim(im): created in grrad.f], components:
                                                              !!     (check module_radlw_paramters for definition)
                                                              !!\n   %upfxc - total sky upward lw flux at sfc (w/m**2)
                                                              !!\n   %upfx0 - clear sky upward lw flux at sfc (w/m**2)
                                                              !!\n   %dnfxc - total sky downward lw flux at sfc (w/m**2)
                                                              !!\n   %dnfx0 - clear sky downward lw flux at sfc (w/m**2)

!--- Out (radiation only)
    real (kind=kind_phys), pointer :: htrsw (:,:)  => null()  !< swh  total sky sw heating rate in k/sec
    real (kind=kind_phys), pointer :: htrlw (:,:)  => null()  !< hlw  total sky lw heating rate in k/sec
    real (kind=kind_phys), pointer :: sfalb (:)    => null()  !< mean surface diffused sw albedo 

    real (kind=kind_phys), pointer :: coszen(:)    => null()  !< mean cos of zenith angle over rad call period
    real (kind=kind_phys), pointer :: tsflw (:)    => null()  !< surface air temp during lw calculation in k 
    real (kind=kind_phys), pointer :: semis (:)    => null()  !< surface lw emissivity in fraction

!--- In/Out (???) (radiaition only)
    real (kind=kind_phys), pointer :: coszdg(:)    => null()  !< daytime mean cosz over rad call period

!--- In/Out (???) (physics only)
    real (kind=kind_phys), pointer :: swhc (:,:)   => null()  !< clear sky sw heating rates ( k/s )
    real (kind=kind_phys), pointer :: lwhc (:,:)   => null()  !< clear sky lw heating rates ( k/s )
    real (kind=kind_phys), pointer :: lwhd (:,:,:) => null()  !< idea sky lw heating rates ( k/s )

    contains
      procedure :: create  => radtend_create   !<   allocate array data
  end type GFS_radtend_type

!----------------------------------------------------------------
! GFS_diag_type
!  internal diagnostic type used as arguments to gbphys and grrad 
!----------------------------------------------------------------
!! \section arg_table_GFS_diag_type
!! \htmlinclude GFS_diag_type.html
!!
  type GFS_diag_type

!! Input/Output only in radiation
    real (kind=kind_phys), pointer :: fluxr(:,:)     => null()   !< to save time accumulated 2-d fields defined as:!
                                                                 !< hardcoded field indices, opt. includes aerosols!
    type (topfsw_type),    pointer :: topfsw(:)      => null()   !< sw radiation fluxes at toa, components:
                                               !       %upfxc    - total sky upward sw flux at toa (w/m**2)
                                               !       %dnfxc    - total sky downward sw flux at toa (w/m**2)
                                               !       %upfx0    - clear sky upward sw flux at toa (w/m**2)
    type (topflw_type),    pointer :: topflw(:)      => null()   !< lw radiation fluxes at top, component:
                                               !        %upfxc    - total sky upward lw flux at toa (w/m**2)
                                               !        %upfx0    - clear sky upward lw flux at toa (w/m**2)

! Input/output - used by physics
    real (kind=kind_phys), pointer :: srunoff(:)     => null()   !< surface water runoff (from lsm)
    real (kind=kind_phys), pointer :: evbsa  (:)     => null()   !< noah lsm diagnostics
    real (kind=kind_phys), pointer :: evcwa  (:)     => null()   !< noah lsm diagnostics
    real (kind=kind_phys), pointer :: snohfa (:)     => null()   !< noah lsm diagnostics
    real (kind=kind_phys), pointer :: transa (:)     => null()   !< noah lsm diagnostics
    real (kind=kind_phys), pointer :: sbsnoa (:)     => null()   !< noah lsm diagnostics
    real (kind=kind_phys), pointer :: snowca (:)     => null()   !< noah lsm diagnostics
    real (kind=kind_phys), pointer :: soilm  (:)     => null()   !< soil moisture
    real (kind=kind_phys), pointer :: tmpmin (:)     => null()   !< min temperature at 2m height (k)
    real (kind=kind_phys), pointer :: tmpmax (:)     => null()   !< max temperature at 2m height (k)
    real (kind=kind_phys), pointer :: dusfc  (:)     => null()   !< u component of surface stress
    real (kind=kind_phys), pointer :: dvsfc  (:)     => null()   !< v component of surface stress
    real (kind=kind_phys), pointer :: dtsfc  (:)     => null()   !< sensible heat flux (w/m2)
    real (kind=kind_phys), pointer :: dqsfc  (:)     => null()   !< latent heat flux (w/m2)
    real (kind=kind_phys), pointer :: totprcp(:)     => null()   !< accumulated total precipitation (kg/m2)
    real (kind=kind_phys), pointer :: totprcpb(:)    => null()   !< accumulated total precipitation in bucket(kg/m2)
    real (kind=kind_phys), pointer :: gflux  (:)     => null()   !< groud conductive heat flux
    real (kind=kind_phys), pointer :: dlwsfc (:)     => null()   !< time accumulated sfc dn lw flux ( w/m**2 )
    real (kind=kind_phys), pointer :: ulwsfc (:)     => null()   !< time accumulated sfc up lw flux ( w/m**2 )
    real (kind=kind_phys), pointer :: suntim (:)     => null()   !< sunshine duration time (s)
    real (kind=kind_phys), pointer :: runoff (:)     => null()   !< total water runoff
    real (kind=kind_phys), pointer :: ep     (:)     => null()   !< potential evaporation
    real (kind=kind_phys), pointer :: cldwrk (:)     => null()   !< cloud workfunction (valid only with sas)
    real (kind=kind_phys), pointer :: dugwd  (:)     => null()   !< vertically integrated u change by OGWD
    real (kind=kind_phys), pointer :: dvgwd  (:)     => null()   !< vertically integrated v change by OGWD
    real (kind=kind_phys), pointer :: psmean (:)     => null()   !< surface pressure (kPa)
    real (kind=kind_phys), pointer :: cnvprcp(:)     => null()   !< accumulated convective precipitation (kg/m2)
    real (kind=kind_phys), pointer :: cnvprcpb(:)    => null()   !< accumulated convective precipitation in bucket (kg/m2)
    real (kind=kind_phys), pointer :: spfhmin(:)     => null()   !< minimum specific humidity
    real (kind=kind_phys), pointer :: spfhmax(:)     => null()   !< maximum specific humidity
    real (kind=kind_phys), pointer :: u10mmax(:)     => null()   !< maximum u-wind
    real (kind=kind_phys), pointer :: v10mmax(:)     => null()   !< maximum v-wind
    real (kind=kind_phys), pointer :: wind10mmax(:)  => null()   !< maximum wind speed
    real (kind=kind_phys), pointer :: u10max(:)      => null()   !< maximum u-wind used with avg_max_length
    real (kind=kind_phys), pointer :: v10max(:)      => null()   !< maximum v-wind used with avg_max_length
    real (kind=kind_phys), pointer :: spd10max(:)    => null()   !< maximum wind speed used with avg_max_length
    real (kind=kind_phys), pointer :: rain   (:)     => null()   !< total rain at this time step
    real (kind=kind_phys), pointer :: rainc  (:)     => null()   !< convective rain at this time step
    real (kind=kind_phys), pointer :: ice    (:)     => null()   !< ice fall at this time step
    real (kind=kind_phys), pointer :: snow   (:)     => null()   !< snow fall at this time step
    real (kind=kind_phys), pointer :: graupel(:)     => null()   !< graupel fall at this time step
    real (kind=kind_phys), pointer :: totice (:)     => null()   !< accumulated ice precipitation (kg/m2)
    real (kind=kind_phys), pointer :: totsnw (:)     => null()   !< accumulated snow precipitation (kg/m2)
    real (kind=kind_phys), pointer :: totgrp (:)     => null()   !< accumulated graupel precipitation (kg/m2)
    real (kind=kind_phys), pointer :: toticeb(:)     => null()   !< accumulated ice precipitation in bucket (kg/m2)
    real (kind=kind_phys), pointer :: totsnwb(:)     => null()   !< accumulated snow precipitation in bucket (kg/m2)
    real (kind=kind_phys), pointer :: totgrpb(:)     => null()   !< accumulated graupel precipitation in bucket (kg/m2)

    !--- MYNN variables                                              
    real (kind=kind_phys), pointer :: edmf_a     (:,:)   => null()  !
    real (kind=kind_phys), pointer :: edmf_w     (:,:)   => null()  !
    real (kind=kind_phys), pointer :: edmf_qt    (:,:)   => null()  !
    real (kind=kind_phys), pointer :: edmf_thl   (:,:)   => null()  !
    real (kind=kind_phys), pointer :: edmf_ent   (:,:)   => null()  !
    real (kind=kind_phys), pointer :: edmf_qc    (:,:)   => null()  !
    real (kind=kind_phys), pointer :: sub_thl    (:,:)   => null()  !
    real (kind=kind_phys), pointer :: sub_sqv    (:,:)   => null()  !
    real (kind=kind_phys), pointer :: det_thl    (:,:)   => null()  !
    real (kind=kind_phys), pointer :: det_sqv    (:,:)   => null()  !
    real (kind=kind_phys), pointer :: maxMF       (:)    => null()  !
    integer, pointer               :: nupdraft    (:)    => null()  !
    integer, pointer               :: ktop_plume  (:)    => null()  !
    real (kind=kind_phys), pointer :: exch_h     (:,:)   => null()  !
    real (kind=kind_phys), pointer :: exch_m     (:,:)   => null()  !

    !--- Drag Suite variables
    real (kind=kind_phys), pointer :: dtaux2d_ls  (:,:)   => null()  !
    real (kind=kind_phys), pointer :: dtauy2d_ls  (:,:)   => null()  !
    real (kind=kind_phys), pointer :: dtaux2d_bl  (:,:)   => null()  !
    real (kind=kind_phys), pointer :: dtauy2d_bl  (:,:)   => null()  !
    real (kind=kind_phys), pointer :: dtaux2d_ss  (:,:)   => null()  !
    real (kind=kind_phys), pointer :: dtauy2d_ss  (:,:)   => null()  !
    real (kind=kind_phys), pointer :: dtaux2d_fd  (:,:)   => null()  !
    real (kind=kind_phys), pointer :: dtauy2d_fd  (:,:)   => null()  !
    real (kind=kind_phys), pointer :: dusfc_ls    (:)     => null()  !
    real (kind=kind_phys), pointer :: dvsfc_ls    (:)     => null()  !
    real (kind=kind_phys), pointer :: dusfc_bl    (:)     => null()  !
    real (kind=kind_phys), pointer :: dvsfc_bl    (:)     => null()  !
    real (kind=kind_phys), pointer :: dusfc_ss    (:)     => null()  !
    real (kind=kind_phys), pointer :: dvsfc_ss    (:)     => null()  !
    real (kind=kind_phys), pointer :: dusfc_fd    (:)     => null()  !
    real (kind=kind_phys), pointer :: dvsfc_fd    (:)     => null()  !

! Output - only in physics
    real (kind=kind_phys), pointer :: u10m   (:)     => null()   !< 10 meter u/v wind speed
    real (kind=kind_phys), pointer :: v10m   (:)     => null()   !< 10 meter u/v wind speed
    real (kind=kind_phys), pointer :: dpt2m  (:)     => null()   !< 2 meter dew point temperature
    real (kind=kind_phys), pointer :: zlvl   (:)     => null()   !< layer 1 height (m)
    real (kind=kind_phys), pointer :: psurf  (:)     => null()   !< surface pressure (Pa)
    real (kind=kind_phys), pointer :: hpbl   (:)     => null()   !< pbl height (m)
    real (kind=kind_phys), pointer :: pwat   (:)     => null()   !< precipitable water
    real (kind=kind_phys), pointer :: t1     (:)     => null()   !< layer 1 temperature (K)
    real (kind=kind_phys), pointer :: q1     (:)     => null()   !< layer 1 specific humidity (kg/kg)
    real (kind=kind_phys), pointer :: u1     (:)     => null()   !< layer 1 zonal wind (m/s)
    real (kind=kind_phys), pointer :: v1     (:)     => null()   !< layer 1 merdional wind (m/s)
    real (kind=kind_phys), pointer :: chh    (:)     => null()   !< thermal exchange coefficient
    real (kind=kind_phys), pointer :: cmm    (:)     => null()   !< momentum exchange coefficient
    real (kind=kind_phys), pointer :: dlwsfci(:)     => null()   !< instantaneous sfc dnwd lw flux ( w/m**2 )
    real (kind=kind_phys), pointer :: ulwsfci(:)     => null()   !< instantaneous sfc upwd lw flux ( w/m**2 )
    real (kind=kind_phys), pointer :: dswsfci(:)     => null()   !< instantaneous sfc dnwd sw flux ( w/m**2 )
    real (kind=kind_phys), pointer :: nswsfci(:)     => null()   !< instantaneous sfc net dnwd sw flux ( w/m**2 )
    real (kind=kind_phys), pointer :: uswsfci(:)     => null()   !< instantaneous sfc upwd sw flux ( w/m**2 )
    real (kind=kind_phys), pointer :: dusfci (:)     => null()   !< instantaneous u component of surface stress
    real (kind=kind_phys), pointer :: dvsfci (:)     => null()   !< instantaneous v component of surface stress
    real (kind=kind_phys), pointer :: dtsfci (:)     => null()   !< instantaneous sfc sensible heat flux
    real (kind=kind_phys), pointer :: dqsfci (:)     => null()   !< instantaneous sfc latent heat flux
    real (kind=kind_phys), pointer :: gfluxi (:)     => null()   !< instantaneous sfc ground heat flux
    real (kind=kind_phys), pointer :: epi    (:)     => null()   !< instantaneous sfc potential evaporation
    real (kind=kind_phys), pointer :: smcwlt2(:)     => null()   !< wilting point (volumetric)
    real (kind=kind_phys), pointer :: smcref2(:)     => null()   !< soil moisture threshold (volumetric)
    real (kind=kind_phys), pointer :: wet1   (:)     => null()   !< normalized soil wetness
    real (kind=kind_phys), pointer :: sr     (:)     => null()   !< snow ratio : ratio of snow to total precipitation
    real (kind=kind_phys), pointer :: tdomr  (:)     => null()   !< dominant accumulated rain type
    real (kind=kind_phys), pointer :: tdomzr (:)     => null()   !< dominant accumulated freezing rain type
    real (kind=kind_phys), pointer :: tdomip (:)     => null()   !< dominant accumulated sleet type
    real (kind=kind_phys), pointer :: tdoms  (:)     => null()   !< dominant accumulated snow type

    real (kind=kind_phys), pointer :: ca1      (:)   => null() ! 
    real (kind=kind_phys), pointer :: ca2      (:)   => null() !
    real (kind=kind_phys), pointer :: ca3      (:)   => null() ! 
    real (kind=kind_phys), pointer :: ca_deep  (:)   => null()   !< cellular automata fraction
    real (kind=kind_phys), pointer :: ca_turb  (:)   => null()   !< cellular automata fraction
    real (kind=kind_phys), pointer :: ca_shal  (:)   => null()   !< cellular automata fraction
    real (kind=kind_phys), pointer :: ca_rad   (:)   => null()   !< cellular automata fraction
    real (kind=kind_phys), pointer :: ca_micro (:)   => null()   !< cellular automata fraction

    real (kind=kind_phys), pointer :: skebu_wts(:,:) => null()   !< 10 meter u wind speed
    real (kind=kind_phys), pointer :: skebv_wts(:,:) => null()   !< 10 meter v wind speed
    real (kind=kind_phys), pointer :: sppt_wts(:,:)  => null()   !<
    real (kind=kind_phys), pointer :: shum_wts(:,:)  => null()   !<
    real (kind=kind_phys), pointer :: zmtnblck(:)    => null()   !<mountain blocking evel
    real (kind=kind_phys), pointer :: du3dt (:,:,:)  => null()   !< u momentum change due to physics
    real (kind=kind_phys), pointer :: dv3dt (:,:,:)  => null()   !< v momentum change due to physics
    real (kind=kind_phys), pointer :: dt3dt (:,:,:)  => null()   !< temperature change due to physics
    real (kind=kind_phys), pointer :: dq3dt (:,:,:)  => null()   !< moisture change due to physics
    real (kind=kind_phys), pointer :: refdmax (:)    => null()   !< max hourly 1-km agl reflectivity
    real (kind=kind_phys), pointer :: refdmax263k(:) => null()   !< max hourly -10C reflectivity
    real (kind=kind_phys), pointer :: t02max  (:)    => null()   !< max hourly 2m T
    real (kind=kind_phys), pointer :: t02min  (:)    => null()   !< min hourly 2m T
    real (kind=kind_phys), pointer :: rh02max (:)    => null()   !< max hourly 2m RH
    real (kind=kind_phys), pointer :: rh02min (:)    => null()   !< min hourly 2m RH
!--- accumulated quantities for 3D diagnostics
    real (kind=kind_phys), pointer :: upd_mf (:,:)   => null()  !< instantaneous convective updraft mass flux
    real (kind=kind_phys), pointer :: dwn_mf (:,:)   => null()  !< instantaneous convective downdraft mass flux
    real (kind=kind_phys), pointer :: det_mf (:,:)   => null()  !< instantaneous convective detrainment mass flux
    real (kind=kind_phys), pointer :: cldcov (:,:)   => null()  !< instantaneous 3D cloud fraction
!--- F-A MP scheme
    real (kind=kind_phys), pointer :: TRAIN  (:,:)   => null()  !< accumulated stratiform T tendency (K s-1)
    
<<<<<<< HEAD
    real (kind=kind_phys), pointer :: cldfra  (:,:)   => null()  !< instantaneous 3D cloud fraction
=======
    real (kind=kind_phys), pointer :: cldfra  (:,:)   => null()  !< instantaneous 3D cloud
    
>>>>>>> 6f3583a9
    !--- MP quantities for 3D diagnositics 
    real (kind=kind_phys), pointer :: refl_10cm(:,:) => null()  !< instantaneous refl_10cm
!
!---vay-2018 UGWP-diagnostics daily mean
!
    real (kind=kind_phys), pointer :: dudt_tot (:,:) => null()  !< daily aver GFS_phys tend for WE-U
    real (kind=kind_phys), pointer :: dvdt_tot (:,:) => null()  !< daily aver GFS_phys tend for SN-V
    real (kind=kind_phys), pointer :: dtdt_tot (:,:) => null()  !< daily aver GFS_phys tend for Temp-re
!
    real (kind=kind_phys), pointer :: du3dt_pbl(:,:) => null()  !< daily aver GFS_phys tend for WE-U pbl
    real (kind=kind_phys), pointer :: dv3dt_pbl(:,:) => null()  !< daily aver GFS_phys tend for SN-V pbl
    real (kind=kind_phys), pointer :: dt3dt_pbl(:,:) => null()  !< daily aver GFS_phys tend for Temp pbl
!
    real (kind=kind_phys), pointer :: du3dt_ogw(:,:) => null()  !< daily aver GFS_phys tend for WE-U OGW
    real (kind=kind_phys), pointer :: dv3dt_ogw(:,:) => null()  !< daily aver GFS_phys tend for SN-V OGW
    real (kind=kind_phys), pointer :: dt3dt_ogw(:,:) => null()  !< daily aver GFS_phys tend for Temp OGW
!
    real (kind=kind_phys), pointer :: du3dt_mtb(:,:) => null()  !< daily aver GFS_phys tend for WE-U MTB
    real (kind=kind_phys), pointer :: dv3dt_mtb(:,:) => null()  !< daily aver GFS_phys tend for SN-V MTB
    real (kind=kind_phys), pointer :: dt3dt_mtb(:,:) => null()  !< daily aver GFS_phys tend for Temp MTB
!
    real (kind=kind_phys), pointer :: du3dt_tms(:,:) => null()  !< daily aver GFS_phys tend for WE-U TMS
    real (kind=kind_phys), pointer :: dv3dt_tms(:,:) => null()  !< daily aver GFS_phys tend for SN-V TMS
    real (kind=kind_phys), pointer :: dt3dt_tms(:,:) => null()  !< daily aver GFS_phys tend for Temp TMS
!
    real (kind=kind_phys), pointer :: du3dt_ngw(:,:) => null()  !< daily aver GFS_phys tend for WE-U NGW
    real (kind=kind_phys), pointer :: dv3dt_ngw(:,:) => null()  !< daily aver GFS_phys tend for SN-V NGW
    real (kind=kind_phys), pointer :: dt3dt_ngw(:,:) => null()  !< daily aver GFS_phys tend for Temp NGW
!
    real (kind=kind_phys), pointer :: du3dt_cgw(:,:) => null()  !< daily aver GFS_phys tend for WE-U NGW
    real (kind=kind_phys), pointer :: dv3dt_cgw(:,:) => null()  !< daily aver GFS_phys tend for SN-V NGW
    real (kind=kind_phys), pointer :: dt3dt_cgw(:,:) => null()  !< daily aver GFS_phys tend for Temp NGW
!
    real (kind=kind_phys), pointer :: du3dt_moist(:,:) => null()  !< daily aver GFS_phys tend for WE-U MOIST
    real (kind=kind_phys), pointer :: dv3dt_moist(:,:) => null()  !< daily aver GFS_phys tend for SN-V MOIST
    real (kind=kind_phys), pointer :: dt3dt_moist(:,:) => null()  !< daily aver GFS_phys tend for Temp MOIST
!
!--- Instantaneous UGWP-diagnostics  16-variables
!       Diag%gwp_ax, Diag%gwp_axo, Diag%gwp_axc, Diag%gwp_axf,       &
!       Diag%gwp_ay, Diag%gwp_ayo, Diag%gwp_ayc, Diag%gwp_ayf,       &
!       Diag%gwp_dtdt,   Diag%gwp_kdis, Diag%gwp_okw, Diag%gwp_fgf,  &
!       Diag%gwp_dcheat, Diag%gwp_precip, Diag%gwp_klevs,            &
!       Diag%gwp_scheat

    real (kind=kind_phys), pointer :: gwp_scheat(:,:) => null()  ! instant shal-conv heat tendency
    real (kind=kind_phys), pointer :: gwp_dcheat(:,:) => null()  ! instant deep-conv heat tendency
    real (kind=kind_phys), pointer :: gwp_precip(:) => null()    ! total precip rates
    integer , pointer              :: gwp_klevs(:,:)=> null()    ! instant levels for GW-launches
    real (kind=kind_phys), pointer :: gwp_fgf(:)    => null()    ! fgf triggers
    real (kind=kind_phys), pointer :: gwp_okw(:)    => null()    ! okw triggers

    real (kind=kind_phys), pointer :: gwp_ax(:,:)   => null()    ! instant total UGWP tend m/s/s EW
    real (kind=kind_phys), pointer :: gwp_ay(:,:)   => null()    ! instant total UGWP tend m/s/s NS
    real (kind=kind_phys), pointer :: gwp_dtdt(:,:) => null()    ! instant total heat tend   K/s
    real (kind=kind_phys), pointer :: gwp_kdis(:,:) => null()    ! instant total eddy mixing m2/s
    real (kind=kind_phys), pointer :: gwp_axc(:,:)   => null()   ! instant con-UGWP tend m/s/s EW
    real (kind=kind_phys), pointer :: gwp_ayc(:,:)   => null()   ! instant con-UGWP tend m/s/s NS
    real (kind=kind_phys), pointer :: gwp_axo(:,:)   => null()   ! instant oro-UGWP tend m/s/s EW
    real (kind=kind_phys), pointer :: gwp_ayo(:,:)   => null()   ! instant oro-UGWP tend m/s/s NS
    real (kind=kind_phys), pointer :: gwp_axf(:,:)   => null()   ! instant jet-UGWP tend m/s/s EW
    real (kind=kind_phys), pointer :: gwp_ayf(:,:)   => null()   ! instant jet-UGWP tend m/s/s NS

    real (kind=kind_phys), pointer :: uav_ugwp(:,:)   => null()   ! aver  wind UAV from physics
    real (kind=kind_phys), pointer :: tav_ugwp(:,:)   => null()   ! aver  temp UAV from physics
    real (kind=kind_phys), pointer :: du3dt_dyn(:,:)  => null()   ! U Tend-dynamics "In"-"PhysOut"

!--- COODRE ORO diagnostics
    real (kind=kind_phys), pointer :: zmtb(:)         => null()   !
    real (kind=kind_phys), pointer :: zogw(:)         => null()   !
    real (kind=kind_phys), pointer :: zlwb(:)         => null()   !!
    real (kind=kind_phys), pointer :: tau_ogw(:)      => null()   !!
    real (kind=kind_phys), pointer :: tau_ngw(:)      => null()   !!
    real (kind=kind_phys), pointer :: tau_mtb(:)      => null()   !
    real (kind=kind_phys), pointer :: tau_tofd(:)     => null()   !
!---vay-2018 UGWP-diagnostics

    !--- Output diagnostics for coupled chemistry
    integer                        :: ndust                    !< number of dust bins for diagnostics
    integer                        :: nseasalt                 !< number of seasalt bins for diagnostics
    integer                        :: ntchmdiag                !< number of chemical tracers for diagnostics
    real (kind=kind_phys), pointer :: duem  (:,:) => null()    !< instantaneous dust emission flux                             ( kg/m**2/s )
    real (kind=kind_phys), pointer :: ssem  (:,:) => null()    !< instantaneous sea salt emission flux                         ( kg/m**2/s )
    real (kind=kind_phys), pointer :: sedim (:,:) => null()    !< instantaneous sedimentation                                  ( kg/m**2/s )
    real (kind=kind_phys), pointer :: drydep(:,:) => null()    !< instantaneous dry deposition                                 ( kg/m**2/s )
    real (kind=kind_phys), pointer :: wetdpl(:,:) => null()    !< instantaneous large-scale wet deposition                     ( kg/m**2/s )
    real (kind=kind_phys), pointer :: wetdpc(:,:) => null()    !< instantaneous convective-scale wet deposition                ( kg/m**2/s )
    real (kind=kind_phys), pointer :: abem  (:,:) => null()    !< instantaneous anthopogenic and biomass burning emissions
                                                               !< for black carbon, organic carbon, and sulfur dioxide         ( ug/m**2/s )
    real (kind=kind_phys), pointer :: aecm  (:,:) => null()    !< instantaneous aerosol column mass densities for
                                                               !< pm2.5, black carbon, organic carbon, sulfate, dust, sea salt ( g/m**2 )

    ! Auxiliary output arrays for debugging
    real (kind=kind_phys), pointer :: aux2d(:,:)  => null()    !< auxiliary 2d arrays in output (for debugging)
    real (kind=kind_phys), pointer :: aux3d(:,:,:)=> null()    !< auxiliary 2d arrays in output (for debugging)

    contains
      procedure :: create    => diag_create
      procedure :: rad_zero  => diag_rad_zero
      procedure :: phys_zero => diag_phys_zero
      procedure :: chem_init => diag_chem_init
  end type GFS_diag_type

!---------------------------------------------------------------------
! GFS_interstitial_type
!   fields required for interstitial code in CCPP schemes, previously
!   in GFS_{physics,radiation}_driver.F90
!---------------------------------------------------------------------
!! \section arg_table_GFS_interstitial_type
!! \htmlinclude GFS_interstitial_type.html
!!
  type GFS_interstitial_type

    real (kind=kind_phys), pointer      :: adjsfculw_land(:)  => null()  !<
    real (kind=kind_phys), pointer      :: adjsfculw_ice(:)   => null()  !<
    real (kind=kind_phys), pointer      :: adjsfculw_ocean(:) => null()  !<
    real (kind=kind_phys), pointer      :: adjnirbmd(:)       => null()  !<
    real (kind=kind_phys), pointer      :: adjnirbmu(:)       => null()  !<
    real (kind=kind_phys), pointer      :: adjnirdfd(:)       => null()  !<
    real (kind=kind_phys), pointer      :: adjnirdfu(:)       => null()  !<
    real (kind=kind_phys), pointer      :: adjvisbmd(:)       => null()  !<
    real (kind=kind_phys), pointer      :: adjvisbmu(:)       => null()  !<
    real (kind=kind_phys), pointer      :: adjvisdfu(:)       => null()  !<
    real (kind=kind_phys), pointer      :: adjvisdfd(:)       => null()  !<
    real (kind=kind_phys), pointer      :: aerodp(:,:)        => null()  !<
    real (kind=kind_phys), pointer      :: alb1d(:)           => null()  !<
    real (kind=kind_phys), pointer      :: bexp1d(:)          => null()  !<
    real (kind=kind_phys), pointer      :: canopy_save(:)     => null()  !<
    real (kind=kind_phys), pointer      :: cd(:)              => null()  !<
    real (kind=kind_phys), pointer      :: cd_ice(:)          => null()  !<
    real (kind=kind_phys), pointer      :: cd_land(:)         => null()  !<
    real (kind=kind_phys), pointer      :: cd_ocean(:)        => null()  !<
    real (kind=kind_phys), pointer      :: cdq(:)             => null()  !<
    real (kind=kind_phys), pointer      :: cdq_ice(:)         => null()  !<
    real (kind=kind_phys), pointer      :: cdq_land(:)        => null()  !<
    real (kind=kind_phys), pointer      :: cdq_ocean(:)       => null()  !<
    real (kind=kind_phys), pointer      :: cf_upi(:,:)        => null()  !<
    real (kind=kind_phys), pointer      :: chh_ice(:)         => null()  !<
    real (kind=kind_phys), pointer      :: chh_land(:)        => null()  !<
    real (kind=kind_phys), pointer      :: chh_ocean(:)       => null()  !<
    real (kind=kind_phys), pointer      :: chk_land(:)        => null()  !<
    real (kind=kind_phys), pointer      :: clcn(:,:)          => null()  !<
    real (kind=kind_phys), pointer      :: cldf(:)            => null()  !<
    real (kind=kind_phys), pointer      :: cldsa(:,:)         => null()  !<
    real (kind=kind_phys), pointer      :: cldtaulw(:,:)      => null()  !<
    real (kind=kind_phys), pointer      :: cldtausw(:,:)      => null()  !<
    real (kind=kind_phys), pointer      :: cld1d(:)           => null()  !<
    real (kind=kind_phys), pointer      :: clouds(:,:,:)      => null()  !<
    real (kind=kind_phys), pointer      :: clw(:,:,:)         => null()  !<
    real (kind=kind_phys), pointer      :: clw_surf(:)        => null()  !<
    real (kind=kind_phys), pointer      :: clx(:,:)           => null()  !<
    real (kind=kind_phys), pointer      :: cmc(:)             => null()  !<
    real (kind=kind_phys), pointer      :: cmm_ice(:)         => null()  !<
    real (kind=kind_phys), pointer      :: cmm_land(:)        => null()  !<
    real (kind=kind_phys), pointer      :: cmm_ocean(:)       => null()  !<
    real (kind=kind_phys), pointer      :: cndm_surf(:)       => null()  !<
    real (kind=kind_phys), pointer      :: cnv_dqldt(:,:)     => null()  !<
    real (kind=kind_phys), pointer      :: cnv_fice(:,:)      => null()  !<
    real (kind=kind_phys), pointer      :: cnv_mfd(:,:)       => null()  !<
    real (kind=kind_phys), pointer      :: cnv_ndrop(:,:)     => null()  !<
    real (kind=kind_phys), pointer      :: cnv_nice(:,:)      => null()  !<
    real (kind=kind_phys), pointer      :: cnvc(:,:)          => null()  !<
    real (kind=kind_phys), pointer      :: cnvw(:,:)          => null()  !<
    real (kind=kind_phys), pointer      :: ctei_r(:)          => null()  !<
    real (kind=kind_phys), pointer      :: ctei_rml(:)        => null()  !<
    real (kind=kind_phys), pointer      :: cumabs(:)          => null()  !<
    real (kind=kind_phys), pointer      :: dd_mf(:,:)         => null()  !<
    real (kind=kind_phys), pointer      :: de_lgth(:)         => null()  !<
    real (kind=kind_phys), pointer      :: del(:,:)           => null()  !<
    real (kind=kind_phys), pointer      :: del_gz(:,:)        => null()  !<
    real (kind=kind_phys), pointer      :: delr(:,:)          => null()  !<
    real (kind=kind_phys), pointer      :: dkt(:,:)           => null()  !<
    real (kind=kind_phys), pointer      :: dlength(:)         => null()  !<
    real (kind=kind_phys), pointer      :: dqdt(:,:,:)        => null()  !<
    real (kind=kind_phys), pointer      :: dqsdt2(:)          => null()  !<
    real (kind=kind_phys), pointer      :: dqsfc1(:)          => null()  !<
    real (kind=kind_phys), pointer      :: drain(:)           => null()  !<
    real (kind=kind_phys), pointer      :: drain_in_m_sm1(:)  => null()  !<
    real (kind=kind_phys), pointer      :: dtdt(:,:)          => null()  !<
    real (kind=kind_phys), pointer      :: dtdtc(:,:)         => null()  !<
    real (kind=kind_phys), pointer      :: dtsfc1(:)          => null()  !<
    real (kind=kind_phys), pointer      :: dtzm(:)            => null()  !<
    real (kind=kind_phys), pointer      :: dt_mf(:,:)         => null()  !<
    real (kind=kind_phys), pointer      :: dudt(:,:)          => null()  !<
    real (kind=kind_phys), pointer      :: dusfcg(:)          => null()  !<
    real (kind=kind_phys), pointer      :: dusfc1(:)          => null()  !<
    real (kind=kind_phys), pointer      :: dvdftra(:,:,:)     => null()  !<
    real (kind=kind_phys), pointer      :: dvdt(:,:)          => null()  !<
    real (kind=kind_phys), pointer      :: dvsfcg(:)          => null()  !<
    real (kind=kind_phys), pointer      :: dvsfc1(:)          => null()  !<
    real (kind=kind_phys), pointer      :: dzlyr(:,:)         => null()  !<
    real (kind=kind_phys), pointer      :: elvmax(:)          => null()  !<
    real (kind=kind_phys), pointer      :: ep1d(:)            => null()  !<
    real (kind=kind_phys), pointer      :: ep1d_ice(:)        => null()  !<
    real (kind=kind_phys), pointer      :: ep1d_land(:)       => null()  !<
    real (kind=kind_phys), pointer      :: ep1d_ocean(:)      => null()  !<
    real (kind=kind_phys), pointer      :: evapq(:)           => null()  !<
    real (kind=kind_phys), pointer      :: evap_ice(:)        => null()  !<
    real (kind=kind_phys), pointer      :: evap_land(:)       => null()  !<
    real (kind=kind_phys), pointer      :: evap_ocean(:)      => null()  !<
    real (kind=kind_phys), pointer      :: evbs(:)            => null()  !<
    real (kind=kind_phys), pointer      :: evcw(:)            => null()  !<
    real (kind=kind_phys), pointer      :: faerlw(:,:,:,:)    => null()  !<
    real (kind=kind_phys), pointer      :: faersw(:,:,:,:)    => null()  !<
    real (kind=kind_phys), pointer      :: ffhh_ice(:)        => null()  !<
    real (kind=kind_phys), pointer      :: ffhh_land(:)       => null()  !<
    real (kind=kind_phys), pointer      :: ffhh_ocean(:)      => null()  !<
    real (kind=kind_phys), pointer      :: fh2(:)             => null()  !<
    real (kind=kind_phys), pointer      :: fh2_ice(:)         => null()  !<
    real (kind=kind_phys), pointer      :: fh2_land(:)        => null()  !<
    real (kind=kind_phys), pointer      :: fh2_ocean(:)       => null()  !<
    logical,               pointer      :: flag_cice(:)       => null()  !<
    logical,               pointer      :: flag_guess(:)      => null()  !<
    logical,               pointer      :: flag_iter(:)       => null()  !<
    logical,               pointer      :: flag_lsm(:)        => null()  !<
    logical,               pointer      :: flag_lsm_glacier(:)=> null()  !<
    real (kind=kind_phys), pointer      :: ffmm_ice(:)        => null()  !<
    real (kind=kind_phys), pointer      :: ffmm_land(:)       => null()  !<
    real (kind=kind_phys), pointer      :: ffmm_ocean(:)      => null()  !<
    real (kind=kind_phys), pointer      :: fm10(:)            => null()  !<
    real (kind=kind_phys), pointer      :: fm10_ice(:)        => null()  !<
    real (kind=kind_phys), pointer      :: fm10_land(:)       => null()  !<
    real (kind=kind_phys), pointer      :: fm10_ocean(:)      => null()  !<
    real (kind=kind_phys)               :: frain                         !<
    real (kind=kind_phys), pointer      :: frland(:)          => null()  !<
    real (kind=kind_phys), pointer      :: fscav(:)           => null()  !<
    real (kind=kind_phys), pointer      :: fswtr(:)           => null()  !<
    real (kind=kind_phys), pointer      :: gabsbdlw(:)        => null()  !<
    real (kind=kind_phys), pointer      :: gabsbdlw_ice(:)    => null()  !<
    real (kind=kind_phys), pointer      :: gabsbdlw_land(:)   => null()  !<
    real (kind=kind_phys), pointer      :: gabsbdlw_ocean(:)  => null()  !<
    real (kind=kind_phys), pointer      :: gamma(:)           => null()  !<
    real (kind=kind_phys), pointer      :: gamq(:)            => null()  !<
    real (kind=kind_phys), pointer      :: gamt(:)            => null()  !<
    real (kind=kind_phys), pointer      :: gasvmr(:,:,:)      => null()  !<
    real (kind=kind_phys), pointer      :: gflx(:)            => null()  !<
    real (kind=kind_phys), pointer      :: gflx_ice(:)        => null()  !<
    real (kind=kind_phys), pointer      :: gflx_land(:)       => null()  !<
    real (kind=kind_phys), pointer      :: gflx_ocean(:)      => null()  !<
    real (kind=kind_phys), pointer      :: graupelmp(:)       => null()  !<
    real (kind=kind_phys), pointer      :: gwdcu(:,:)         => null()  !<
    real (kind=kind_phys), pointer      :: gwdcv(:,:)         => null()  !<
    integer                             :: h2o_coeff                     !<
    real (kind=kind_phys), pointer      :: h2o_pres(:)        => null()  !<
    real (kind=kind_phys), pointer      :: hefac(:)           => null()  !<
    real (kind=kind_phys), pointer      :: hffac(:)           => null()  !<
    real (kind=kind_phys), pointer      :: hflxq(:)           => null()  !<
    real (kind=kind_phys), pointer      :: hflx_ice(:)        => null()  !<
    real (kind=kind_phys), pointer      :: hflx_land(:)       => null()  !<
    real (kind=kind_phys), pointer      :: hflx_ocean(:)      => null()  !<
    !--- radiation variables that need to be carried over from radiation to physics
    real (kind=kind_phys), pointer      :: htlwc(:,:)         => null()  !<
    real (kind=kind_phys), pointer      :: htlw0(:,:)         => null()  !<
    real (kind=kind_phys), pointer      :: htswc(:,:)         => null()  !<
    real (kind=kind_phys), pointer      :: htsw0(:,:)         => null()  !<
    !
    real (kind=kind_phys), pointer      :: icemp(:)           => null()  !<
    logical,               pointer      :: dry(:)             => null()  !<
    integer,               pointer      :: idxday(:)          => null()  !<
    logical,               pointer      :: icy(:)             => null()  !<
    logical,               pointer      :: lake(:)            => null()  !<
    logical,               pointer      :: ocean(:)           => null()  !<
    integer                             :: ipr                           !<
    integer,               pointer      :: islmsk(:)          => null()  !<
    integer,               pointer      :: islmsk_cice(:)     => null()  !<
    integer                             :: itc                           !<
    logical,               pointer      :: wet(:)             => null()  !<
    integer                             :: kb                            !<
    integer,               pointer      :: kbot(:)            => null()  !<
    integer,               pointer      :: kcnv(:)            => null()  !<
    integer                             :: kd                            !<
    integer,               pointer      :: kinver(:)          => null()  !<
    integer,               pointer      :: kpbl(:)            => null()  !<
    integer                             :: kt                            !<
    integer,               pointer      :: ktop(:)            => null()  !<
    integer                             :: latidxprnt                    !<
    integer                             :: levi                          !<
    integer                             :: levh2o                        !<
    integer                             :: levozp                        !<
    integer                             :: lmk                           !<
    integer                             :: lmp                           !<
    integer,               pointer      :: mbota(:,:)         => null()  !<
    logical                             :: mg3_as_mg2                    !<
    integer,               pointer      :: mtopa(:,:)         => null()  !<
    integer                             :: nbdlw                         !<
    integer                             :: nbdsw                         !<
    real (kind=kind_phys), pointer      :: ncgl(:,:)          => null()  !<
    real (kind=kind_phys), pointer      :: ncpi(:,:)          => null()  !<
    real (kind=kind_phys), pointer      :: ncpl(:,:)          => null()  !<
    real (kind=kind_phys), pointer      :: ncpr(:,:)          => null()  !<
    real (kind=kind_phys), pointer      :: ncps(:,:)          => null()  !<
    integer                             :: ncstrac                       !<
    integer                             :: nday                          !<
    integer                             :: nf_aelw                       !<
    integer                             :: nf_aesw                       !<
    integer                             :: nn                            !<
    integer                             :: nncl                          !<
    integer                             :: nsamftrac                     !<
    integer                             :: nscav                         !<
    integer                             :: nspc1                         !<
    integer                             :: ntqvx                         !<
    integer                             :: ntcwx                         !<
    integer                             :: ntiwx                         !<
    integer                             :: ntozx                         !<
    integer                             :: ntk                           !<
    integer                             :: ntkev                         !<
    integer                             :: nvdiff                        !<
    real (kind=kind_phys), pointer      :: oa4(:,:)           => null()  !<
    real (kind=kind_phys), pointer      :: oc(:)              => null()  !<
    real (kind=kind_phys), pointer      :: olyr(:,:)          => null()  !<
    logical              , pointer      :: otspt(:,:)         => null()  !<
    integer                             :: oz_coeff                      !<
    integer                             :: oz_coeffp5                    !<
    real (kind=kind_phys), pointer      :: oz_pres(:)         => null()  !<
    logical                             :: phys_hydrostatic              !<
    real (kind=kind_phys), pointer      :: plvl(:,:)          => null()  !<
    real (kind=kind_phys), pointer      :: plyr(:,:)          => null()  !<
    real (kind=kind_phys), pointer      :: prcpmp(:)          => null()  !<
    real (kind=kind_phys), pointer      :: prnum(:,:)         => null()  !<
    real (kind=kind_phys), pointer      :: q2mp(:)            => null()  !<
    real (kind=kind_phys), pointer      :: qgl(:,:)           => null()  !<
    real (kind=kind_phys), pointer      :: qicn(:,:)          => null()  !<
    real (kind=kind_phys), pointer      :: qlcn(:,:)          => null()  !<
    real (kind=kind_phys), pointer      :: qlyr(:,:)          => null()  !<
    real (kind=kind_phys), pointer      :: qrn(:,:)           => null()  !<
    real (kind=kind_phys), pointer      :: qsnw(:,:)          => null()  !<
    real (kind=kind_phys), pointer      :: qss_ice(:)         => null()  !<
    real (kind=kind_phys), pointer      :: qss_land(:)        => null()  !<
    real (kind=kind_phys), pointer      :: qss_ocean(:)       => null()  !<
    real (kind=kind_phys), pointer      :: qs1(:)             => null()  !<
    real (kind=kind_phys), pointer      :: qv1(:)             => null()  !<
    logical                             :: radar_reset                   !<
    real (kind=kind_phys)               :: raddt                         !<
    real (kind=kind_phys), pointer      :: rainmp(:)          => null()  !<
    real (kind=kind_phys), pointer      :: raincd(:)          => null()  !<
    real (kind=kind_phys), pointer      :: raincs(:)          => null()  !<
    real (kind=kind_phys), pointer      :: rainmcadj(:)       => null()  !<
    real (kind=kind_phys), pointer      :: rainp(:,:)         => null()  !<
    real (kind=kind_phys), pointer      :: rb(:)              => null()  !<
    real (kind=kind_phys), pointer      :: rb_ice(:)          => null()  !<
    real (kind=kind_phys), pointer      :: rb_land(:)         => null()  !<
    real (kind=kind_phys), pointer      :: rb_ocean(:)        => null()  !<
    logical                             :: reset                         !<
    real (kind=kind_phys), pointer      :: rhc(:,:)           => null()  !<
    real (kind=kind_phys), pointer      :: rho1(:)            => null()  !<
    real (kind=kind_phys), pointer      :: runoff(:)          => null()  !<
    real (kind=kind_phys), pointer      :: runoff_in_m_sm1(:) => null()  !<
    real (kind=kind_phys), pointer      :: save_q(:,:,:)      => null()  !<
    real (kind=kind_phys), pointer      :: save_t(:,:)        => null()  !<
    real (kind=kind_phys), pointer      :: save_tcp(:,:)      => null()  !<
    real (kind=kind_phys), pointer      :: save_u(:,:)        => null()  !<
    real (kind=kind_phys), pointer      :: save_v(:,:)        => null()  !<
    real (kind=kind_phys), pointer      :: sbsno(:)           => null()  !<
    type (cmpfsw_type),    pointer      :: scmpsw(:)          => null()  !<
    real (kind=kind_phys), pointer      :: semis_ice(:)       => null()  !<
    real (kind=kind_phys), pointer      :: semis_land(:)      => null()  !<
    real (kind=kind_phys), pointer      :: semis_ocean(:)     => null()  !<
    real (kind=kind_phys), pointer      :: sfcalb(:,:)        => null()  !<
    real (kind=kind_phys), pointer      :: sigma(:)           => null()  !<
    real (kind=kind_phys), pointer      :: sigmaf(:)          => null()  !<
    real (kind=kind_phys), pointer      :: sigmafrac(:,:)     => null()  !<
    real (kind=kind_phys), pointer      :: sigmatot(:,:)      => null()  !<
    logical                             :: skip_macro                    !<
    real (kind=kind_phys), pointer      :: slc_save(:,:)      => null()  !<
    integer, pointer                    :: slopetype(:)       => null()  !<
    real (kind=kind_phys), pointer      :: smcmax(:)          => null()  !<
    real (kind=kind_phys), pointer      :: smc_save(:,:)      => null()  !<
    real (kind=kind_phys), pointer      :: snowc(:)           => null()  !<
    real (kind=kind_phys), pointer      :: snowd_ice(:)       => null()  !<
    real (kind=kind_phys), pointer      :: snowd_land(:)      => null()  !<
    real (kind=kind_phys), pointer      :: snowd_land_save(:) => null()  !<
    real (kind=kind_phys), pointer      :: snowd_ocean(:)     => null()  !<
    real (kind=kind_phys), pointer      :: snow_depth(:)      => null()  !<
    real (kind=kind_phys), pointer      :: snohf(:)           => null()  !<
    real (kind=kind_phys), pointer      :: snohf_snow(:)      => null()  !<
    real (kind=kind_phys), pointer      :: snohf_frzgra(:)    => null()  !<
    real (kind=kind_phys), pointer      :: snohf_snowmelt(:)  => null()  !<
    real (kind=kind_phys), pointer      :: snowmp(:)          => null()  !<
    real (kind=kind_phys), pointer      :: snowmt(:)          => null()  !<
    real (kind=kind_phys), pointer      :: soilm_in_m(:)      => null()  !<
    integer, pointer                    :: soiltype(:)        => null()  !<
    real (kind=kind_phys), pointer      :: stc_save(:,:)      => null()  !<
    real (kind=kind_phys), pointer      :: sthick (:)         => null()  !<
    real (kind=kind_phys), pointer      :: stress(:)          => null()  !<
    real (kind=kind_phys), pointer      :: stress_ice(:)      => null()  !<
    real (kind=kind_phys), pointer      :: stress_land(:)     => null()  !<
    real (kind=kind_phys), pointer      :: stress_ocean(:)    => null()  !<
    real (kind=kind_phys), pointer      :: t2mmp(:)           => null()  !<
    real (kind=kind_phys), pointer      :: theta(:)           => null()  !<
    real (kind=kind_phys), pointer      :: th1(:)             => null()  !<
    real (kind=kind_phys), pointer      :: tice(:)            => null()  !<
    real (kind=kind_phys), pointer      :: tlvl(:,:)          => null()  !<
    real (kind=kind_phys), pointer      :: tlyr(:,:)          => null()  !<
    real (kind=kind_phys), pointer      :: tprcp_ice(:)       => null()  !<
    real (kind=kind_phys), pointer      :: tprcp_land(:)      => null()  !<
    real (kind=kind_phys), pointer      :: tprcp_ocean(:)     => null()  !<
    real (kind=kind_phys), pointer      :: tprcp_rate_land(:) => null()  !<
    integer                             :: tracers_start_index           !<
    integer                             :: tracers_total                 !<
    integer                             :: tracers_water                 !<
    logical                             :: trans_aero                    !<
    real (kind=kind_phys), pointer      :: trans(:)           => null()  !<
    real (kind=kind_phys), pointer      :: tseal(:)           => null()  !<
    real (kind=kind_phys), pointer      :: tsfa(:)            => null()  !<
    real (kind=kind_phys), pointer      :: tsfc_ice(:)        => null()  !<
    real (kind=kind_phys), pointer      :: tsfc_land(:)       => null()  !<
    real (kind=kind_phys), pointer      :: tsfc_land_save(:)  => null()  !<
    real (kind=kind_phys), pointer      :: tsfc_ocean(:)      => null()  !<
    real (kind=kind_phys), pointer      :: tsfg(:)            => null()  !<
    real (kind=kind_phys), pointer      :: tsnow(:)           => null()  !<
    real (kind=kind_phys), pointer      :: tsurf(:)           => null()  !<
    real (kind=kind_phys), pointer      :: tsurf_ice(:)       => null()  !<
    real (kind=kind_phys), pointer      :: tsurf_land(:)      => null()  !<
    real (kind=kind_phys), pointer      :: tsurf_ocean(:)     => null()  !<
    real (kind=kind_phys), pointer      :: ud_mf(:,:)         => null()  !<
    real (kind=kind_phys), pointer      :: uustar_ice(:)      => null()  !<
    real (kind=kind_phys), pointer      :: uustar_land(:)     => null()  !<
    real (kind=kind_phys), pointer      :: uustar_ocean(:)    => null()  !<
    real (kind=kind_phys), pointer      :: vdftra(:,:,:)      => null()  !<
    real (kind=kind_phys), pointer      :: vegf1d(:)          => null()  !<
    real (kind=kind_phys)               :: lndp_vgf                      !<
  
    integer, pointer                    :: vegtype(:)         => null()  !<
    real (kind=kind_phys), pointer      :: w_upi(:,:)         => null()  !<
    real (kind=kind_phys), pointer      :: wcbmax(:)          => null()  !<
    real (kind=kind_phys), pointer      :: weasd_ocean(:)     => null()  !<
    real (kind=kind_phys), pointer      :: weasd_land(:)      => null()  !<
    real (kind=kind_phys), pointer      :: weasd_land_save(:) => null()  !<
    real (kind=kind_phys), pointer      :: weasd_ice(:)       => null()  !<
    real (kind=kind_phys), pointer      :: wind(:)            => null()  !<
    real (kind=kind_phys), pointer      :: work1(:)           => null()  !<
    real (kind=kind_phys), pointer      :: work2(:)           => null()  !<
    real (kind=kind_phys), pointer      :: work3(:)           => null()  !<
    real (kind=kind_phys), pointer      :: xcosz(:)           => null()  !<
    real (kind=kind_phys), pointer      :: xlai1d(:)          => null()  !<
    real (kind=kind_phys), pointer      :: xmu(:)             => null()  !<
    real (kind=kind_phys), pointer      :: z01d(:)            => null()  !<
    real (kind=kind_phys), pointer      :: zorl_ice(:)        => null()  !<
    real (kind=kind_phys), pointer      :: zorl_land(:)       => null()  !<
    real (kind=kind_phys), pointer      :: zorl_ocean(:)      => null()  !<
    real (kind=kind_phys), pointer      :: zt1d(:)            => null()  !<
    real (kind=kind_phys), pointer      :: gw_dudt(:,:)       => null()  !<
    real (kind=kind_phys), pointer      :: gw_dvdt(:,:)       => null()  !<
    real (kind=kind_phys), pointer      :: gw_dtdt(:,:)       => null()  !<
    real (kind=kind_phys), pointer      :: gw_kdis(:,:)       => null()  !<
    real (kind=kind_phys), pointer      :: tau_tofd(:)        => null()  !< instantaneous momentum flux due to TOFD
    real (kind=kind_phys), pointer      :: tau_mtb(:)         => null()  !< instantaneous momentum flux due to mountain blocking drag
    real (kind=kind_phys), pointer      :: tau_ogw(:)         => null()  !< instantaneous momentum flux due to orographic gravity wave drag
    real (kind=kind_phys), pointer      :: tau_ngw(:)         => null()  !< instantaneous momentum flux due to nonstationary gravity waves
    real (kind=kind_phys), pointer      :: zmtb(:)            => null()  !< mountain blocking height
    real (kind=kind_phys), pointer      :: zlwb(:)            => null()  !< low level wave breaking height
    real (kind=kind_phys), pointer      :: zogw(:)            => null()  !< height of drag due to orographic gravity wave
    real (kind=kind_phys), pointer      :: dudt_mtb(:,:)      => null()  !< daily aver u-wind tend due to mountain blocking drag
    real (kind=kind_phys), pointer      :: dudt_ogw(:,:)      => null()  !< daily aver u-wind tend due to orographic gravity wave drag
    real (kind=kind_phys), pointer      :: dudt_tms(:,:)      => null()  !< daily aver u-wind tend due to TMS

    ! RRTMGP
    integer                             :: ipsdlw0                              !<
    integer                             :: ipsdsw0                              !<
    real (kind=kind_phys), pointer      :: sktp1r(:)                 => null()  !<
    real (kind=kind_phys), pointer      :: p_lay(:,:)                => null()  !<
    real (kind=kind_phys), pointer      :: p_lev(:,:)                => null()  !<
    real (kind=kind_phys), pointer      :: t_lev(:,:)                => null()  !<
    real (kind=kind_phys), pointer      :: t_lay(:,:)                => null()  !<
    real (kind=kind_phys), pointer      :: relhum(:,:)               => null()  !<
    real (kind=kind_phys), pointer      :: tv_lay(:,:)               => null()  !<
    real (kind=kind_phys), pointer      :: qs_lay(:,:)               => null()  !<
    real (kind=kind_phys), pointer      :: q_lay(:,:)                => null()  !<
    real (kind=kind_phys), pointer      :: deltaZ(:,:)               => null()  !<
    real (kind=kind_phys), pointer      :: cloud_overlap_param(:,:)  => null()  !< Cloud overlap parameter
    real (kind=kind_phys), pointer      :: precip_overlap_param(:,:) => null()  !< Precipitation overlap parameter
    real (kind=kind_phys), pointer      :: tracer(:,:,:)             => null()  !<
    real (kind=kind_phys), pointer      :: aerosolslw(:,:,:,:)       => null()  !< Aerosol radiative properties in each LW band.
    real (kind=kind_phys), pointer      :: aerosolssw(:,:,:,:)       => null()  !< Aerosol radiative properties in each SW band.
    real (kind=kind_phys), pointer      :: cld_frac(:,:)             => null()  !< Total cloud fraction
    real (kind=kind_phys), pointer      :: cld_lwp(:,:)              => null()  !< Cloud liquid water path
    real (kind=kind_phys), pointer      :: cld_reliq(:,:)            => null()  !< Cloud liquid effective radius
    real (kind=kind_phys), pointer      :: cld_iwp(:,:)              => null()  !< Cloud ice water path
    real (kind=kind_phys), pointer      :: cld_reice(:,:)            => null()  !< Cloud ice effecive radius
    real (kind=kind_phys), pointer      :: cld_swp(:,:)              => null()  !< Cloud snow water path
    real (kind=kind_phys), pointer      :: cld_resnow(:,:)           => null()  !< Cloud snow effective radius
    real (kind=kind_phys), pointer      :: cld_rwp(:,:)              => null()  !< Cloud rain water path
    real (kind=kind_phys), pointer      :: cld_rerain(:,:)           => null()  !< Cloud rain effective radius
    real (kind=kind_phys), pointer      :: precip_frac(:,:)          => null()  !< Precipitation fraction
    real (kind=kind_phys), pointer      :: fluxlwUP_allsky(:,:)      => null()  !< RRTMGP upward   longwave  all-sky flux profile
    real (kind=kind_phys), pointer      :: fluxlwDOWN_allsky(:,:)    => null()  !< RRTMGP downward longwave  all-sky flux profile
    real (kind=kind_phys), pointer      :: fluxlwUP_clrsky(:,:)      => null()  !< RRTMGP upward   longwave  clr-sky flux profile
    real (kind=kind_phys), pointer      :: fluxlwDOWN_clrsky(:,:)    => null()  !< RRTMGP downward longwave  clr-sky flux profile
    real (kind=kind_phys), pointer      :: fluxswUP_allsky(:,:)      => null()  !< RRTMGP upward   shortwave all-sky flux profile
    real (kind=kind_phys), pointer      :: fluxswDOWN_allsky(:,:)    => null()  !< RRTMGP downward shortwave all-sky flux profile
    real (kind=kind_phys), pointer      :: fluxswUP_clrsky(:,:)      => null()  !< RRTMGP upward   shortwave clr-sky flux profile
    real (kind=kind_phys), pointer      :: fluxswDOWN_clrsky(:,:)    => null()  !< RRTMGP downward shortwave clr-sky flux profile
    real (kind=kind_phys), pointer      :: fluxlwUP_jac(:,:)         => null()  !< RRTMGP upward Jacobian of longwave flux
    real (kind=kind_phys), pointer      :: fluxlwDOWN_jac(:,:)       => null()  !< RRTMGP downward Jacobian of longwave flux 
    real (kind=kind_phys), pointer      :: sfc_emiss_byband(:,:)     => null()  !<
    real (kind=kind_phys), pointer      :: sec_diff_byband(:,:)      => null()  !<
    real (kind=kind_phys), pointer      :: sfc_alb_nir_dir(:,:)      => null()  !<
    real (kind=kind_phys), pointer      :: sfc_alb_nir_dif(:,:)      => null()  !<
    real (kind=kind_phys), pointer      :: sfc_alb_uvvis_dir(:,:)    => null()  !<
    real (kind=kind_phys), pointer      :: sfc_alb_uvvis_dif(:,:)    => null()  !<
    real (kind=kind_phys), pointer      :: toa_src_lw(:,:)           => null()  !<
    real (kind=kind_phys), pointer      :: toa_src_sw(:,:)           => null()  !<
    character(len=128),    pointer      :: active_gases_array(:)     => null()  !< Character array for each trace gas name
    integer, pointer                    :: icseed_lw(:)              => null()  !< RRTMGP seed for RNG for longwave radiation
    integer, pointer                    :: icseed_sw(:)              => null()  !< RRTMGP seed for RNG for shortwave radiation
    type(proflw_type), pointer          :: flxprf_lw(:,:)            => null()  !< DDT containing RRTMGP longwave fluxes
    type(profsw_type), pointer          :: flxprf_sw(:,:)            => null()  !< DDT containing RRTMGP shortwave fluxes
    type(ty_gas_optics_rrtmgp)          :: lw_gas_props                         !< RRTMGP DDT
    type(ty_gas_optics_rrtmgp)          :: sw_gas_props                         !< RRTMGP DDT
    type(ty_cloud_optics)               :: lw_cloud_props                       !< RRTMGP DDT
    type(ty_cloud_optics)               :: sw_cloud_props                       !< RRTMGP DDT
    type(ty_optical_props_1scl)         :: lw_optical_props_cloudsByBand        !< RRTMGP DDT
    type(ty_optical_props_1scl)         :: lw_optical_props_clouds              !< RRTMGP DDT
    type(ty_optical_props_1scl)         :: lw_optical_props_precipByBand        !< RRTMGP DDT
    type(ty_optical_props_1scl)         :: lw_optical_props_precip              !< RRTMGP DDT
    type(ty_optical_props_1scl)         :: lw_optical_props_clrsky              !< RRTMGP DDT
    type(ty_optical_props_1scl)         :: lw_optical_props_aerosol             !< RRTMGP DDT
    type(ty_optical_props_2str)         :: sw_optical_props_cloudsByBand        !< RRTMGP DDT
    type(ty_optical_props_2str)         :: sw_optical_props_clouds              !< RRTMGP DDT
    type(ty_optical_props_2str)         :: sw_optical_props_precipByBand        !< RRTMGP DDT
    type(ty_optical_props_2str)         :: sw_optical_props_precip              !< RRTMGP DDT
    type(ty_optical_props_2str)         :: sw_optical_props_clrsky              !< RRTMGP DDT
    type(ty_optical_props_2str)         :: sw_optical_props_aerosol             !< RRTMGP DDT
    type(ty_gas_concs)                  :: gas_concentrations                   !< RRTMGP DDT
    type(ty_source_func_lw)             :: sources                              !< RRTMGP DDT

    !-- HWRF physics: dry mixing ratios
    real (kind=kind_phys), pointer :: qv_r(:,:)               => null()  !<
    real (kind=kind_phys), pointer :: qc_r(:,:)               => null()  !<
    real (kind=kind_phys), pointer :: qi_r(:,:)               => null()  !<
    real (kind=kind_phys), pointer :: qr_r(:,:)               => null()  !<
    real (kind=kind_phys), pointer :: qs_r(:,:)               => null()  !<
    real (kind=kind_phys), pointer :: qg_r(:,:)               => null()  !<

    !-- GSD drag suite
    real (kind=kind_phys), pointer      :: varss(:)           => null()  !<
    real (kind=kind_phys), pointer      :: ocss(:)            => null()  !<
    real (kind=kind_phys), pointer      :: oa4ss(:,:)         => null()  !<
    real (kind=kind_phys), pointer      :: clxss(:,:)         => null()  !<
    
    !-- Ferrier-Aligo MP scheme
    real (kind=kind_phys), pointer :: f_rain     (:,:)   => null()  !<
    real (kind=kind_phys), pointer :: f_ice      (:,:)   => null()  !<
    real (kind=kind_phys), pointer :: f_rimef    (:,:)   => null()  !<
    real (kind=kind_phys), pointer :: cwm        (:,:)   => null()  !<


    contains
      procedure :: create      => interstitial_create     !<   allocate array data
      procedure :: rad_reset   => interstitial_rad_reset  !<   reset array data for radiation
      procedure :: phys_reset  => interstitial_phys_reset !<   reset array data for physics
      procedure :: mprint      => interstitial_print      !<   print array data

  end type GFS_interstitial_type

!----------------
! PUBLIC ENTITIES
!----------------
  public GFS_init_type
  public GFS_statein_type,  GFS_stateout_type, GFS_sfcprop_type, &
         GFS_coupling_type
  public GFS_control_type,  GFS_grid_type,     GFS_tbd_type, &
         GFS_cldprop_type,  GFS_radtend_type,  GFS_diag_type
  public GFS_interstitial_type

!*******************************************************************************************
  CONTAINS

!------------------------
! GFS_statein_type%create
!------------------------
  subroutine statein_create (Statein, IM, Model) 
    implicit none

    class(GFS_statein_type)             :: Statein
    integer,                 intent(in) :: IM
    type(GFS_control_type),  intent(in) :: Model

    !--- level geopotential and pressures
    allocate (Statein%phii  (IM,Model%levs+1))
    allocate (Statein%prsi  (IM,Model%levs+1))
    allocate (Statein%prsik (IM,Model%levs+1))

    Statein%phii  = clear_val
    Statein%prsi  = clear_val
    Statein%prsik = clear_val

    !--- layer geopotential and pressures
    allocate (Statein%phil  (IM,Model%levs))
    allocate (Statein%prsl  (IM,Model%levs))
    allocate (Statein%prslk (IM,Model%levs))

    Statein%phil  = clear_val
    Statein%prsl  = clear_val
    Statein%prslk = clear_val

    !--- shared radiation and physics variables
    allocate (Statein%vvl  (IM,Model%levs))
    allocate (Statein%tgrs (IM,Model%levs))

    Statein%vvl  = clear_val
    Statein%tgrs = clear_val
! stochastic physics SKEB variable
    allocate (Statein%diss_est(IM,Model%levs))
    Statein%diss_est= clear_val
    !--- physics only variables
    allocate (Statein%pgr    (IM))
    allocate (Statein%ugrs   (IM,Model%levs))
    allocate (Statein%vgrs   (IM,Model%levs))
    allocate (Statein%qgrs   (IM,Model%levs,Model%ntrac))

    Statein%qgrs   = clear_val
    Statein%pgr    = clear_val
    Statein%ugrs   = clear_val
    Statein%vgrs   = clear_val

    !--- soil state variables - for soil SPPT - sfc-perts, mgehne
    allocate (Statein%smc  (IM,Model%lsoil))
    allocate (Statein%stc  (IM,Model%lsoil))
    allocate (Statein%slc  (IM,Model%lsoil))

    Statein%smc   = clear_val
    Statein%stc   = clear_val
    Statein%slc   = clear_val

  end subroutine statein_create


!-------------------------
! GFS_stateout_type%create
!-------------------------
  subroutine stateout_create (Stateout, IM, Model)

    implicit none

    class(GFS_stateout_type)           :: Stateout
    integer,                intent(in) :: IM
    type(GFS_control_type), intent(in) :: Model

    allocate (Stateout%gu0 (IM,Model%levs))
    allocate (Stateout%gv0 (IM,Model%levs))
    allocate (Stateout%gt0 (IM,Model%levs))
    allocate (Stateout%gq0 (IM,Model%levs,Model%ntrac))

    Stateout%gu0 = clear_val
    Stateout%gv0 = clear_val
    Stateout%gt0 = clear_val
    Stateout%gq0 = clear_val

 end subroutine stateout_create


!------------------------
! GFS_sfcprop_type%create
!------------------------
  subroutine sfcprop_create (Sfcprop, IM, Model)

    implicit none

    class(GFS_sfcprop_type)            :: Sfcprop
    integer,                intent(in) :: IM
    type(GFS_control_type), intent(in) :: Model

    !--- physics and radiation
    allocate (Sfcprop%slmsk    (IM))
    allocate (Sfcprop%oceanfrac(IM))
    allocate (Sfcprop%landfrac (IM))
    allocate (Sfcprop%lakefrac (IM))
    allocate (Sfcprop%lakedepth(IM))
    allocate (Sfcprop%tsfc     (IM))
    allocate (Sfcprop%tsfco    (IM))
    allocate (Sfcprop%tsfcl    (IM))
    allocate (Sfcprop%tisfc    (IM))
    allocate (Sfcprop%tiice    (IM,Model%kice))
    allocate (Sfcprop%snowd    (IM))
    allocate (Sfcprop%zorl     (IM))
    allocate (Sfcprop%zorlo    (IM))
    allocate (Sfcprop%zorll    (IM))
    allocate (Sfcprop%zorli    (IM))
    allocate (Sfcprop%zorlw    (IM))
    allocate (Sfcprop%fice     (IM))
!   allocate (Sfcprop%hprim    (IM))
    allocate (Sfcprop%hprime   (IM,Model%nmtvr))

    Sfcprop%slmsk     = clear_val
    Sfcprop%oceanfrac = clear_val
    Sfcprop%landfrac  = clear_val
    Sfcprop%lakefrac  = clear_val
    Sfcprop%lakedepth = clear_val
    Sfcprop%tsfc      = clear_val
    Sfcprop%tsfco     = clear_val
    Sfcprop%tsfcl     = clear_val
    Sfcprop%tisfc     = clear_val
    Sfcprop%tiice     = clear_val
    Sfcprop%snowd     = clear_val
    Sfcprop%zorl      = clear_val
    Sfcprop%zorlo     = clear_val
    Sfcprop%zorll     = clear_val
    Sfcprop%zorli     = clear_val
    Sfcprop%zorlw     = clear_val
    Sfcprop%fice      = clear_val
!   Sfcprop%hprim     = clear_val
    Sfcprop%hprime    = clear_val

!--- In (radiation only)
    allocate (Sfcprop%sncovr (IM))
    allocate (Sfcprop%snoalb (IM))
    allocate (Sfcprop%alvsf  (IM))
    allocate (Sfcprop%alnsf  (IM))
    allocate (Sfcprop%alvwf  (IM))
    allocate (Sfcprop%alnwf  (IM))
    allocate (Sfcprop%facsf  (IM))
    allocate (Sfcprop%facwf  (IM))

    Sfcprop%sncovr = clear_val
    Sfcprop%snoalb = clear_val
    Sfcprop%alvsf  = clear_val
    Sfcprop%alnsf  = clear_val
    Sfcprop%alvwf  = clear_val
    Sfcprop%alnwf  = clear_val
    Sfcprop%facsf  = clear_val
    Sfcprop%facwf  = clear_val

!--- physics surface props
!--- In
    allocate (Sfcprop%slope   (IM))
    allocate (Sfcprop%shdmin  (IM))
    allocate (Sfcprop%shdmax  (IM))
    allocate (Sfcprop%snoalb  (IM))
    allocate (Sfcprop%tg3     (IM))
    allocate (Sfcprop%vfrac   (IM))
    allocate (Sfcprop%vtype   (IM))
    allocate (Sfcprop%stype   (IM))
    allocate (Sfcprop%uustar  (IM))
    allocate (Sfcprop%oro     (IM))
    allocate (Sfcprop%oro_uf  (IM))
    allocate (Sfcprop%evap    (IM))
    allocate (Sfcprop%hflx    (IM))
    allocate (Sfcprop%qss     (IM))
    allocate (Sfcprop%spec_sh_flux  (IM))
    allocate (Sfcprop%spec_lh_flux  (IM))

    Sfcprop%slope   = clear_val
    Sfcprop%shdmin  = clear_val
    Sfcprop%shdmax  = clear_val
    Sfcprop%snoalb  = clear_val
    Sfcprop%tg3     = clear_val
    Sfcprop%vfrac   = clear_val
    Sfcprop%vtype   = clear_val
    Sfcprop%stype   = clear_val
    Sfcprop%uustar  = clear_val
    Sfcprop%oro     = clear_val
    Sfcprop%oro_uf  = clear_val
    Sfcprop%evap    = clear_val
    Sfcprop%hflx    = clear_val
    Sfcprop%qss     = clear_val
    Sfcprop%spec_sh_flux = clear_val
    Sfcprop%spec_lh_flux = clear_val

!--- In/Out
    allocate (Sfcprop%hice   (IM))
    allocate (Sfcprop%weasd  (IM))
    allocate (Sfcprop%sncovr (IM))
    allocate (Sfcprop%canopy (IM))
    allocate (Sfcprop%ffmm   (IM))
    allocate (Sfcprop%ffhh   (IM))
    allocate (Sfcprop%f10m   (IM))
    allocate (Sfcprop%tprcp  (IM))
    allocate (Sfcprop%srflag (IM))
    allocate (Sfcprop%slc    (IM,Model%lsoil))
    allocate (Sfcprop%smc    (IM,Model%lsoil))
    allocate (Sfcprop%stc    (IM,Model%lsoil))

    Sfcprop%hice   = clear_val
    Sfcprop%weasd  = clear_val
    Sfcprop%sncovr = clear_val
    Sfcprop%canopy = clear_val
    Sfcprop%ffmm   = clear_val
    Sfcprop%ffhh   = clear_val
    Sfcprop%f10m   = clear_val
    Sfcprop%tprcp  = clear_val
    Sfcprop%srflag = clear_val
    Sfcprop%slc    = clear_val
    Sfcprop%smc    = clear_val
    Sfcprop%stc    = clear_val

!--- Out
    allocate (Sfcprop%t2m (IM))
    allocate (Sfcprop%th2m(IM))
    allocate (Sfcprop%q2m (IM))

    Sfcprop%t2m = clear_val
    Sfcprop%th2m = clear_val
    Sfcprop%q2m = clear_val

    if (Model%nstf_name(1) > 0) then
      allocate (Sfcprop%tref   (IM))
      allocate (Sfcprop%z_c    (IM))
      allocate (Sfcprop%c_0    (IM))
      allocate (Sfcprop%c_d    (IM))
      allocate (Sfcprop%w_0    (IM))
      allocate (Sfcprop%w_d    (IM))
      allocate (Sfcprop%xt     (IM))
      allocate (Sfcprop%xs     (IM))
      allocate (Sfcprop%xu     (IM))
      allocate (Sfcprop%xv     (IM))
      allocate (Sfcprop%xz     (IM))
      allocate (Sfcprop%zm     (IM))
      allocate (Sfcprop%xtts   (IM))
      allocate (Sfcprop%xzts   (IM))
      allocate (Sfcprop%d_conv (IM))
      allocate (Sfcprop%ifd    (IM))
      allocate (Sfcprop%dt_cool(IM))
      allocate (Sfcprop%qrain  (IM))

      Sfcprop%tref    = zero
      Sfcprop%z_c     = zero
      Sfcprop%c_0     = zero
      Sfcprop%c_d     = zero
      Sfcprop%w_0     = zero
      Sfcprop%w_d     = zero
      Sfcprop%xt      = zero
      Sfcprop%xs      = zero
      Sfcprop%xu      = zero
      Sfcprop%xv      = zero
      Sfcprop%xz      = zero
      Sfcprop%zm      = zero
      Sfcprop%xtts    = zero
      Sfcprop%xzts    = zero
      Sfcprop%d_conv  = zero
      Sfcprop%ifd     = zero
      Sfcprop%dt_cool = zero
      Sfcprop%qrain   = zero
    endif
    if (Model%lsm == Model%lsm_ruc .or. Model%lsm == Model%lsm_noahmp) then
      allocate(Sfcprop%raincprv  (IM))
      allocate(Sfcprop%rainncprv (IM))
      allocate(Sfcprop%iceprv    (IM))
      allocate(Sfcprop%snowprv   (IM))
      allocate(Sfcprop%graupelprv(IM))
      Sfcprop%raincprv   = clear_val
      Sfcprop%rainncprv  = clear_val
      Sfcprop%iceprv     = clear_val
      Sfcprop%snowprv    = clear_val
      Sfcprop%graupelprv = clear_val
    end if
! Noah MP allocate and init when used
!
    if (Model%lsm == Model%lsm_noahmp ) then

    allocate (Sfcprop%snowxy   (IM))
    allocate (Sfcprop%tvxy     (IM))
    allocate (Sfcprop%tgxy     (IM))
    allocate (Sfcprop%canicexy (IM))
    allocate (Sfcprop%canliqxy (IM))
    allocate (Sfcprop%eahxy    (IM))
    allocate (Sfcprop%tahxy    (IM))
    allocate (Sfcprop%cmxy     (IM))
    allocate (Sfcprop%chxy     (IM))
    allocate (Sfcprop%fwetxy   (IM))
    allocate (Sfcprop%sneqvoxy (IM))
    allocate (Sfcprop%alboldxy (IM))
    allocate (Sfcprop%qsnowxy  (IM))
    allocate (Sfcprop%wslakexy (IM))
    allocate (Sfcprop%zwtxy    (IM))
    allocate (Sfcprop%waxy     (IM))
    allocate (Sfcprop%wtxy     (IM))
    allocate (Sfcprop%lfmassxy (IM))
    allocate (Sfcprop%rtmassxy (IM))
    allocate (Sfcprop%stmassxy (IM))
    allocate (Sfcprop%woodxy   (IM))
    allocate (Sfcprop%stblcpxy (IM))
    allocate (Sfcprop%fastcpxy (IM))
    allocate (Sfcprop%xsaixy   (IM))
    allocate (Sfcprop%xlaixy   (IM))
    allocate (Sfcprop%taussxy  (IM))
    allocate (Sfcprop%smcwtdxy (IM))
    allocate (Sfcprop%deeprechxy (IM))
    allocate (Sfcprop%rechxy    (IM))
    allocate (Sfcprop%snicexy    (IM, Model%lsnow_lsm_lbound:0))
    allocate (Sfcprop%snliqxy    (IM, Model%lsnow_lsm_lbound:0))
    allocate (Sfcprop%tsnoxy     (IM, Model%lsnow_lsm_lbound:0))
    allocate (Sfcprop%smoiseq    (IM, Model%lsoil_lsm))
    allocate (Sfcprop%zsnsoxy    (IM, Model%lsnow_lsm_lbound:Model%lsoil_lsm))

    Sfcprop%snowxy     = clear_val
    Sfcprop%tvxy       = clear_val
    Sfcprop%tgxy       = clear_val
    Sfcprop%canicexy   = clear_val
    Sfcprop%canliqxy   = clear_val
    Sfcprop%eahxy      = clear_val
    Sfcprop%tahxy      = clear_val
    Sfcprop%cmxy       = clear_val
    Sfcprop%chxy       = clear_val
    Sfcprop%fwetxy     = clear_val
    Sfcprop%sneqvoxy   = clear_val
    Sfcprop%alboldxy   = clear_val
    Sfcprop%qsnowxy    = clear_val
    Sfcprop%wslakexy   = clear_val
    Sfcprop%zwtxy      = clear_val
    Sfcprop%waxy       = clear_val
    Sfcprop%wtxy       = clear_val
    Sfcprop%lfmassxy   = clear_val
    Sfcprop%rtmassxy   = clear_val
    Sfcprop%stmassxy   = clear_val
    Sfcprop%woodxy     = clear_val
    Sfcprop%stblcpxy   = clear_val
    Sfcprop%fastcpxy   = clear_val
    Sfcprop%xsaixy     = clear_val
    Sfcprop%xlaixy     = clear_val
    Sfcprop%taussxy    = clear_val
    Sfcprop%smcwtdxy   = clear_val
    Sfcprop%deeprechxy = clear_val
    Sfcprop%rechxy     = clear_val

    Sfcprop%snicexy    = clear_val
    Sfcprop%snliqxy    = clear_val
    Sfcprop%tsnoxy     = clear_val
    Sfcprop%smoiseq    = clear_val
    Sfcprop%zsnsoxy    = clear_val
    
    allocate(Sfcprop%draincprv  (IM))
    allocate(Sfcprop%drainncprv (IM))
    allocate(Sfcprop%diceprv    (IM))
    allocate(Sfcprop%dsnowprv   (IM))
    allocate(Sfcprop%dgraupelprv(IM))

    Sfcprop%draincprv   = clear_val
    Sfcprop%drainncprv  = clear_val
    Sfcprop%diceprv     = clear_val
    Sfcprop%dsnowprv    = clear_val
    Sfcprop%dgraupelprv = clear_val
    
   endif
   
   ! HWRF NOAH LSM allocate and init when used
   !
   if (Model%lsm == Model%lsm_noah_wrfv4 ) then
     allocate(Sfcprop%snotime(IM))
     Sfcprop%snotime = clear_val
   end if
    
    if (Model%do_myjsfc.or.Model%do_myjpbl.or.(Model%lsm == Model%lsm_noah_wrfv4)) then
      allocate(Sfcprop%z0base(IM))
      Sfcprop%z0base = clear_val
    end if
    if (Model%lsm == Model%lsm_noah_wrfv4) then
      allocate(Sfcprop%semisbase(IM))
      Sfcprop%semisbase = clear_val
    end if
    
    if (Model%lsm == Model%lsm_ruc) then
       ! For land surface models with different numbers of levels than the four NOAH levels
       allocate (Sfcprop%wetness     (IM))
       allocate (Sfcprop%sh2o        (IM,Model%lsoil_lsm))
       allocate (Sfcprop%keepsmfr    (IM,Model%lsoil_lsm))
       allocate (Sfcprop%smois       (IM,Model%lsoil_lsm))
       allocate (Sfcprop%tslb        (IM,Model%lsoil_lsm))
       allocate (Sfcprop%flag_frsoil (IM,Model%lsoil_lsm))
       allocate (Sfcprop%zs          (Model%lsoil_lsm))
       allocate (Sfcprop%clw_surf    (IM))
       allocate (Sfcprop%qwv_surf    (IM))
       allocate (Sfcprop%cndm_surf   (IM))
       allocate (Sfcprop%rhofr       (IM))
       allocate (Sfcprop%tsnow       (IM))
       allocate (Sfcprop%snowfallac  (IM))
       allocate (Sfcprop%acsnow      (IM))
       !
       Sfcprop%wetness     = clear_val
       Sfcprop%sh2o        = clear_val
       Sfcprop%keepsmfr    = clear_val
       Sfcprop%smois       = clear_val
       Sfcprop%tslb        = clear_val
       Sfcprop%zs          = clear_val
       Sfcprop%clw_surf    = clear_val
       Sfcprop%qwv_surf    = clear_val
       Sfcprop%cndm_surf   = clear_val
       Sfcprop%flag_frsoil = clear_val
       Sfcprop%rhofr       = clear_val
       Sfcprop%tsnow       = clear_val
       Sfcprop%snowfallac  = clear_val
       Sfcprop%acsnow      = clear_val
       !
       if (Model%rdlai) then
          allocate (Sfcprop%xlaixy (IM))
          Sfcprop%xlaixy = clear_val
       end if

    end if
    if (Model%do_mynnsfclay) then
    ! For MYNN surface layer scheme
       !print*,"Allocating all MYNN-sfclay variables"
       allocate (Sfcprop%ustm   (IM ))
       allocate (Sfcprop%zol    (IM ))
       allocate (Sfcprop%mol    (IM ))
       allocate (Sfcprop%rmol   (IM ))
       allocate (Sfcprop%flhc   (IM ))
       allocate (Sfcprop%flqc   (IM ))
       allocate (Sfcprop%chs2   (IM ))
       allocate (Sfcprop%cqs2   (IM ))
       allocate (Sfcprop%lh     (IM ))
       !
       !print*,"Initializing all MYNN-SfcLay variables with ",clear_val
       Sfcprop%ustm        = clear_val
       Sfcprop%zol         = clear_val
       Sfcprop%mol         = clear_val
       Sfcprop%rmol        = clear_val
       Sfcprop%flhc        = clear_val
       Sfcprop%flqc        = clear_val
       Sfcprop%chs2        = clear_val
       Sfcprop%cqs2        = clear_val
       Sfcprop%lh          = clear_val
    end if
    if (Model%imfdeepcnv == Model%imfdeepcnv_gf) then
        allocate (Sfcprop%conv_act(IM))
        Sfcprop%conv_act = zero
    end if

  end subroutine sfcprop_create


!-------------------------
! GFS_coupling_type%create
!-------------------------
  subroutine coupling_create (Coupling, IM, Model)

    implicit none

    class(GFS_coupling_type)           :: Coupling
    integer,                intent(in) :: IM
    type(GFS_control_type), intent(in) :: Model

    !--- radiation out
    !--- physics in
    allocate (Coupling%nirbmdi (IM))
    allocate (Coupling%nirdfdi (IM))
    allocate (Coupling%visbmdi (IM))   
    allocate (Coupling%visdfdi (IM))   
    allocate (Coupling%nirbmui (IM))   
    allocate (Coupling%nirdfui (IM))   
    allocate (Coupling%visbmui (IM))   
    allocate (Coupling%visdfui (IM))   

    Coupling%nirbmdi = clear_val
    Coupling%nirdfdi = clear_val
    Coupling%visbmdi = clear_val
    Coupling%visdfdi = clear_val
    Coupling%nirbmui = clear_val
    Coupling%nirdfui = clear_val
    Coupling%visbmui = clear_val
    Coupling%visdfui = clear_val

    allocate (Coupling%sfcdsw (IM))
    allocate (Coupling%sfcnsw (IM))
    allocate (Coupling%sfcdlw (IM))

    Coupling%sfcdsw = clear_val
    Coupling%sfcnsw = clear_val
    Coupling%sfcdlw = clear_val

    if (Model%cplflx .or. Model%do_sppt .or. Model%cplchm .or. Model%ca_global) then
      allocate (Coupling%rain_cpl (IM))
      allocate (Coupling%snow_cpl (IM))
      Coupling%rain_cpl = clear_val
      Coupling%snow_cpl = clear_val
    endif

    if (Model%cplflx .or. Model%cplwav) then
      !--- instantaneous quantities 
      allocate (Coupling%u10mi_cpl (IM))
      allocate (Coupling%v10mi_cpl (IM))

      Coupling%u10mi_cpl = clear_val
      Coupling%v10mi_cpl = clear_val
    endif 

    if (Model%cplwav2atm) then
      !--- incoming quantities
      allocate (Coupling%zorlwav_cpl (IM))

      Coupling%zorlwav_cpl  = clear_val
    end if

    if (Model%cplflx) then
      !--- incoming quantities
      allocate (Coupling%slimskin_cpl (IM))
      allocate (Coupling%dusfcin_cpl  (IM))
      allocate (Coupling%dvsfcin_cpl  (IM))
      allocate (Coupling%dtsfcin_cpl  (IM))
      allocate (Coupling%dqsfcin_cpl  (IM))
      allocate (Coupling%ulwsfcin_cpl (IM))
      allocate (Coupling%tseain_cpl   (IM))
      allocate (Coupling%tisfcin_cpl  (IM))
      allocate (Coupling%ficein_cpl   (IM))
      allocate (Coupling%hicein_cpl   (IM))
      allocate (Coupling%hsnoin_cpl   (IM))

      Coupling%slimskin_cpl = clear_val
      Coupling%dusfcin_cpl  = clear_val
      Coupling%dvsfcin_cpl  = clear_val
      Coupling%dtsfcin_cpl  = clear_val
      Coupling%dqsfcin_cpl  = clear_val
      Coupling%ulwsfcin_cpl = clear_val
      Coupling%tseain_cpl   = clear_val
      Coupling%tisfcin_cpl  = clear_val
      Coupling%ficein_cpl   = clear_val
      Coupling%hicein_cpl   = clear_val
      Coupling%hsnoin_cpl   = clear_val

      !--- accumulated quantities
      allocate (Coupling%dusfc_cpl  (IM))
      allocate (Coupling%dvsfc_cpl  (IM))
      allocate (Coupling%dtsfc_cpl  (IM))
      allocate (Coupling%dqsfc_cpl  (IM))
      allocate (Coupling%dlwsfc_cpl (IM))
      allocate (Coupling%dswsfc_cpl (IM))
      allocate (Coupling%dnirbm_cpl (IM))
      allocate (Coupling%dnirdf_cpl (IM))
      allocate (Coupling%dvisbm_cpl (IM))
      allocate (Coupling%dvisdf_cpl (IM))
      allocate (Coupling%nlwsfc_cpl (IM))
      allocate (Coupling%nswsfc_cpl (IM))
      allocate (Coupling%nnirbm_cpl (IM))
      allocate (Coupling%nnirdf_cpl (IM))
      allocate (Coupling%nvisbm_cpl (IM))
      allocate (Coupling%nvisdf_cpl (IM))

      Coupling%dusfc_cpl  = clear_val
      Coupling%dvsfc_cpl  = clear_val
      Coupling%dtsfc_cpl  = clear_val
      Coupling%dqsfc_cpl  = clear_val
      Coupling%dlwsfc_cpl = clear_val
      Coupling%dswsfc_cpl = clear_val
      Coupling%dnirbm_cpl = clear_val
      Coupling%dnirdf_cpl = clear_val
      Coupling%dvisbm_cpl = clear_val
      Coupling%dvisdf_cpl = clear_val
      Coupling%nlwsfc_cpl = clear_val
      Coupling%nswsfc_cpl = clear_val
      Coupling%nnirbm_cpl = clear_val
      Coupling%nnirdf_cpl = clear_val
      Coupling%nvisbm_cpl = clear_val
      Coupling%nvisdf_cpl = clear_val

      !--- instantaneous quantities
      allocate (Coupling%dusfci_cpl  (IM))
      allocate (Coupling%dvsfci_cpl  (IM))
      allocate (Coupling%dtsfci_cpl  (IM))
      allocate (Coupling%dqsfci_cpl  (IM))
      allocate (Coupling%dlwsfci_cpl (IM))
      allocate (Coupling%dswsfci_cpl (IM))
      allocate (Coupling%dnirbmi_cpl (IM))
      allocate (Coupling%dnirdfi_cpl (IM))
      allocate (Coupling%dvisbmi_cpl (IM))
      allocate (Coupling%dvisdfi_cpl (IM))
      allocate (Coupling%nlwsfci_cpl (IM))
      allocate (Coupling%nswsfci_cpl (IM))
      allocate (Coupling%nnirbmi_cpl (IM))
      allocate (Coupling%nnirdfi_cpl (IM))
      allocate (Coupling%nvisbmi_cpl (IM))
      allocate (Coupling%nvisdfi_cpl (IM))
      allocate (Coupling%t2mi_cpl    (IM))
      allocate (Coupling%q2mi_cpl    (IM))
      allocate (Coupling%tsfci_cpl   (IM))
      allocate (Coupling%psurfi_cpl  (IM))
      allocate (Coupling%oro_cpl     (IM))
      allocate (Coupling%slmsk_cpl   (IM))

      Coupling%dusfci_cpl  = clear_val
      Coupling%dvsfci_cpl  = clear_val
      Coupling%dtsfci_cpl  = clear_val
      Coupling%dqsfci_cpl  = clear_val
      Coupling%dlwsfci_cpl = clear_val
      Coupling%dswsfci_cpl = clear_val
      Coupling%dnirbmi_cpl = clear_val
      Coupling%dnirdfi_cpl = clear_val
      Coupling%dvisbmi_cpl = clear_val
      Coupling%dvisdfi_cpl = clear_val
      Coupling%nlwsfci_cpl = clear_val
      Coupling%nswsfci_cpl = clear_val
      Coupling%nnirbmi_cpl = clear_val
      Coupling%nnirdfi_cpl = clear_val
      Coupling%nvisbmi_cpl = clear_val
      Coupling%nvisdfi_cpl = clear_val
      Coupling%t2mi_cpl    = clear_val
      Coupling%q2mi_cpl    = clear_val
      Coupling%tsfci_cpl   = clear_val
      Coupling%psurfi_cpl  = clear_val
      Coupling%oro_cpl     = clear_val  !< pointer to sfcprop%oro
      Coupling%slmsk_cpl   = clear_val  !< pointer to sfcprop%slmsk
    endif

   !-- cellular automata
    allocate (Coupling%condition(IM))
    allocate (Coupling%vfact_ca(Model%levs))
    if (Model%do_ca) then
      allocate (Coupling%ca1      (IM))
      allocate (Coupling%ca2      (IM))
      allocate (Coupling%ca3      (IM))
      allocate (Coupling%ca_deep  (IM))
      allocate (Coupling%ca_turb  (IM))
      allocate (Coupling%ca_shal  (IM))
      allocate (Coupling%ca_rad   (IM))
      allocate (Coupling%ca_micro (IM))
      Coupling%vfact_ca = clear_val
      Coupling%ca1       = clear_val
      Coupling%ca2       = clear_val
      Coupling%ca3       = clear_val
      Coupling%ca_deep   = clear_val
      Coupling%ca_turb   = clear_val
      Coupling%ca_shal   = clear_val
      Coupling%ca_rad    = clear_val
      Coupling%ca_micro  = clear_val   
      Coupling%condition = clear_val
    endif

    ! -- GSDCHEM coupling options
    if (Model%cplchm) then
      !--- outgoing instantaneous quantities
      allocate (Coupling%ushfsfci  (IM))
      allocate (Coupling%dkt       (IM,Model%levs))
      allocate (Coupling%dqdti     (IM,Model%levs))
      !--- accumulated convective rainfall
      allocate (Coupling%rainc_cpl (IM))

      Coupling%rainc_cpl = clear_val
      Coupling%ushfsfci  = clear_val
      Coupling%dkt       = clear_val
      Coupling%dqdti     = clear_val
    endif

    !--- stochastic physics option
    if (Model%do_sppt .or. Model%ca_global)then
      allocate (Coupling%sppt_wts  (IM,Model%levs))
      Coupling%sppt_wts = clear_val
    endif

    !--- stochastic shum option
    if (Model%do_shum) then
      allocate (Coupling%shum_wts  (IM,Model%levs))
      Coupling%shum_wts = clear_val
    endif

    !--- stochastic skeb option
    if (Model%do_skeb) then
      allocate (Coupling%skebu_wts (IM,Model%levs))
      allocate (Coupling%skebv_wts (IM,Model%levs))

      Coupling%skebu_wts = clear_val
      Coupling%skebv_wts = clear_val
    endif

    !--- stochastic land perturbation option
    if (Model%lndp_type .NE. 0) then
      allocate (Coupling%sfc_wts  (IM,Model%n_var_lndp))
      Coupling%sfc_wts = clear_val
    endif

    !--- needed for Thompson's aerosol option
    if(Model%imp_physics == Model%imp_physics_thompson .and. Model%ltaerosol) then
      allocate (Coupling%nwfa2d (IM))
      allocate (Coupling%nifa2d (IM))
      Coupling%nwfa2d   = clear_val
      Coupling%nifa2d   = clear_val
    endif
    
    if (Model%imfdeepcnv == Model%imfdeepcnv_gf) then
      allocate (Coupling%qci_conv (IM,Model%levs))
      Coupling%qci_conv   = clear_val
    endif

  end subroutine coupling_create


!----------------------
! GFS_control_type%init
!----------------------
  subroutine control_initialize (Model, nlunit, fn_nml, me, master, &
                                 logunit, isc, jsc, nx, ny, levs,   &
                                 cnx, cny, gnx, gny, dt_dycore,     &
                                 dt_phys, iau_offset, idat, jdat,   &
                                 tracer_names,                      &
                                 input_nml_file, tile_num, blksz    &
                                ,ak, bk, restart, hydrostatic,      &
                                 communicator, ntasks, nthreads     &
                                 )

    !--- modules
    use physcons,         only: con_rerth, con_pi, con_p0, rhowater
    use mersenne_twister, only: random_setseed, random_number
    use parse_tracers,    only: get_tracer_index

    implicit none

!--- interface variables
    class(GFS_control_type)            :: Model
    integer,                intent(in) :: nlunit
    character(len=64),      intent(in) :: fn_nml
    integer,                intent(in) :: me
    integer,                intent(in) :: master
    integer,                intent(in) :: logunit
    integer,                intent(in) :: tile_num
    integer,                intent(in) :: isc
    integer,                intent(in) :: jsc
    integer,                intent(in) :: nx
    integer,                intent(in) :: ny
    integer,                intent(in) :: levs
    integer,                intent(in) :: cnx
    integer,                intent(in) :: cny
    integer,                intent(in) :: gnx
    integer,                intent(in) :: gny
    real(kind=kind_phys),   intent(in) :: dt_dycore
    real(kind=kind_phys),   intent(in) :: dt_phys
    integer,                intent(in) :: iau_offset
    integer,                intent(in) :: idat(8)
    integer,                intent(in) :: jdat(8)
    character(len=32),      intent(in) :: tracer_names(:)
    character(len=256),     intent(in), pointer :: input_nml_file(:)
    integer,                intent(in) :: blksz(:)
    real(kind=kind_phys), dimension(:), intent(in) :: ak
    real(kind=kind_phys), dimension(:), intent(in) :: bk
    logical,                intent(in) :: restart
    logical,                intent(in) :: hydrostatic
    integer,                intent(in) :: communicator
    integer,                intent(in) :: ntasks
    integer,                intent(in) :: nthreads

    !--- local variables
    integer :: i, j, n
    integer :: ios
    integer :: seed0
    logical :: exists
    real(kind=kind_phys) :: tem
    real(kind=kind_phys) :: rinc(5)
    real(kind=kind_phys) :: wrk(1)
    real(kind=kind_phys), parameter :: con_hr = 3600.

!--- BEGIN NAMELIST VARIABLES
    real(kind=kind_phys) :: fhzero         = 0.0             !< hours between clearing of diagnostic buckets
    logical              :: ldiag3d        = .true.          !< flag for 3d diagnostic fields
    logical              :: qdiag3d        = .true.          !< flag for 3d tracer diagnostic fields
    logical              :: lssav          = .false.         !< logical flag for storing diagnostics
    integer              :: naux2d         = 0               !< number of auxiliary 2d arrays to output (for debugging)
    integer              :: naux3d         = 0               !< number of auxiliary 3d arrays to output (for debugging)
    logical              :: aux2d_time_avg(1:naux2dmax) = .false. !< flags for time averaging of auxiliary 2d arrays
    logical              :: aux3d_time_avg(1:naux3dmax) = .false. !< flags for time averaging of auxiliary 3d arrays

    real(kind=kind_phys) :: fhcyc          = 0.              !< frequency for surface data cycling (hours)
    integer              :: thermodyn_id   =  1              !< valid for GFS only for get_prs/phi
    integer              :: sfcpress_id    =  1              !< valid for GFS only for get_prs/phi

    !--- coupling parameters
    logical              :: cplflx         = .false.         !< default no cplflx collection
    logical              :: cplwav         = .false.         !< default no cplwav collection
    logical              :: cplwav2atm     = .false.         !< default no cplwav2atm coupling
    logical              :: cplchm         = .false.         !< default no cplchm collection

!--- integrated dynamics through earth's atmosphere
    logical              :: lsidea         = .false.

!--- radiation parameters
    real(kind=kind_phys) :: fhswr          = 3600.           !< frequency for shortwave radiation (secs)
    real(kind=kind_phys) :: fhlwr          = 3600.           !< frequency for longwave radiation (secs)
    integer              :: nhfrad         = 0               !< number of timesteps for which to call radiation on physics timestep (coldstarts)
    integer              :: levr           = -99             !< number of vertical levels for radiation calculations
    integer              :: nfxr           = 39+6            !< second dimension of input/output array fluxr   
    logical              :: iaerclm        = .false.         !< flag for initializing aero data 
    integer              :: iccn           =  0              !< logical to use IN CCN forcing for MG2/3
    integer              :: iflip          =  1              !< iflip - is not the same as flipv
    integer              :: isol           =  0              !< use prescribed solar constant
    integer              :: ico2           =  0              !< prescribed global mean value (old opernl)
    integer              :: ialb           =  0              !< use climatology alb, based on sfc type
                                                             !< 1 => use modis based alb
    integer              :: iems           =  0              !< use fixed value of 1.0
    integer              :: iaer           =  1              !< default aerosol effect in sw only
    integer              :: icliq_sw       =  1              !< sw optical property for liquid clouds
    integer              :: iovr_sw        =  1              !< sw: max-random overlap clouds
    integer              :: iovr_lw        =  1              !< lw: max-random overlap clouds
    integer              :: ictm           =  1              !< ictm=0 => use data at initial cond time, if not
                                                             !<           available; use latest; no extrapolation.
                                                             !< ictm=1 => use data at the forecast time, if not
                                                             !<           available; use latest; do extrapolation.
                                                             !< ictm=yyyy0 => use yyyy data for the forecast time;
                                                             !<           no extrapolation.
                                                             !< ictm=yyyy1 = > use yyyy data for the fcst. If needed, 
                                                             !<           do extrapolation to match the fcst time.
                                                             !< ictm=-1 => use user provided external data for
                                                             !<           the fcst time; no extrapolation.
                                                             !< ictm=-2 => same as ictm=0, but add seasonal cycle
                                                             !<           from climatology; no extrapolation.
    integer              :: isubc_sw          =  0           !< sw clouds without sub-grid approximation
    integer              :: isubc_lw          =  0           !< lw clouds without sub-grid approximation
                                                             !< =1 => sub-grid cloud with prescribed seeds
                                                             !< =2 => sub-grid cloud with randomly generated
                                                             !< seeds
    logical              :: crick_proof       = .false.      !< CRICK-Proof cloud water
    logical              :: ccnorm            = .false.      !< Cloud condensate normalized by cloud cover 
    logical              :: norad_precip      = .false.      !< radiation precip flag for Ferrier/Moorthi
    logical              :: lwhtr             = .true.       !< flag to output lw heating rate (Radtend%lwhc)
    logical              :: swhtr             = .true.       !< flag to output sw heating rate (Radtend%swhc)
    ! RRTMGP
    logical              :: do_RRTMGP        = .false.       !< Use RRTMGP?
    character(len=128)   :: active_gases    = ''             !< Character list of active gases used in RRTMGP
    integer              :: nGases          = 0              !< Number of active gases
    character(len=128)   :: rrtmgp_root     = ''             !< Directory of rte+rrtmgp source code
    character(len=128)   :: lw_file_gas     = ''             !< RRTMGP K-distribution file, coefficients to compute optics for gaseous atmosphere
    character(len=128)   :: lw_file_clouds  = ''             !< RRTMGP file containing coefficients used to compute clouds optical properties
    integer              :: rrtmgp_nBandsLW = 16             !< Number of RRTMGP LW bands.
    integer              :: rrtmgp_nGptsLW  = 256            !< Number of RRTMGP LW spectral points.
    character(len=128)   :: sw_file_gas     = ''             !< RRTMGP K-distribution file, coefficients to compute optics for gaseous atmosphere
    character(len=128)   :: sw_file_clouds  = ''             !< RRTMGP file containing coefficients used to compute clouds optical properties
    integer              :: rrtmgp_nBandsSW = 14             !< Number of RRTMGP SW bands.
    integer              :: rrtmgp_nGptsSW  = 224            !< Number of RRTMGP SW spectral points.
    logical              :: doG_cldoptics       = .false.     !< Use legacy RRTMG cloud-optics?                                             
    logical              :: doGP_cldoptics_PADE = .false.    !< Use RRTMGP cloud-optics: PADE approximation?                                             
    logical              :: doGP_cldoptics_LUT  = .false.    !< Use RRTMGP cloud-optics: LUTs?     
    integer              :: rrtmgp_nrghice = 0               !< Number of ice-roughness categories
    integer              :: rrtmgp_nGauss_ang=1              !< Number of angles used in Gaussian quadrature
    logical              :: do_GPsw_Glw    = .false.     
    logical              :: use_LW_jacobian = .false.        !< Use Jacobian of LW to update LW radiation tendencies.  

!--- Z-C microphysical parameters
    integer              :: ncld              =  1                 !< choice of cloud scheme
    integer              :: imp_physics       =  99                !< choice of cloud scheme
    real(kind=kind_phys) :: psautco(2)        = (/6.0d-4,3.0d-4/)  !< [in] auto conversion coeff from ice to snow
    real(kind=kind_phys) :: prautco(2)        = (/1.0d-4,1.0d-4/)  !< [in] auto conversion coeff from cloud to rain
    real(kind=kind_phys) :: evpco             = 2.0d-5             !< [in] coeff for evaporation of largescale rain
    real(kind=kind_phys) :: wminco(2)         = (/1.0d-5,1.0d-5/)  !< [in] water and ice minimum threshold for Zhao
!---Max hourly
    real(kind=kind_phys) :: avg_max_length = 3600.                 !< reset value in seconds for max hourly
!--- Ferrier-Aligo microphysical parameters
    real(kind=kind_phys) :: rhgrd             = 0.98               !< fer_hires microphysics only; for 3-km domain
    logical              :: spec_adv          = .true.             !< Individual cloud species advected
    integer              :: icloud            = 0                  !< cloud effect to the optical depth in radiation; this also controls the cloud fraction options
                                                                   !<  3: with cloud effect from FA, and use cloud fraction option 3, based on Sundqvist et al. (1989)
!--- M-G microphysical parameters
    integer              :: fprcp             =  0                 !< no prognostic rain and snow (MG)
    integer              :: pdfflag           =  4                 !< pdf flag for MG macro physics
    real(kind=kind_phys) :: mg_dcs            = 200.0              !< Morrison-Gettelman microphysics parameters
    real(kind=kind_phys) :: mg_qcvar          = 1.0
    real(kind=kind_phys) :: mg_ts_auto_ice(2) = (/180.0,180.0/)    !< ice auto conversion time scale
    real(kind=kind_phys) :: mg_rhmini         = 1.01               !< relative humidity threshold parameter for nucleating ice
    real(kind=kind_phys) :: mg_ncnst          = 100.e6             !< constant droplet num concentration (m-3)
    real(kind=kind_phys) :: mg_ninst          = 0.15e6             !< constant ice num concentration (m-3)
    real(kind=kind_phys) :: mg_ngnst          = 0.10e6             !< constant graupel/hail num concentration (m-3) = 0.1e6_r8
    real(kind=kind_phys) :: mg_alf            = 1.0                !< tuning factor for alphs in MG macrophysics
    real(kind=kind_phys) :: mg_qcmin(2)       = (/1.0d-9,1.0d-9/)  !< min liquid and ice mixing ratio in Mg macro clouds
    real(kind=kind_phys) :: mg_berg_eff_factor = 2.0               !< berg efficiency factor
    character(len=16)    :: mg_precip_frac_method = 'max_overlap'  !< type of precipitation fraction method
    real(kind=kind_phys) :: tf              = 258.16d0
    real(kind=kind_phys) :: tcr             = 273.16d0
!
    logical              :: effr_in         = .false.              !< flag to use effective radii of cloud species in radiation
    logical              :: microp_uniform  = .true.
    logical              :: do_cldliq       = .true.
    logical              :: do_cldice       = .true.
    logical              :: hetfrz_classnuc = .false.
    logical              :: mg_nccons       = .false.           !< set .true. to specify constant cloud droplet number
    logical              :: mg_nicons       = .false.           !< set .true. to specify constant cloud ice number
    logical              :: mg_ngcons       = .false.           !< set .true. to specify constant graupel/hail number
    logical              :: sed_supersat    = .true.
    logical              :: do_sb_physics   = .true.
    logical              :: mg_do_graupel   = .true.            !< set .true. to turn on prognostic grapuel (with fprcp=2)
    logical              :: mg_do_hail      = .false.           !< set .true. to turn on prognostic hail (with fprcp=2)
    logical              :: mg_do_ice_gmao  = .false.           !< set .true. to turn on gmao ice formulation
    logical              :: mg_do_liq_liu   = .true.            !< set .true. to turn on liu liquid treatment


    !--- Thompson microphysical parameters
    logical              :: ltaerosol      = .false.            !< flag for aerosol version
    logical              :: lradar         = .false.            !< flag for radar reflectivity 
    real(kind=kind_phys) :: nsradar_reset  = -999.0             !< seconds between resetting radar reflectivity calculation, set to <0 for every time step
    real(kind=kind_phys) :: ttendlim       = -999.0             !< temperature tendency limiter, set to <0 to deactivate

    !--- GFDL microphysical parameters
    logical              :: lgfdlmprad     = .false.            !< flag for GFDLMP radiation interaction 

    !--- Thompson,GFDL microphysical parameter
    logical              :: lrefres        = .false.            !< flag for radar reflectivity in restart file

    !--- land/surface model parameters
    integer              :: lsm            =  1              !< flag for land surface model to use =0  for osu lsm; =1  for noah lsm; =2  for noah mp lsm; =3  for RUC lsm
    integer              :: lsoil          =  4              !< number of soil layers
    integer              :: lsoil_lsm      =  -1             !< number of soil layers internal to land surface model; -1 use lsoil
    integer              :: lsnow_lsm      =  3              !< maximum number of snow layers internal to land surface model
    logical              :: rdlai          = .false.         !< read LAI from input file (for RUC LSM or NOAH LSM WRFv4)
    logical              :: ua_phys        = .false.         !< flag for using University of Arizona? extension to NOAH LSM WRFv4
    logical              :: usemonalb      = .true.          !< flag to read surface diffused shortwave albedo from input file for NOAH LSM WRFv4
    real(kind=kind_phys) :: aoasis         = 1.0             !< potential evaporation multiplication factor for NOAH LSM WRFv4
    integer              :: fasdas         = 0               !< flag to use "flux-adjusting surface data assimilation system"; 0 = OFF, 1 = ON
    integer              :: ivegsrc        =  2              !< ivegsrc = 0   => USGS,
                                                             !< ivegsrc = 1   => IGBP (20 category)
                                                             !< ivegsrc = 2   => UMD  (13 category)
    integer              :: isot           =  0              !< isot = 0   => Zobler soil type  ( 9 category)
                                                             !< isot = 1   => STATSGO soil type (19 category)
    integer              :: iopt_thcnd     =  1              !< option to treat thermal conductivity in Noah LSM (new in 3.8)
                                                             !< = 1, original (default)
                                                             !< = 2, McCumber and Pielke for silt loam and sandy loam
    ! -- to use Noah MP, lsm needs to be set to 2 and both ivegsrc and isot are set
    ! to 1 - MODIS IGBP and STATSGO - the defaults are the same as in the
    ! scripts;change from namelist

    integer              :: iopt_dveg      =  4  ! 4 -> off (use table lai; use maximum vegetation fraction)
    integer              :: iopt_crs       =  1  !canopy stomatal resistance (1-> ball-berry; 2->jarvis)
    integer              :: iopt_btr       =  1  !soil moisture factor for stomatal resistance (1-> noah; 2-> clm; 3-> ssib)
    integer              :: iopt_run       =  3  !runoff and groundwater (1->simgm; 2->simtop; 3->schaake96; 4->bats)
    integer              :: iopt_sfc       =  1  !surface layer drag coeff (ch & cm) (1->m-o; 2->chen97)
    integer              :: iopt_frz       =  1  !supercooled liquid water (1-> ny06; 2->koren99)
    integer              :: iopt_inf       =  1  !frozen soil permeability (1-> ny06; 2->koren99)
    integer              :: iopt_rad       =  3  !radiation transfer (1->gap=f(3d,cosz); 2->gap=0; 3->gap=1-fveg)
    integer              :: iopt_alb       =  2  !snow surface albedo (1->bats; 2->class)
    integer              :: iopt_snf       =  1  !rainfall & snowfall (1-jordan91; 2->bats; 3->noah)
    integer              :: iopt_tbot      =  2  !lower boundary of soil temperature (1->zero-flux; 2->noah)
    integer              :: iopt_stc       =  1  !snow/soil temperature time scheme (only layer 1)

    logical              :: use_ufo        = .false.         !< flag for gcycle surface option

!--- flake model parameters
    integer              :: lkm            =  0  !< flag for flake model

    logical              :: lcurr_sf       = .false.                  !< flag for taking ocean currents into account in GFDL surface layer
    logical              :: pert_cd        = .false.                  !< flag for perturbing the surface drag coefficient for momentum in surface layer scheme
    integer              :: ntsflg         = 0                        !< flag for updating skin temperature in the GFDL surface layer scheme
    real(kind=kind_phys) :: sfenth         = 0.0                      !< enthalpy flux factor 0 zot via charnock ..>0 zot enhanced>15m/s
    
!--- tuning parameters for physical parameterizations
    logical              :: ras            = .false.                  !< flag for ras convection scheme
    logical              :: flipv          = .true.                   !< flag for vertical direction flip (ras)
                                                                      !< .true. implies surface at k=1
    logical              :: trans_trac     = .false.                  !< flag for convective transport of tracers (RAS, CS, or SAMF)
    logical              :: old_monin      = .false.                  !< flag for diff monin schemes
    logical              :: cnvgwd         = .false.                  !< flag for conv gravity wave drag
    integer              :: gwd_opt        =  1                       !< flag for configuring gwd scheme
                                                                      !< gwd_opt = 3 : GSDdrag suite
                                                                      !< gwd_opt = 33: GSDdrag suite with extra output
!--- vay-2018
    logical              :: ldiag_ugwp     = .false.                  !< flag for UGWP diag fields
    logical              :: do_ugwp        = .false.                  !< flag do UGWP+RF
    logical              :: do_tofd        = .false.                  !< flag do Turb oro Form Drag

    logical              :: do_gwd         = .false.                  !< flag for running gravity wave drag
    logical              :: do_cnvgwd      = .false.                  !< flag for running conv gravity wave drag

    logical              :: mstrat         = .false.                  !< flag for moorthi approach for stratus
    logical              :: moist_adj      = .false.                  !< flag for moist convective adjustment
    logical              :: cscnv          = .false.                  !< flag for Chikira-Sugiyama convection
    logical              :: cal_pre        = .false.                  !< flag controls precip type algorithm
    logical              :: do_aw          = .false.                  !< AW scale-aware option in cs convection
    logical              :: do_awdd        = .false.                  !< AW scale-aware option in cs convection
    logical              :: flx_form       = .false.                  !< AW scale-aware option in cs convection
    logical              :: do_shoc        = .false.                  !< flag for SHOC
    logical              :: shocaftcnv     = .false.                  !< flag for SHOC
    logical              :: shoc_cld       = .false.                  !< flag for SHOC in grrad
    logical              :: oz_phys        = .true.                   !< flag for old (2006) ozone physics
    logical              :: oz_phys_2015   = .false.                  !< flag for new (2015) ozone physics
    logical              :: h2o_phys       = .false.                  !< flag for stratosphere h2o
    logical              :: pdfcld         = .false.                  !< flag for pdfcld
    logical              :: shcnvcw        = .false.                  !< flag for shallow convective cloud
    logical              :: redrag         = .false.                  !< flag for reduced drag coeff. over sea
    logical              :: hybedmf        = .false.                  !< flag for hybrid edmf pbl scheme
    logical              :: satmedmf       = .false.                  !< flag for scale-aware TKE-based moist edmf
                                                                      !< vertical turbulent mixing scheme
    logical              :: shinhong       = .false.                  !< flag for scale-aware Shinhong vertical turbulent mixing scheme
    logical              :: do_ysu         = .false.                  !< flag for YSU vertical turbulent mixing scheme
    logical              :: acm            = .false.                  !< flag for ACM vertical turbulent mixing scheme
    logical              :: dspheat        = .false.                  !< flag for tke dissipative heating
    logical              :: hurr_pbl       = .false.                  !< flag for hurricane-specific options in PBL scheme
    logical              :: lheatstrg      = .false.                  !< flag for canopy heat storage parameterization
    logical              :: cnvcld         = .false.
    logical              :: random_clds    = .false.                  !< flag controls whether clouds are random
    logical              :: shal_cnv       = .false.                  !< flag for calling shallow convection
    integer              :: imfshalcnv     =  1                       !< flag for mass-flux shallow convection scheme
                                                                      !<     1: July 2010 version of mass-flux shallow conv scheme
                                                                      !<         current operational version as of 2016
                                                                      !<     2: scale- & aerosol-aware mass-flux shallow conv scheme (2017)
                                                                      !<     3: scale- & aerosol-aware Grell-Freitas scheme (GSD)
                                                                      !<     4: New Tiedtke scheme (CAPS)
                                                                      !<     0: modified Tiedtke's eddy-diffusion shallow conv scheme
                                                                      !<    -1: no shallow convection used
    integer              :: imfdeepcnv     =  1                       !< flag for mass-flux deep convection scheme
                                                                      !<     1: July 2010 version of SAS conv scheme
                                                                      !<           current operational version as of 2016
                                                                      !<     2: scale- & aerosol-aware mass-flux deep conv scheme (2017)
                                                                      !<     3: scale- & aerosol-aware Grell-Freitas scheme (GSD)
                                                                      !<     4: New Tiedtke scheme (CAPS)
    integer              :: isatmedmf      =  0                       !< flag for scale-aware TKE-based moist edmf scheme
                                                                      !<     0: initial version of satmedmf (Nov. 2018)
                                                                      !<     1: updated version of satmedmf (as of May 2019)
    logical              :: do_deep        = .true.                   !< whether to do deep convection
    logical              :: hwrf_samfdeep     = .false.               !< flag for HWRF SAMF deepcnv scheme 
    logical              :: hwrf_samfshal     = .false.               !< flag for HWRF SAMF shalcnv scheme 
    logical              :: do_mynnedmf       = .false.               !< flag for MYNN-EDMF
    logical              :: do_mynnsfclay     = .false.               !< flag for MYNN Surface Layer Scheme
    integer              :: grav_settling     = 0
    integer              :: bl_mynn_tkebudget = 0
    logical              :: bl_mynn_tkeadvect = .false.
    integer              :: bl_mynn_cloudpdf  = 2
    integer              :: bl_mynn_mixlength = 2
    integer              :: bl_mynn_edmf      = 0
    integer              :: bl_mynn_edmf_mom  = 1
    integer              :: bl_mynn_edmf_tke  = 0
    integer              :: bl_mynn_edmf_part = 0
    integer              :: bl_mynn_cloudmix  = 1
    integer              :: bl_mynn_mixqt     = 0
    integer              :: bl_mynn_output    = 0
    integer              :: icloud_bl         = 1
    real(kind=kind_phys) :: var_ric           = 1.0
    real(kind=kind_phys) :: coef_ric_l        = 0.16
    real(kind=kind_phys) :: coef_ric_s        = 0.25
    logical              :: do_myjsfc         = .false.               !< flag for MYJ surface layer scheme
    logical              :: do_myjpbl         = .false.               !< flag for MYJ PBL scheme

    integer              :: nmtvr          = 14                       !< number of topographic variables such as variance etc
                                                                      !< used in the GWD parameterization
    integer              :: jcap           =  1              !< number of spectral wave trancation used only by sascnv shalcnv
!   real(kind=kind_phys) :: cs_parm(10) = (/5.0,2.5,1.0e3,3.0e3,20.0,-999.,-999.,0.,0.,0./)
    real(kind=kind_phys) :: cs_parm(10) = (/8.0,4.0,1.0e3,3.5e3,20.0,1.0,-999.,1.,0.6,0./)
    real(kind=kind_phys) :: flgmin(2)      = (/0.180,0.220/)          !< [in] ice fraction bounds
    real(kind=kind_phys) :: cgwf(2)        = (/0.5d0,0.05d0/)         !< multiplication factor for convective GWD
    real(kind=kind_phys) :: ccwf(2)        = (/1.0d0,1.0d0/)          !< multiplication factor for critical cloud
                                                                      !< workfunction for RAS
    real(kind=kind_phys) :: cdmbgwd(4)     = (/2.0d0,0.25d0,1.0d0,1.0d0/)   !< multiplication factors for cdmb, gwd, and NS gwd, tke based enhancement
    real(kind=kind_phys) :: sup            = 1.0                      !< supersaturation in pdf cloud (IMP_physics=98) when t is very low
                                                                      !< or ice super saturation in SHOC (when do_shoc=.true.)
    real(kind=kind_phys) :: ctei_rm(2)     = (/10.0d0,10.0d0/)        !< critical cloud top entrainment instability criteria 
                                                                      !< (used if mstrat=.true.)
    real(kind=kind_phys) :: crtrh(3)       = (/0.90d0,0.90d0,0.90d0/) !< critical relative humidity at the surface
                                                                      !< PBL top and at the top of the atmosphere
    real(kind=kind_phys) :: dlqf(2)        = (/0.0d0,0.0d0/)          !< factor for cloud condensate detrainment 
                                                                      !< from cloud edges for RAS
    real(kind=kind_phys) :: psauras(2)     = (/1.0d-3,1.0d-3/)        !< [in] auto conversion coeff from ice to snow in ras
    real(kind=kind_phys) :: prauras(2)     = (/2.0d-3,2.0d-3/)        !< [in] auto conversion coeff from cloud to rain in ras
    real(kind=kind_phys) :: wminras(2)     = (/1.0d-5,1.0d-5/)        !< [in] water and ice minimum threshold for ras
    integer              :: nrcmax         = 32                       !< number of random numbers used in RAS
    
    real(kind=kind_phys) :: rbcr           = 0.25                     !< Critical Richardson Number in PBL scheme
    real(kind=kind_phys) :: shoc_parm(5)   = (/7000.0,1.0,4.2857143,0.7,-999.0/)  !< some tunable parameters for shoc

!--- Rayleigh friction
    real(kind=kind_phys) :: prslrd0        = 0.0d0           !< pressure level from which Rayleigh Damping is applied
    real(kind=kind_phys) :: ral_ts         = 0.0d0           !< time scale for Rayleigh damping in days

!--- mass flux deep convection
    real(kind=kind_phys) :: clam_deep      = 0.1             !< c_e for deep convection (Han and Pan, 2011, eq(6))
    real(kind=kind_phys) :: c0s_deep       = 0.002           !< convective rain conversion parameter
    real(kind=kind_phys) :: c1_deep        = 0.002           !< conversion parameter of detrainment from liquid water into grid-scale cloud water
    real(kind=kind_phys) :: betal_deep     = 0.05            !< fraction factor of downdraft air mass reaching ground surface over land
    real(kind=kind_phys) :: betas_deep     = 0.05            !< fraction factor of downdraft air mass reaching ground surface over sea
    real(kind=kind_phys) :: evfact_deep    = 0.3             !< evaporation factor from convective rain
    real(kind=kind_phys) :: evfactl_deep   = 0.3             !< evaporation factor from convective rain over land
    real(kind=kind_phys) :: pgcon_deep     = 0.55            !< reduction factor in momentum transport due to convection induced pressure gradient force
                                                             !< 0.7 : Gregory et al. (1997, QJRMS)
                                                             !< 0.55: Zhang & Wu (2003, JAS)
    real(kind=kind_phys) :: asolfac_deep   = 0.958           !< aerosol-aware parameter based on Lim (2011)
                                                             !< asolfac= cx / c0s(=.002)
                                                             !< cx = min([-0.7 ln(Nccn) + 24]*1.e-4, c0s)
                                                             !< Nccn: CCN number concentration in cm^(-3)
                                                             !< Until a realistic Nccn is provided, Nccns are assumed
                                                             !< as Nccn=100 for sea and Nccn=1000 for land 

!--- mass flux shallow convection
    real(kind=kind_phys) :: clam_shal      = 0.3             !< c_e for shallow convection (Han and Pan, 2011, eq(6))
    real(kind=kind_phys) :: c0s_shal       = 0.002           !< conversion parameter of detrainment from liquid water into convetive precipitaiton
    real(kind=kind_phys) :: c1_shal        = 5.e-4           !< conversion parameter of detrainment from liquid water into grid-scale cloud water
    real(kind=kind_phys) :: pgcon_shal     = 0.55            !< reduction factor in momentum transport due to convection induced pressure gradient force
                                                             !< 0.7 : Gregory et al. (1997, QJRMS)
                                                             !< 0.55: Zhang & Wu (2003, JAS)
    real(kind=kind_phys) :: asolfac_shal   = 0.958           !< aerosol-aware parameter based on Lim (2011)
                                                             !< asolfac= cx / c0s(=.002)
                                                             !< cx = min([-0.7 ln(Nccn) + 24]*1.e-4, c0s)
                                                             !< Nccn: CCN number concentration in cm^(-3)
                                                             !< Until a realistic Nccn is provided, Nccns are assumed
                                                             !< as Nccn=100 for sea and Nccn=1000 for land 

!--- near surface sea temperature model
    logical              :: nst_anl        = .false.         !< flag for NSSTM analysis in gcycle/sfcsub
    integer              :: lsea           = 0
    integer              :: nstf_name(5)   = (/0,0,1,0,5/)   !< flag 0 for no nst  1 for uncoupled nst  and 2 for coupled NST
                                                             !< nstf_name(1) : 0 = NSSTM off, 1 = NSSTM on but uncoupled
                                                             !<                2 = NSSTM on and coupled
                                                             !< nstf_name(2) : 1 = NSSTM spin up on, 0 = NSSTM spin up off
                                                             !< nstf_name(3) : 1 = NSSTM analysis on, 0 = NSSTM analysis off
                                                             !< nstf_name(4) : zsea1 in mm
                                                             !< nstf_name(5) : zsea2 in mm
!--- fractional grid
    logical              :: frac_grid       = .false.         !< flag for fractional grid
    logical              :: ignore_lake     = .true.          !< flag for ignoring lakes
    real(kind=kind_phys) :: min_lakeice     = 0.15d0          !< minimum lake ice value
    real(kind=kind_phys) :: min_seaice      = 1.0d-11         !< minimum sea  ice value
    real(kind=kind_phys) :: min_lake_height = 250.0           !< minimum lake height value
    real(kind=kind_phys) :: rho_h2o         = rhowater        !< fresh water density

!--- surface layer z0 scheme
    integer              :: sfc_z0_type    = 0               !< surface roughness options over ocean
                                                             !< 0=no change
                                                             !< 6=areodynamical roughness over water with input 10-m wind
                                                             !< 7=slightly decrease Cd for higher wind speed compare to 6
                                                             !< negative when cplwav2atm=.true. - i.e. two way wave coupling

!--- vertical diffusion
    real(kind=kind_phys) :: xkzm_m         = 1.0d0           !< [in] bkgd_vdif_m  background vertical diffusion for momentum  
    real(kind=kind_phys) :: xkzm_h         = 1.0d0           !< [in] bkgd_vdif_h  background vertical diffusion for heat q  
    real(kind=kind_phys) :: xkzm_s         = 1.0d0           !< [in] bkgd_vdif_s  sigma threshold for background mom. diffusion  
    real(kind=kind_phys) :: xkzminv        = 0.3             !< diffusivity in inversion layers
    real(kind=kind_phys) :: moninq_fac     = 1.0             !< turbulence diffusion coefficient factor
    real(kind=kind_phys) :: dspfac         = 1.0             !< tke dissipative heating factor
    real(kind=kind_phys) :: bl_upfr        = 0.13            !< updraft fraction in boundary layer mass flux scheme
    real(kind=kind_phys) :: bl_dnfr        = 0.1             !< downdraft fraction in boundary layer mass flux scheme

!--- parameters for canopy heat storage (CHS) parameterization
    real(kind=kind_phys) :: z0fac          = 0.3
    real(kind=kind_phys) :: e0fac          = 0.5

 
!---Cellular automaton options
    integer              :: nca            = 1
    integer              :: ncells         = 5
    integer              :: nlives         = 30
    integer              :: nca_g          = 1
    integer              :: ncells_g       = 1
    integer              :: nlives_g       = 100
    real(kind=kind_phys) :: nfracseed      = 0.5
    integer              :: nseed          = 100000
    integer              :: nseed_g        = 100
    integer              :: iseed_ca       = 0
    integer              :: nspinup        = 1
    logical              :: do_ca          = .false.
    logical              :: ca_sgs         = .false.
    logical              :: ca_global      = .false.
    logical              :: ca_smooth      = .false.
    real(kind=kind_phys) :: nthresh        = 0.0
    real                 :: ca_amplitude   = 500.
    integer              :: nsmooth        = 100 
    logical              :: ca_closure     = .false.
    logical              :: ca_entr        = .false.
    logical              :: ca_trigger     = .false.

!--- IAU options
    real(kind=kind_phys)  :: iau_delthrs      = 0           !< iau time interval (to scale increments)
    character(len=240)    :: iau_inc_files(7) = ''          !< list of increment files
    real(kind=kind_phys)  :: iaufhrs(7)       = -1          !< forecast hours associated with increment files
    logical  :: iau_filter_increments         = .false.     !< filter IAU increments
    logical  :: iau_drymassfixer              = .false.     !< IAU dry mass fixer

!--- debug flag
    logical              :: debug          = .false.
    logical              :: pre_rad        = .false.         !< flag for testing purpose

!  max and min lon and lat for critical relative humidity
    integer :: max_lon=5000, max_lat=2000, min_lon=192, min_lat=94
    real(kind=kind_phys) :: rhcmax = 0.9999999               !< max critical rel. hum.

!--- stochastic physics control parameters
    logical :: do_sppt      = .false.
    logical :: use_zmtnblck = .false.
    logical :: do_shum      = .false.
    logical :: do_skeb      = .false.
    integer :: skeb_npass   = 11
    integer :: lndp_type    = 0 
    integer :: n_var_lndp   =  0 

!--- aerosol scavenging factors
    character(len=20) :: fscav_aero(20) = 'default'

!--- END NAMELIST VARIABLES

    NAMELIST /gfs_physics_nml/                                                              &
                          !--- general parameters
                               fhzero, ldiag3d, qdiag3d, lssav, naux2d, naux3d,             &
                               aux2d_time_avg, aux3d_time_avg, fhcyc,                       &
                               thermodyn_id, sfcpress_id,                                   &
                          !--- coupling parameters
                               cplflx, cplwav, cplwav2atm, cplchm, lsidea,                  &
                          !--- radiation parameters
                               fhswr, fhlwr, levr, nfxr, iaerclm, iflip, isol, ico2, ialb,  &
                               isot, iems, iaer, icliq_sw, iovr_sw, iovr_lw, ictm, isubc_sw,&
                               isubc_lw, crick_proof, ccnorm, lwhtr, swhtr,                 &
                               nhfrad,                                                      &
                          ! --- RRTMGP
                               do_RRTMGP, active_gases, nGases, rrtmgp_root,                &
                               lw_file_gas, lw_file_clouds, rrtmgp_nBandsLW, rrtmgp_nGptsLW,&
                               sw_file_gas, sw_file_clouds, rrtmgp_nBandsSW, rrtmgp_nGptsSW,&
                               doG_cldoptics, doGP_cldoptics_PADE, doGP_cldoptics_LUT,      &
                               rrtmgp_nrghice, rrtmgp_nGauss_ang, do_GPsw_Glw,              &
                               use_LW_jacobian,                                             &
                          ! IN CCN forcing
                               iccn,                                                        &
                          !--- microphysical parameterizations
                               ncld, imp_physics, psautco, prautco, evpco, wminco,          &
                               fprcp, pdfflag, mg_dcs, mg_qcvar, mg_ts_auto_ice, mg_rhmini, &
                               effr_in, tf, tcr,                                            &
                               microp_uniform, do_cldice, hetfrz_classnuc,                  &
                               mg_do_graupel, mg_do_hail, mg_nccons, mg_nicons, mg_ngcons,  &
                               mg_ncnst, mg_ninst, mg_ngnst, sed_supersat, do_sb_physics,   &
                               mg_alf,   mg_qcmin, mg_do_ice_gmao, mg_do_liq_liu,           &
                               ltaerosol, lradar, nsradar_reset, lrefres, ttendlim,         &
                               lgfdlmprad,                                                  &
                          !--- max hourly
                               avg_max_length,                                              &
                          !--- land/surface model control
                               lsm, lsoil, lsoil_lsm, lsnow_lsm, rdlai,                     &
                               nmtvr, ivegsrc, use_ufo, iopt_thcnd, ua_phys, usemonalb,     &
                               aoasis, fasdas,                                              &
                          !    Noah MP options
                               iopt_dveg,iopt_crs,iopt_btr,iopt_run,iopt_sfc, iopt_frz,     &
                               iopt_inf, iopt_rad,iopt_alb,iopt_snf,iopt_tbot,iopt_stc,     &
                          !--- lake model control
                               lkm,                                                         &
                          !    GFDL surface layer options
                               lcurr_sf, pert_cd, ntsflg, sfenth,                           &
                          !--- physical parameterizations
                               ras, trans_trac, old_monin, cnvgwd, mstrat, moist_adj,       &
                               cscnv, cal_pre, do_aw, do_shoc, shocaftcnv, shoc_cld,        &
                               oz_phys, oz_phys_2015,                                       &
                               do_mynnedmf, do_mynnsfclay,                                  &
                               bl_mynn_cloudpdf, bl_mynn_edmf, bl_mynn_edmf_mom,            &
                               bl_mynn_edmf_tke, bl_mynn_edmf_part, bl_mynn_cloudmix,       &
                               bl_mynn_mixqt, bl_mynn_output, icloud_bl, bl_mynn_tkeadvect, &
                               gwd_opt,                                                     &
                               var_ric, coef_ric_l, coef_ric_s,                             &
                               do_myjsfc, do_myjpbl,                                        &
                               hwrf_samfdeep, hwrf_samfshal,                                &
                               h2o_phys, pdfcld, shcnvcw, redrag, hybedmf, satmedmf,        &
                               shinhong, do_ysu, acm, dspheat, hurr_pbl, lheatstrg, cnvcld, &
                               random_clds, shal_cnv, imfshalcnv, imfdeepcnv, isatmedmf,    &
                               do_deep, jcap,                                               &
                               cs_parm, flgmin, cgwf, ccwf, cdmbgwd, sup, ctei_rm, crtrh,   &
                               dlqf, rbcr, shoc_parm, psauras, prauras, wminras,            &
                               do_sppt, do_shum, do_skeb, lndp_type,  n_var_lndp,           & 
                          !--- Rayleigh friction
                               prslrd0, ral_ts,  ldiag_ugwp, do_ugwp, do_tofd,              &
                          ! --- Ferrier-Aligo
                               spec_adv, rhgrd, icloud,                                     &
                          !--- mass flux deep convection
                               clam_deep, c0s_deep, c1_deep, betal_deep,                    &
                               betas_deep, evfact_deep, evfactl_deep, pgcon_deep,           &
                               asolfac_deep,                                                &
                          !--- mass flux shallow convection
                               clam_shal, c0s_shal, c1_shal, pgcon_shal, asolfac_shal,      &
                          !--- near surface sea temperature model
                               nst_anl, lsea, nstf_name,                                    &
                               frac_grid, min_lakeice, min_seaice, min_lake_height,         &
                               ignore_lake,                                                 &
                          !--- surface layer
                               sfc_z0_type,                                                 &
                          !    vertical diffusion
                               xkzm_m, xkzm_h, xkzm_s, xkzminv, moninq_fac, dspfac,         &
                               bl_upfr, bl_dnfr,                                            &
                          !--- canopy heat storage parameterization
                               z0fac, e0fac,                                                &
                          !--- cellular automata
                               nca, ncells, nlives, nca_g, ncells_g, nlives_g, nfracseed,   &
                               nseed, nseed_g, nthresh, do_ca,                              &
                               ca_sgs, ca_global,iseed_ca,ca_smooth,                        &
                               nspinup,ca_amplitude,nsmooth,ca_closure,ca_entr,ca_trigger,  & 
                          !--- IAU
                               iau_delthrs,iaufhrs,iau_inc_files,iau_filter_increments,     &
                               iau_drymassfixer,                                            &
                          !--- debug options
                               debug, pre_rad,                                              &
                          !--- parameter range for critical relative humidity
                               max_lon, max_lat, min_lon, min_lat, rhcmax,                  &
                               phys_version,                                                &
                          !--- aerosol scavenging factors ('name:value' string array)
                               fscav_aero

!--- other parameters 
    integer :: nctp    =  0                !< number of cloud types in CS scheme
    logical :: gen_coord_hybrid = .false.  !< for Henry's gen coord

!--- SHOC parameters
    integer :: nshoc_2d  = 0  !< number of 2d fields for SHOC
    integer :: nshoc_3d  = 0  !< number of 3d fields for SHOC

!--- convective clouds
    integer :: ncnvcld3d = 0       !< number of convective 3d clouds fields


!--- read in the namelist
#ifdef INTERNAL_FILE_NML
    Model%input_nml_file => input_nml_file
    read(Model%input_nml_file, nml=gfs_physics_nml)
    ! Set length (number of lines) in namelist for internal reads
    Model%input_nml_file_length = size(Model%input_nml_file)
#else
    inquire (file=trim(fn_nml), exist=exists)
    if (.not. exists) then
      write(6,*) 'GFS_namelist_read:: namelist file: ',trim(fn_nml),' does not exist'
      stop
    else
      open (unit=nlunit, file=fn_nml, action='READ', status='OLD', iostat=ios)
    endif
    rewind(nlunit)
    read (nlunit, nml=gfs_physics_nml)
    close (nlunit)
    ! Set length (number of lines) in namelist for internal reads
    Model%input_nml_file_length = 0
#endif
!--- write version number and namelist to log file ---
    if (me == master .and. logunit>=0) then
      write(logunit, '(a80)') '================================================================================'
      write(logunit, '(a64)') phys_version
      write(logunit, nml=gfs_physics_nml)
    endif

!--- MPI parameters
    Model%me               = me
    Model%master           = master
    Model%communicator     = communicator
    Model%ntasks           = ntasks
    Model%nthreads         = nthreads
    Model%nlunit           = nlunit
    Model%fn_nml           = fn_nml
    Model%logunit          = logunit
    Model%fhzero           = fhzero
    Model%ldiag3d          = ldiag3d
    Model%qdiag3d          = qdiag3d
    if (Model%qdiag3d .and. .not. Model%ldiag3d) then
      write(0,*) 'Logic error in GFS_typedefs.F90: qdiag3d requires ldiag3d'
      stop
    endif
    Model%flag_for_gwd_generic_tend = .true.
    Model%flag_for_pbl_generic_tend = .true.
    Model%flag_for_scnv_generic_tend = .true.
    Model%flag_for_dcnv_generic_tend = .true.

    if(gwd_opt==1) then
      if(me==master) &
           write(0,*) 'FLAG: gwd_opt==1 so gwd not generic'
      Model%flag_for_gwd_generic_tend=.false.
    elseif(me==master) then
      write(0,*) 'NO FLAG: gwd is generic'
    endif

    if(satmedmf .and. isatmedmf==0) then
      if(me==master) &
           write(0,*) 'FLAG: satmedmf and isatedmf=0 so pbl not generic'
      Model%flag_for_pbl_generic_tend=.false.
    elseif(satmedmf .and. isatmedmf==1) then
      if(me==master) &
           write(0,*) 'FLAG: satmedmf and isatedmf=1 so pbl not generic'
      Model%flag_for_pbl_generic_tend=.false.
    else if(hybedmf) then
      if(me==master) &
           write(0,*) 'FLAG: hybedmf so pbl not generic'
      Model%flag_for_pbl_generic_tend=.false.
    else if(do_mynnedmf) then
      if(me==master) &
           write(0,*) 'FLAG: do_mynnedmf so pbl not generic'
      Model%flag_for_pbl_generic_tend=.false.
    else if(do_ysu) then
      if(me==master) &
           write(0,*) 'FLAG: do_ysu so pbl not generic'
      Model%flag_for_pbl_generic_tend=.false.
    else if(shinhong) then
      if(me==master) &
           write(0,*) 'FLAG: shinhong so pbl not generic'
      Model%flag_for_pbl_generic_tend=.false.
    else if(acm) then
      if(me==master) &
           write(0,*) 'FLAG: acm so pbl not generic'
      Model%flag_for_pbl_generic_tend=.false.
    elseif(me==master) then
      write(0,*) 'NO FLAG: pbl is generic'
    endif

    if(imfshalcnv == Model%imfshalcnv_gf) then
      if(me==master) &
           write(0,*) 'FLAG: imfshalcnv_gf so scnv not generic'
      Model%flag_for_scnv_generic_tend=.false.
    ! else if(imfshalcnv == Model%imfshalcnv_samf) then
    !   write(0,*) 'FLAG: imfshalcnv_samf so scnv not generic'
    !   Model%flag_for_scnv_generic_tend=.false.
    elseif(me==master) then
      write(0,*) 'NO FLAG: scnv is generic'
    endif

    if(imfdeepcnv == Model%imfdeepcnv_gf) then
      if(me==master) &
           write(0,*) 'FLAG: imfdeepcnv_gf so dcnv not generic'
      Model%flag_for_dcnv_generic_tend=.false.
    ! else if(imfdeepcnv == Model%imfdeepcnv_samf) then
    !   write(0,*) 'FLAG: imfdeepcnv_samf so dcnv not generic'
    !   Model%flag_for_dcnv_generic_tend=.false.
    elseif(me==master) then
      write(0,*) 'NO FLAG: dcnv is generic'
    endif
!
!VAY-ugwp  --- set some GW-related switches
!
    Model%ldiag_ugwp       = ldiag_ugwp
    Model%do_ugwp          = do_ugwp
    Model%do_tofd          = do_tofd

    Model%lssav            = lssav
    !
    if (naux2d>naux2dmax) then
      write(0,*) "Error, number of requested auxiliary 2d arrays exceeds the maximum defined in GFS_typedefs.F90"
      stop
    endif
    if (naux3d>naux3dmax) then
      write(0,*) "Error, number of requested auxiliary 3d arrays exceeds the maximum defined in GFS_typedefs.F90"
      stop
    endif
    Model%naux2d           = naux2d
    Model%naux3d           = naux3d
    if (Model%naux2d>0) then
        allocate(Model%aux2d_time_avg(1:naux2d))
        Model%aux2d_time_avg(1:naux2d) = aux2d_time_avg(1:naux2d)
    end if
    if (Model%naux3d>0) then
        allocate(Model%aux3d_time_avg(1:naux3d))
        Model%aux3d_time_avg(1:naux3d) = aux3d_time_avg(1:naux3d)
    end if
    if (any(aux2d_time_avg) .or. any(aux3d_time_avg)) then
      write(0,*) "Error, the SCM has not implemented time averaging of diagnostics in GFS_typedefs.F90"
      stop
    end if
    
    Model%fhcyc            = fhcyc
    Model%thermodyn_id     = thermodyn_id
    Model%sfcpress_id      = sfcpress_id
    Model%gen_coord_hybrid = gen_coord_hybrid

    !--- set some grid extent parameters
    Model%tile_num         = tile_num
    Model%isc              = isc
    Model%jsc              = jsc
    Model%nx               = nx
    Model%ny               = ny
    Model%levs             = levs
    Model%levsp1           = Model%levs + 1
    Model%levsm1           = Model%levs - 1
    allocate(Model%ak(1:size(ak)))
    allocate(Model%bk(1:size(bk)))
    Model%ak               = ak
    Model%bk               = bk
    Model%cnx              = cnx
    Model%cny              = cny
    Model%lonr             = gnx         ! number longitudinal points
    Model%latr             = gny         ! number of latitudinal points from pole to pole
    Model%nblks            = size(blksz)
    allocate(Model%blksz(1:Model%nblks))
    Model%blksz            = blksz
    Model%ncols            = sum(Model%blksz)

!--- coupling parameters
    Model%cplflx           = cplflx
    Model%cplwav           = cplwav
    Model%cplwav2atm       = cplwav2atm
    Model%cplchm           = cplchm

!--- integrated dynamics through earth's atmosphere
    Model%lsidea           = lsidea

!--- calendars and time parameters and activation triggers
    Model%dtp              = dt_phys
    Model%dtf              = dt_dycore
    Model%nscyc            = nint(Model%fhcyc*con_hr/Model%dtp)
    Model%nszero           = nint(Model%fhzero*con_hr/Model%dtp)
    Model%idat(1:8)        = idat(1:8)
    Model%idate            = 0
    Model%idate(1)         = Model%idat(5)
    Model%idate(2)         = Model%idat(2)
    Model%idate(3)         = Model%idat(3)
    Model%idate(4)         = Model%idat(1)
    Model%iau_offset       = iau_offset

!--- radiation control parameters
    Model%fhswr            = fhswr
    Model%fhlwr            = fhlwr
    Model%nsswr            = nint(fhswr/Model%dtp)
    Model%nslwr            = nint(fhlwr/Model%dtp)
    if (restart) then
      Model%nhfrad         = 0
      if (Model%me == Model%master .and. nhfrad>0) &
        write(*,'(a)') 'Disable high-frequency radiation calls for restart run'
    else
      Model%nhfrad         = nhfrad
      if (Model%me == Model%master .and. nhfrad>0) &
        write(*,'(a,i0)') 'Number of high-frequency radiation calls for coldstart run: ', nhfrad
    endif
    if (levr < 0) then
      Model%levr           = levs
    else
      Model%levr           = levr
    endif
    Model%levrp1           = Model%levr + 1
    Model%nfxr             = nfxr
    Model%iccn             = iccn
    ! further down: set Model%iccn to .false.
    ! for all microphysics schemes except
    ! MG2/3 (these are the only ones using ICCN)
    Model%iflip            = iflip
    Model%isol             = isol
    Model%ico2             = ico2
    Model%ialb             = ialb
    Model%iems             = iems
    Model%iaer             = iaer
    Model%iaerclm          = iaerclm
    if (iaer/1000 == 1 .or. Model%iccn == 2) then
      Model%iaerclm = .true.
      ntrcaer = ntrcaerm
    else
      ntrcaer = 1
    endif
    Model%ntrcaer          = ntrcaer
    Model%icliq_sw         = icliq_sw
    Model%iovr_sw          = iovr_sw
    Model%iovr_lw          = iovr_lw
    Model%ictm             = ictm
    Model%isubc_sw         = isubc_sw
    Model%isubc_lw         = isubc_lw
    Model%crick_proof      = crick_proof
    Model%ccnorm           = ccnorm
    Model%lwhtr            = lwhtr
    Model%swhtr            = swhtr
    ! RRTMGP 
    Model%do_RRTMGP         = do_RRTMGP
    Model%rrtmgp_nrghice    = rrtmgp_nrghice
    Model%rrtmgp_nGauss_ang = rrtmgp_nGauss_ang
    Model%do_GPsw_Glw       = do_GPsw_Glw
    Model%active_gases      = active_gases
    Model%ngases            = nGases
    Model%rrtmgp_root       = rrtmgp_root
    Model%lw_file_gas       = lw_file_gas
    Model%lw_file_clouds    = lw_file_clouds
    Model%rrtmgp_nBandsLW   = rrtmgp_nBandsLW
    Model%rrtmgp_nGptsLW    = rrtmgp_nGptsLW
    Model%sw_file_gas       = sw_file_gas
    Model%sw_file_clouds    = sw_file_clouds
    Model%rrtmgp_nBandsSW   = rrtmgp_nBandsSW
    Model%rrtmgp_nGptsSW    = rrtmgp_nGptsSW
    Model%doG_cldoptics       = doG_cldoptics
    Model%doGP_cldoptics_PADE = doGP_cldoptics_PADE
    Model%doGP_cldoptics_LUT  = doGP_cldoptics_LUT
    Model%use_LW_jacobian     = use_LW_jacobian
    ! RRTMGP incompatible with levr /= levs
    if (Model%do_RRTMGP .and. Model%levr /= Model%levs) then
      write(0,*) "Logic error, RRTMGP only works with levr = levs"
      stop
    end if

    ! The CCPP versions of the RRTMG lw/sw schemes are configured
    ! such that lw and sw heating rate are output, i.e. they rely
    ! on the corresponding arrays to be allocated.
    if (.not.lwhtr .or. .not.swhtr) then
      write(0,*) "Logic error, the CCPP version of RRTMG lwrad/swrad require the output" // &
             " of the lw/sw heating rates to be turned on (namelist options lwhtr and swhtr)"
      stop
    end if

!--- microphysical switch
    Model%ncld             = ncld
    Model%imp_physics      = imp_physics
    ! turn off ICCN interpolation when MG2/3 are not used
    if (.not. Model%imp_physics==Model%imp_physics_mg) Model%iccn = 0
!--- Zhao-Carr MP parameters
    Model%psautco          = psautco
    Model%prautco          = prautco
    Model%evpco            = evpco
    Model%wminco           = wminco
!--- Max hourly
    Model%avg_max_length   = avg_max_length
!--- Morrison-Gettelman MP parameters
    Model%fprcp            = fprcp
    Model%pdfflag          = pdfflag
    Model%mg_dcs           = mg_dcs
    Model%mg_qcvar         = mg_qcvar
    Model%mg_ts_auto_ice   = mg_ts_auto_ice
    Model%mg_rhmini        = mg_rhmini
    Model%mg_alf           = mg_alf
    Model%mg_qcmin         = mg_qcmin
    Model%effr_in          = effr_in
    Model%microp_uniform   = microp_uniform
    Model%do_cldice        = do_cldice
    Model%hetfrz_classnuc  = hetfrz_classnuc
    Model%mg_do_graupel    = mg_do_graupel
    Model%mg_do_hail       = mg_do_hail
    Model%mg_do_ice_gmao   = mg_do_ice_gmao
    Model%mg_do_liq_liu    = mg_do_liq_liu
    Model%mg_nccons        = mg_nccons
    Model%mg_nicons        = mg_nicons
    Model%mg_ngcons        = mg_ngcons
    Model%mg_ncnst         = mg_ncnst
    Model%mg_ninst         = mg_ninst
    Model%mg_ngnst         = mg_ngnst
    Model%sed_supersat     = sed_supersat
    Model%do_sb_physics    = do_sb_physics
    Model%mg_precip_frac_method  = mg_precip_frac_method
    Model%mg_berg_eff_factor     = mg_berg_eff_factor
    Model%tf               = tf
    Model%tcr              = tcr
    Model%tcrf             = 1.0/(tcr-tf)

!--- Thompson MP parameters
    Model%ltaerosol        = ltaerosol
    Model%lradar           = lradar
    Model%nsradar_reset    = nsradar_reset
    Model%ttendlim         = ttendlim
!--- F-A MP parameters
    Model%rhgrd            = rhgrd
    Model%spec_adv         = spec_adv
    Model%icloud           = icloud 

!--- gfdl  MP parameters
    Model%lgfdlmprad       = lgfdlmprad
!--- Thompson,GFDL MP parameter
    Model%lrefres          = lrefres

!--- land/surface model parameters
    Model%lsm              = lsm
    Model%lsoil            = lsoil
    ! Consistency check for RUC LSM
    if ((Model%lsm == Model%lsm_ruc .or. Model%lsm == Model%lsm_noah_wrfv4) .and. Model%nscyc>0) then
      write(0,*) 'Logic error: RUC LSM and NOAH WRFv4 LSM cannot be used with surface data cycling at this point (fhcyc>0)'
      stop
    end if
    ! Flag to read leaf area index from input files (initial conditions)
    Model%rdlai = rdlai
    if (Model%rdlai .and. .not. Model%lsm == Model%lsm_ruc) then
      write(0,*) 'Logic error: rdlai = .true. only works with RUC LSM'
      stop
    end if
    ! Set surface layers for CCPP physics
    if (lsoil_lsm==-1) then
      Model%lsoil_lsm      = lsoil
    else
      Model%lsoil_lsm      = lsoil_lsm
    end if
    if (lsnow_lsm /= 3) then
      write(0,*) 'Logic error: NoahMP expects the maximum number of snow layers to be exactly 3 (see sfc_noahmp_drv.f)'
      stop
    else
      Model%lsnow_lsm        = lsnow_lsm
      ! Set lower bound for LSM model, runs from negative (above surface) to surface (zero)
      Model%lsnow_lsm_lbound = -Model%lsnow_lsm+1
    end if
    Model%isurban          = -999      !GJF isurban is only used in NOAH WRFv4 and is initialized in sfc_noah_GFS_interstitial.F90/sfc_noah_GFS_pre_init
    Model%isice            = -999      !GJF isice is only used in NOAH WRFv4 and is initialized in sfc_noah_GFS_interstitial.F90/sfc_noah_GFS_pre_init
    Model%iswater          = -999      !GJF iswater is only used in NOAH WRFv4 and is initialized in sfc_noah_GFS_interstitial.F90/sfc_noah_GFS_pre_init
    Model%iopt_thcnd       = iopt_thcnd
    Model%ua_phys          = ua_phys
    Model%usemonalb        = usemonalb
    Model%aoasis           = aoasis
    Model%fasdas           = fasdas
    Model%ivegsrc          = ivegsrc
    Model%isot             = isot
    Model%use_ufo          = use_ufo

!--- flake  model parameters
    Model%lkm              = lkm

! GFDL surface layer options
    Model%lcurr_sf         = lcurr_sf
    Model%pert_cd          = pert_cd
    Model%ntsflg           = ntsflg
    Model%sfenth           = sfenth
    
! Noah MP options from namelist
!
    Model%iopt_dveg        = iopt_dveg
    Model%iopt_crs         = iopt_crs
    Model%iopt_btr         = iopt_btr
    Model%iopt_run         = iopt_run
    Model%iopt_sfc         = iopt_sfc
    Model%iopt_frz         = iopt_frz
    Model%iopt_inf         = iopt_inf
    Model%iopt_rad         = iopt_rad
    Model%iopt_alb         = iopt_alb
    Model%iopt_snf         = iopt_snf
    Model%iopt_tbot        = iopt_tbot
    Model%iopt_stc         = iopt_stc

!--- tuning parameters for physical parameterizations
    Model%ras              = ras
    Model%flipv            = flipv
    Model%trans_trac       = trans_trac
    Model%old_monin        = old_monin
    Model%cnvgwd           = cnvgwd
    Model%mstrat           = mstrat
    Model%moist_adj        = moist_adj
    Model%cscnv            = cscnv
    Model%cal_pre          = cal_pre
    Model%do_aw            = do_aw
    Model%cs_parm          = cs_parm
    Model%do_shoc          = do_shoc
    Model%shoc_parm        = shoc_parm
    Model%shocaftcnv       = shocaftcnv
    Model%shoc_cld         = shoc_cld

!HWRF physics suite
    if (hwrf_samfdeep .and. imfdeepcnv/=2) then
       write(*,*) 'Logic error: hwrf_samfdeep requires imfdeepcnv=2'
       stop
    end if
    if (hwrf_samfshal .and. imfshalcnv/=2) then
       write(*,*) 'Logic error: hwrf_samfshal requires imfshalcnv=2'
       stop
    end if
    Model%hwrf_samfdeep = hwrf_samfdeep
    Model%hwrf_samfshal = hwrf_samfshal

    if (oz_phys .and. oz_phys_2015) then
       write(*,*) 'Logic error: can only use one ozone physics option (oz_phys or oz_phys_2015), not both. Exiting.'
       stop
    end if
    Model%oz_phys          = oz_phys
    Model%oz_phys_2015     = oz_phys_2015
    Model%h2o_phys         = h2o_phys
    ! To ensure that these values match what's in the physics,
    ! array sizes are compared during model init in GFS_phys_time_vary_init()
    !
    ! from module h2ointerp
    if (h2o_phys) then
       levh2o    = 72
       h2o_coeff = 3
    else
       levh2o    = 1
       h2o_coeff = 1
    end if
    Model%pdfcld            = pdfcld
    Model%shcnvcw           = shcnvcw
    Model%redrag            = redrag
    Model%hybedmf           = hybedmf
    Model%satmedmf          = satmedmf
    Model%shinhong          = shinhong
    Model%do_ysu            = do_ysu
    Model%acm               = acm
    Model%dspheat           = dspheat
    Model%hurr_pbl          = hurr_pbl
    Model%lheatstrg         = lheatstrg
    Model%cnvcld            = cnvcld
    Model%random_clds       = random_clds
    Model%shal_cnv          = shal_cnv
    Model%imfshalcnv        = imfshalcnv
    Model%imfdeepcnv        = imfdeepcnv
    Model%isatmedmf         = isatmedmf
    Model%do_deep           = do_deep
    Model%nmtvr             = nmtvr
    Model%jcap              = jcap
    Model%flgmin            = flgmin
    Model%cgwf              = cgwf
    Model%ccwf              = ccwf
    Model%cdmbgwd           = cdmbgwd
    Model%sup               = sup
    Model%ctei_rm           = ctei_rm
    Model%crtrh             = crtrh
    Model%dlqf              = dlqf
    Model%psauras           = psauras
    Model%prauras           = prauras
    Model%wminras           = wminras
    Model%rbcr              = rbcr
    Model%do_gwd            = maxval(Model%cdmbgwd) > 0.0

    Model%do_cnvgwd         = Model%cnvgwd .and. maxval(Model%cdmbgwd(3:4)) == 0.0
    Model%do_mynnedmf       = do_mynnedmf
    Model%do_mynnsfclay     = do_mynnsfclay
    Model%bl_mynn_cloudpdf  = bl_mynn_cloudpdf
    Model%bl_mynn_mixlength = bl_mynn_mixlength
    Model%bl_mynn_edmf      = bl_mynn_edmf
    Model%bl_mynn_edmf_mom  = bl_mynn_edmf_mom
    Model%bl_mynn_edmf_tke  = bl_mynn_edmf_tke
    Model%bl_mynn_cloudmix  = bl_mynn_cloudmix
    Model%bl_mynn_mixqt     = bl_mynn_mixqt
    Model%bl_mynn_output    = bl_mynn_output
    Model%bl_mynn_edmf_part = bl_mynn_edmf_part
    Model%bl_mynn_tkeadvect = bl_mynn_tkeadvect
    Model%grav_settling     = grav_settling
    Model%icloud_bl         = icloud_bl
    Model%var_ric           = var_ric
    Model%coef_ric_l        = coef_ric_l
    Model%coef_ric_s        = coef_ric_s

    Model%gwd_opt           = gwd_opt
    if (Model%gwd_opt==3 .or. Model%gwd_opt==33) then
      ! Add 10 more orographic static fields for GSD drag scheme
      Model%nmtvr = 24
    end if
    Model%do_myjsfc         = do_myjsfc
    Model%do_myjpbl         = do_myjpbl

!--- Rayleigh friction
    Model%prslrd0          = prslrd0
    Model%ral_ts           = ral_ts

!--- mass flux deep convection
    Model%clam_deep        = clam_deep
    Model%c0s_deep         = c0s_deep
    Model%c1_deep          = c1_deep
    Model%betal_deep       = betal_deep
    Model%betas_deep       = betas_deep
    Model%evfact_deep      = evfact_deep
    Model%evfactl_deep     = evfactl_deep
    Model%pgcon_deep       = pgcon_deep
    Model%asolfac_deep     = asolfac_deep

!--- mass flux shallow convection
    Model%clam_shal        = clam_shal
    Model%c0s_shal         = c0s_shal
    Model%c1_shal          = c1_shal
    Model%pgcon_shal       = pgcon_shal
    Model%asolfac_shal     = asolfac_shal

!--- near surface sea temperature model
    Model%nst_anl          = nst_anl
    Model%lsea             = lsea
    Model%nstf_name        = nstf_name

!--- fractional grid
    Model%frac_grid        = frac_grid
    Model%ignore_lake      = ignore_lake
    Model%min_lakeice      = min_lakeice
    Model%min_seaice       = min_seaice
    Model%min_lake_height  = min_lake_height
    Model%rho_h2o          = rho_h2o

!--- surface layer
    Model%sfc_z0_type      = sfc_z0_type
    if (Model%cplwav2atm) Model%sfc_z0_type = -1

!--- vertical diffusion
    Model%xkzm_m           = xkzm_m
    Model%xkzm_h           = xkzm_h
    Model%xkzm_s           = xkzm_s
    Model%xkzminv          = xkzminv
    Model%moninq_fac       = moninq_fac
    Model%dspfac           = dspfac
    Model%bl_upfr          = bl_upfr
    Model%bl_dnfr          = bl_dnfr

!--- canopy heat storage parametrization
    Model%z0fac            = z0fac
    Model%e0fac            = e0fac

!--- stochastic physics options
    ! do_sppt, do_shum, do_skeb and lndp_type are namelist variables in group
    ! physics that are parsed here and then compared in init_stochastic_physics
    ! to the stochastic physics namelist parametersto ensure consistency.
    Model%do_sppt          = do_sppt
    Model%use_zmtnblck     = use_zmtnblck
    Model%do_shum          = do_shum
    Model%do_skeb          = do_skeb
    Model%lndp_type        = lndp_type
    Model%n_var_lndp       = n_var_lndp

    !--- cellular automata options
    Model%nca              = nca
    Model%ncells           = ncells
    Model%nlives           = nlives
    Model%nca_g            = nca_g
    Model%ncells_g         = ncells_g
    Model%nlives_g         = nlives_g
    Model%nfracseed        = nfracseed
    Model%nseed            = nseed
    Model%nseed_g          = nseed_g
    Model%ca_global        = ca_global
    Model%do_ca            = do_ca
    Model%ca_sgs           = ca_sgs
    Model%iseed_ca         = iseed_ca
    Model%ca_smooth        = ca_smooth
    Model%nspinup          = nspinup  
    Model%nthresh          = nthresh 
    Model%ca_amplitude     = ca_amplitude
    Model%nsmooth          = nsmooth
    Model%ca_closure       = ca_closure
    Model%ca_entr          = ca_entr
    Model%ca_trigger       = ca_trigger

    ! IAU flags
    !--- iau parameters
    Model%iaufhrs         = iaufhrs
    Model%iau_inc_files   = iau_inc_files
    Model%iau_delthrs     = iau_delthrs
    Model%iau_filter_increments = iau_filter_increments
    Model%iau_drymassfixer = iau_drymassfixer
    if(Model%me==0) print *,' model init,iaufhrs=',Model%iaufhrs

    !--- debug flag
    Model%debug            = debug
    Model%pre_rad          = pre_rad

    !--- tracer handling
    Model%ntrac            = size(tracer_names)
    Model%ntracp1          = Model%ntrac + 1
    allocate (Model%tracer_names(Model%ntrac))
    Model%tracer_names(:)  = tracer_names(:)
    Model%ntqv             = get_tracer_index(Model%tracer_names, 'sphum',      Model%me, Model%master, Model%debug)
#ifdef MULTI_GASES
    Model%nto              = get_tracer_index(Model%tracer_names, 'spfo',        Model%me, Model%master, Model%debug)
    Model%nto2             = get_tracer_index(Model%tracer_names, 'spfo2',       Model%me, Model%master, Model%debug)
    Model%ntoz             = get_tracer_index(Model%tracer_names, 'spfo3',       Model%me, Model%master, Model%debug)
#else
    Model%ntoz             = get_tracer_index(Model%tracer_names, 'o3mr',       Model%me, Model%master, Model%debug)
#endif
    Model%ntcw             = get_tracer_index(Model%tracer_names, 'liq_wat',    Model%me, Model%master, Model%debug)
    Model%ntiw             = get_tracer_index(Model%tracer_names, 'ice_wat',    Model%me, Model%master, Model%debug)
    Model%ntrw             = get_tracer_index(Model%tracer_names, 'rainwat',    Model%me, Model%master, Model%debug)
    Model%ntsw             = get_tracer_index(Model%tracer_names, 'snowwat',    Model%me, Model%master, Model%debug)
    Model%ntgl             = get_tracer_index(Model%tracer_names, 'graupel',    Model%me, Model%master, Model%debug)
    Model%ntclamt          = get_tracer_index(Model%tracer_names, 'cld_amt',    Model%me, Model%master, Model%debug)
    Model%ntlnc            = get_tracer_index(Model%tracer_names, 'water_nc',   Model%me, Model%master, Model%debug)
    Model%ntinc            = get_tracer_index(Model%tracer_names, 'ice_nc',     Model%me, Model%master, Model%debug)
    Model%ntrnc            = get_tracer_index(Model%tracer_names, 'rain_nc',    Model%me, Model%master, Model%debug)
    Model%ntsnc            = get_tracer_index(Model%tracer_names, 'snow_nc',    Model%me, Model%master, Model%debug)
    Model%ntgnc            = get_tracer_index(Model%tracer_names, 'graupel_nc', Model%me, Model%master, Model%debug)
    Model%ntke             = get_tracer_index(Model%tracer_names, 'sgs_tke',    Model%me, Model%master, Model%debug)
    Model%nqrimef          = get_tracer_index(Model%tracer_names, 'q_rimef',    Model%me, Model%master, Model%debug)
    Model%ntwa             = get_tracer_index(Model%tracer_names, 'liq_aero',   Model%me, Model%master, Model%debug)
    Model%ntia             = get_tracer_index(Model%tracer_names, 'ice_aero',   Model%me, Model%master, Model%debug)
    Model%ntchm            = 0
    Model%ntchs            = get_tracer_index(Model%tracer_names, 'so2',        Model%me, Model%master, Model%debug)
    if (Model%ntchs > 0) then
      Model%ntchm          = get_tracer_index(Model%tracer_names, 'pp10',       Model%me, Model%master, Model%debug)
      if (Model%ntchm > 0) then
        Model%ntchm = Model%ntchm - Model%ntchs + 1
        allocate(Model%ntdiag(Model%ntchm))
        ! -- turn on all tracer diagnostics to .true. by default, except for so2
        Model%ntdiag(1)  = .false.
        Model%ntdiag(2:) = .true.
        ! -- turn off diagnostics for DMS
        n = get_tracer_index(Model%tracer_names, 'DMS', Model%me, Model%master, Model%debug) - Model%ntchs + 1
        if (n > 0) Model%ntdiag(n) = .false.
        ! -- turn off diagnostics for msa
        n = get_tracer_index(Model%tracer_names, 'msa', Model%me, Model%master, Model%debug) - Model%ntchs + 1
        if (n > 0) Model%ntdiag(n) = .false.
      endif
    endif

    ! -- setup aerosol scavenging factors
    allocate(Model%fscav(Model%ntchm))
    if (Model%ntchm > 0) then
      ! -- initialize to default
      Model%fscav = 0.6_kind_phys
      n = get_tracer_index(Model%tracer_names, 'seas1', Model%me, Model%master, Model%debug) - Model%ntchs + 1
      if (n > 0) Model%fscav(n) = 1.0_kind_phys
      n = get_tracer_index(Model%tracer_names, 'seas2', Model%me, Model%master, Model%debug) - Model%ntchs + 1
      if (n > 0) Model%fscav(n) = 1.0_kind_phys
      n = get_tracer_index(Model%tracer_names, 'seas3', Model%me, Model%master, Model%debug) - Model%ntchs + 1
      if (n > 0) Model%fscav(n) = 1.0_kind_phys
      n = get_tracer_index(Model%tracer_names, 'seas4', Model%me, Model%master, Model%debug) - Model%ntchs + 1
      if (n > 0) Model%fscav(n) = 1.0_kind_phys
      n = get_tracer_index(Model%tracer_names, 'seas5', Model%me, Model%master, Model%debug) - Model%ntchs + 1
      if (n > 0) Model%fscav(n) = 1.0_kind_phys
      ! -- read factors from namelist
      do i = 1, size(fscav_aero)
        j = index(fscav_aero(i),":")
        if (j > 1) then
          read(fscav_aero(i)(j+1:), *, iostat=ios) tem
          if (ios /= 0) cycle
          if (adjustl(fscav_aero(i)(:j-1)) == "*") then
            Model%fscav = tem
            exit
          else
            n = get_tracer_index(Model%tracer_names, adjustl(fscav_aero(i)(:j-1)), Model%me, Model%master, Model%debug) &
                - Model%ntchs + 1
            if (n > 0) Model%fscav(n) = tem
          endif
        endif
      enddo
    endif

    ! To ensure that these values match what's in the physics,
    ! array sizes are compared during model init in GFS_phys_time_vary_init()
    !
    ! from module ozinterp
    if (Model%ntoz>0) then
       if (Model%oz_phys) then
          levozp   = 80
          oz_coeff = 4
       else if (Model%oz_phys_2015) then
          levozp   = 53
          oz_coeff = 6
       else
          write(*,*) 'Logic error, ntoz>0 but no ozone physics selected'
          stop
       end if
    else
       if (Model%oz_phys .or. Model%oz_phys_2015) then
          write(*,*) 'Logic error, ozone physics are selected, but ntoz<=0'
          stop
       else
          levozp   = 1
          oz_coeff = 0
       end if
    end if

!--- quantities to be used to derive phy_f*d totals
    Model%nshoc_2d         = nshoc_2d
    Model%nshoc_3d         = nshoc_3d
    Model%ncnvcld3d        = ncnvcld3d
    Model%nctp             = nctp

!--- set initial values for time varying properties
    Model%ipt              = 1
    Model%lprnt            = .false.
    Model%lsswr            = .false.
    Model%lslwr            = .false.
    Model%solhr            = -9999.
    Model%solcon           = -9999.
    Model%slag             = -9999.
    Model%sdec             = -9999.
    Model%cdec             = -9999.
    Model%clstp            = -9999
    rinc(1:5)              = 0 
    call w3difdat(jdat,idat,4,rinc)
    Model%phour            = rinc(4)/con_hr
    Model%fhour            = (rinc(4) + Model%dtp)/con_hr
    Model%zhour            = mod(Model%phour,Model%fhzero)
    Model%kdt              = 0
    Model%first_time_step  = .true.
    Model%restart          = restart
    Model%hydrostatic      = hydrostatic
    Model%jdat(1:8)        = jdat(1:8)
    allocate(Model%si(Model%levr+1))
    !--- Define sigma level for radiation initialization
    !--- The formula converting hybrid sigma pressure coefficients to sigma coefficients follows Eckermann (2009, MWR)
    !--- ps is replaced with p0. The value of p0 uses that in http://www.emc.ncep.noaa.gov/officenotes/newernotes/on461.pdf
    !--- ak/bk have been flipped from their original FV3 orientation and are defined sfc -> toa
    Model%si = (ak + bk * con_p0 - ak(Model%levr+1)) / (con_p0 - ak(Model%levr+1))
    Model%sec              = 0
    if (Model%lsm == Model%lsm_noahmp) then
      Model%yearlen          = 365
      Model%julian           = -9999.
    endif
    ! DH* what happens if LTP>0? Does this have to change? 
    ! A conversation with Yu-Tai suggests that we can probably
    ! eliminate LTP altogether *DH

!--- BEGIN CODE FROM GFS_PHYSICS_INITIALIZE
!--- define physcons module variables
    tem     = con_rerth*con_rerth*(con_pi+con_pi)*con_pi
    Model%dxmax  = log(tem/(max_lon*max_lat))
    Model%dxmin  = log(tem/(min_lon*min_lat))
    Model%dxinv  = 1.0d0 / (Model%dxmax-Model%dxmin)
    Model%rhcmax = rhcmax
    if (Model%me == Model%master) write(*,*)' dxmax=',Model%dxmax,' dxmin=',Model%dxmin,' dxinv=',Model%dxinv, &
       'max_lon=',max_lon,' max_lat=',max_lat,' min_lon=',min_lon,' min_lat=',min_lat,       &
       ' rhc_max=',Model%rhcmax

!--- set nrcm 

    if (Model%ras) then
      Model%nrcm = min(nrcmax, Model%levs-1) * (Model%dtp/1200.d0) + 0.10001d0
    else
      Model%nrcm = 2
    endif

!--- cal_pre
    if (Model%cal_pre) then
      Model%random_clds = .true.
    endif
!--- END CODE FROM GFS_PHYSICS_INITIALIZE


!--- BEGIN CODE FROM COMPNS_PHYSICS
!--- shoc scheme
    if (do_shoc) then
      Model%nshoc_3d   = 3
      Model%nshoc_2d   = 0
      Model%shal_cnv   = .false.
      Model%imfshalcnv = -1
      Model%hybedmf    = .false.
      Model%satmedmf   = .false.
      if (Model%me == Model%master) print *,' Simplified Higher Order Closure Model used for', &
                                            ' Boundary layer and Shallow Convection',          &
                                            ' nshoc_3d=',Model%nshoc_3d,                       &
                                            ' nshoc_2d=',Model%nshoc_2d,                       &
                                            ' ntke=',Model%ntke,' shoc_parm=',shoc_parm
    endif

    !--- mynn-edmf scheme
    if (Model%do_mynnedmf) then
      if (Model%do_shoc .or. Model%hybedmf .or. Model%satmedmf) then
          print *,' Logic error: MYNN EDMF cannot be run with SHOC, HEDMF or SATMEDMF'
          stop
      end if
!      Model%shal_cnv   = .false.
!      Model%imfshalcnv = -1
      ! DH* substitute for MYNN namelist section
      Model%icloud_bl         = 1
      !Model%bl_mynn_tkeadvect = .true.
      Model%bl_mynn_edmf      = 1
      !Model%bl_mynn_edmf_mom  = 1
      ! *DH
      if (Model%me == Model%master) print *,' MYNN-EDMF scheme is used for both',                &
                                            ' boundary layer turbulence and shallow convection', &
                                            ' bl_mynn_cloudpdf=',Model%bl_mynn_cloudpdf,         &
                                            ' bl_mynn_mixlength=',Model%bl_mynn_mixlength,       &
                                            ' bl_mynn_edmf=',Model%bl_mynn_edmf,                 &
                                            ' bl_mynn_output=',Model%bl_mynn_output
    endif

!--- set number of cloud types
    if (Model%cscnv) then
      Model%nctp = nint(Model%cs_parm(5))
      Model%nctp = max(Model%nctp,10)
      if (Model%cs_parm(7) < 0.0) Model%cs_parm(7) = Model%dtp
      Model%do_awdd  = Model%do_aw .and. Model%cs_parm(6) > 0.0
!     Model%flx_form = Model%do_aw .and. Model%cs_parm(8) > 0.0
      Model%flx_form = Model%cs_parm(8) > 0.0
    endif
!   Model%nctp = max(Model%nctp,1)

!--- output information about the run
    if (Model%me == Model%master) then
      if (Model%lsm == 1) then
        print *,' NOAH Land Surface Model used'
      elseif (Model%lsm == 0) then
        print *,' OSU no longer supported - job aborted'
        stop
      elseif (Model%lsm == Model%lsm_noahmp) then
        if (Model%ivegsrc /= 1) then
          print *,'Vegetation type must be IGBP if Noah MP is used'
          stop
        elseif (Model%isot /= 1) then
          print *,'Soil type must be STATSGO if Noah MP is used'
          stop
        endif
        print *, 'New Noah MP Land Surface Model will be used'
        print *, 'The Physics options are'

        print *,'iopt_dveg  =  ', Model%iopt_dveg
        print *,'iopt_crs   =  ', Model%iopt_crs
        print *,'iopt_btr   =  ', Model%iopt_btr
        print *,'iopt_run   =  ', Model%iopt_run
        print *,'iopt_sfc   =  ', Model%iopt_sfc
        print *,'iopt_frz   =  ', Model%iopt_frz
        print *,'iopt_inf   =  ', Model%iopt_inf
        print *,'iopt_rad   =  ', Model%iopt_rad
        print *,'iopt_alb   =  ', Model%iopt_alb
        print *,'iopt_snf   =  ', Model%iopt_snf
        print *,'iopt_tbot   =  ',Model%iopt_tbot
        print *,'iopt_stc   =  ', Model%iopt_stc
      elseif (Model%lsm == Model%lsm_ruc) then
        print *,' RUC Land Surface Model used'
      elseif (Model%lsm == Model%lsm_noah_wrfv4) then
        print *,' NOAH WRFv4 Land Surface Model used'
      else
        print *,' Unsupported LSM type - job aborted - lsm=',Model%lsm
        stop
      endif

      if (Model%lsm == Model%lsm_noahmp .and. Model%iopt_snf == 4) then
        if (Model%imp_physics /= Model%imp_physics_gfdl) stop 'iopt_snf == 4 must use GFDL MP'
      endif

      print *,' nst_anl=',Model%nst_anl,' use_ufo=',Model%use_ufo,' frac_grid=',Model%frac_grid,&
              ' ignore_lake=',ignore_lake
      print *,' min_lakeice=',Model%min_lakeice,' min_seaice=',Model%min_seaice,                &
              'min_lake_height=',Model%min_lake_height

      print *, 'flake model parameters'
      print *, 'lkm                : ', Model%lkm

      if (Model%nstf_name(1) > 0 ) then
        print *,' NSSTM is active '
        print *,' nstf_name(1)=',Model%nstf_name(1)
        print *,' nstf_name(2)=',Model%nstf_name(2)
        print *,' nstf_name(3)=',Model%nstf_name(3)
        print *,' nstf_name(4)=',Model%nstf_name(4)
        print *,' nstf_name(5)=',Model%nstf_name(5)
      endif
      if (Model%do_deep) then
        ! Consistency check for NTDK convection: deep and shallow convection are bundled
        ! and cannot be combined with any other deep or shallow convection scheme
        if ( (Model%imfdeepcnv == Model%imfdeepcnv_ntiedtke .or. Model%imfshalcnv == Model%imfshalcnv_ntiedtke) .and. &
            .not. (Model%imfdeepcnv == Model%imfdeepcnv_ntiedtke .and. Model%imfshalcnv == Model%imfshalcnv_ntiedtke) ) then
            write(0,*) "Logic error: if NTDK deep convection is used, must also use NTDK shallow convection (and vice versa)"
            stop
        end if
        if (.not. Model%cscnv) then
          if (Model%ras) then
            print *,' RAS Convection scheme used with ccwf=',Model%ccwf
            Model%imfdeepcnv = -1
          else
            if (Model%imfdeepcnv == 0) then
               print *,' old SAS Convection scheme before July 2010 used'
            elseif(Model%imfdeepcnv == Model%imfdeepcnv_sas) then
               print *,' July 2010 version of SAS conv scheme used'
            elseif(Model%imfdeepcnv == Model%imfdeepcnv_samf) then
               print *,' scale & aerosol-aware mass-flux deep conv scheme'
            elseif(Model%imfdeepcnv == Model%imfdeepcnv_gf) then
               print *,' Grell-Freitas scale & aerosol-aware mass-flux deep conv scheme'
            elseif(Model%imfdeepcnv == Model%imfdeepcnv_ntiedtke) then
               print *,' New Tiedtke cumulus scheme'
            endif
          endif
        else
          if (Model%do_aw) then
            print *,'Chikira-Sugiyama convection scheme with Arakawa-Wu'&
     &,                ' unified parameterization used'
          else
              print *,'Chikira-Sugiyama convection scheme used'
          endif
          print *,' cs_parm=',Model%cs_parm,' nctp=',Model%nctp
        endif
      else
        print*, ' Deep convection scheme disabled'
      endif
      if (Model%satmedmf) then
        if (Model%isatmedmf == Model%isatmedmf_vdif) then
          print *,' initial version (Nov 2018) of sale-aware TKE-based moist EDMF scheme used'
        elseif(Model%isatmedmf == Model%isatmedmf_vdifq) then
          print *,' update version (May 2019) of sale-aware TKE-based moist EDMF scheme used'
        endif
      elseif (Model%hybedmf) then
        print *,' scale-aware hybrid edmf PBL scheme used'
      elseif (Model%old_monin) then
        print *,' old (old_monin) PBL scheme used'
      elseif (Model%do_mynnedmf) then
        print *,' MYNN PBL scheme used'
      elseif (Model%do_myjpbl)then
        print *,' MYJ PBL scheme used'
      endif
      if (.not. Model%shal_cnv) then
        Model%imfshalcnv = -1
        print *,' No shallow convection used'
      else
        if (Model%imfshalcnv == 0) then
          print *,' modified Tiedtke eddy-diffusion shallow conv scheme used'
        elseif (Model%imfshalcnv == Model%imfshalcnv_sas) then
          print *,' July 2010 version of mass-flux shallow conv scheme used'
        elseif (Model%imfshalcnv == Model%imfshalcnv_samf) then
          print *,' scale- & aerosol-aware mass-flux shallow conv scheme (2017)'
        elseif (Model%imfshalcnv == Model%imfshalcnv_gf) then
          print *,' Grell-Freitas scale- & aerosol-aware mass-flux shallow conv scheme (2013)'
        elseif (Model%imfshalcnv == Model%imfshalcnv_ntiedtke) then
          print *,' New Tiedtke cumulus scheme'
        else
          print *,' unknown mass-flux scheme in use - defaulting to no shallow convection'
          Model%imfshalcnv = -1
        endif
      endif
      if (Model%do_gwd) then
        if (Model%do_ugwp) then
          print *,' Unified gravity wave drag parameterization used'
        else
          print *,' Original mountain blocking and oragraphic  gravity wave drag parameterization used'
          if (cdmbgwd(3) > 0.0) print *,' non-statioary gravity wave drag parameterization used'
        endif
          print *,' do_gwd=',Model%do_gwd
      endif
      if (Model%do_cnvgwd) then
        print *,' Convective GWD parameterization used, do_cnvgwd=',Model%do_cnvgwd
      endif
      if (Model%crick_proof) print *,' CRICK-Proof cloud water used in radiation '
      if (Model%ccnorm)      print *,' Cloud condensate normalized by cloud cover for radiation'

      print *,' Radiative heating calculated at',Model%levr, ' layers'
      if (Model%iovr_sw == 0) then
        print *,' random cloud overlap for Shortwave IOVR_SW=',Model%iovr_sw
      elseif (Model%iovr_sw == 4) then
        print *,'exponential cloud overlap for Shortwave IOVR_SW=',Model%iovr_lw
      else
        print *,' max-random cloud overlap for Shortwave IOVR_SW=',Model%iovr_sw
      endif
      if (Model%iovr_lw == 0) then
        print *,' random cloud overlap for Longwave IOVR_LW=',Model%iovr_lw
      elseif (Model%iovr_lw == 4) then
        print *,'exponential cloud overlap for Longwave IOVR_LW=',Model%iovr_lw
      else
        print *,' max-random cloud overlap for Longwave IOVR_LW=',Model%iovr_lw
      endif
      if (Model%isubc_sw == 0) then
        print *,' no sub-grid cloud for Shortwave ISUBC_SW=',Model%isubc_sw
      else
        print *,' sub-grid cloud for Shortwave ISUBC_SW=',Model%isubc_sw
      endif
      if (Model%isubc_lw == 0) then
        print *,' no sub-grid cloud for Longwave ISUBC_LW=',Model%isubc_lw
      else
        print *,' sub-grid cloud for Longwave ISUBC_LW=',Model%isubc_lw
      endif
    endif

!--- set up cloud schemes and tracer elements
    Model%nleffr   = -999
    Model%nieffr   = -999
    Model%nreffr   = -999
    Model%nseffr   = -999
    Model%ngeffr   = -999
    Model%nT2delt  = -999
    Model%nTdelt   = -999
    Model%nqv2delt = -999
    Model%nqvdelt  = -999
    Model%nps2delt = -999
    Model%npsdelt  = -999
    if (Model%imp_physics == Model%imp_physics_zhao_carr) then
      Model%npdf3d   = 0
      Model%num_p3d  = 4
      Model%num_p2d  = 3
      Model%shcnvcw  = .false.
      Model%ncnd     = 1                   ! ncnd is the number of cloud condensate types
      Model%nT2delt  = 1
      Model%nqv2delt = 2
      Model%nTdelt   = 3
      Model%nqvdelt  = 4
      Model%nps2delt = 1
      Model%npsdelt  = 2
      if (Model%me == Model%master) print *,' Using Zhao/Carr/Sundqvist Microphysics'

    elseif (Model%imp_physics == Model%imp_physics_zhao_carr_pdf) then !Zhao Microphysics with PDF cloud
      Model%npdf3d  = 3
      Model%num_p3d = 4
      Model%num_p2d = 3
      Model%ncnd    = 1
      if (Model%me == Model%master) print *,'Using Zhao/Carr/Sundqvist Microphysics with PDF Cloud'

    else if (Model%imp_physics == Model%imp_physics_fer_hires) then     ! Ferrier-Aligo scheme
      Model%npdf3d  = 0
      Model%num_p3d = 3
      Model%num_p2d = 1
      Model%pdfcld  = .false.
      Model%shcnvcw = .false.
      Model%ncnd    = 5
      Model%nleffr  = 1
      Model%nieffr  = 2
      Model%nseffr  = 3
      if (Model%me == Model%master) print *,' Using Ferrier-Aligo MP scheme', &
                                          ' microphysics', &
                                          ' lradar =',Model%lradar


    elseif (Model%imp_physics == Model%imp_physics_wsm6) then !WSM6 microphysics
      Model%npdf3d  = 0
      Model%num_p3d = 3
      Model%num_p2d = 1
      Model%pdfcld  = .false.
      Model%shcnvcw = .false.
      Model%ncnd    = 5
      Model%nleffr  = 1
      Model%nieffr  = 2
      Model%nseffr  = 3
      if (Model%me == Model%master) print *,' Using wsm6 microphysics'

    elseif (Model%imp_physics == Model%imp_physics_thompson) then !Thompson microphysics
      Model%npdf3d  = 0
      Model%num_p3d = 3
      Model%num_p2d = 1
      Model%pdfcld  = .false.
      Model%shcnvcw = .false.
      Model%ncnd    = 5
      Model%nleffr  = 1
      Model%nieffr  = 2
      Model%nseffr  = 3
      if (Model%me == Model%master) print *,' Using Thompson double moment', &
                                          ' microphysics',' ltaerosol = ',Model%ltaerosol, &
                                          ' ttendlim =',Model%ttendlim, &
                                          ' lradar =',Model%lradar, &
                                          ' nsradar_reset =',Model%nsradar_reset, &
                                          ' num_p3d =',Model%num_p3d, &
                                          ' num_p2d =',Model%num_p2d

    else if (Model%imp_physics == Model%imp_physics_mg) then        ! Morrison-Gettelman Microphysics
      Model%npdf3d  = 0
      Model%num_p3d = 5
      Model%num_p2d = 1
      Model%pdfcld  = .false.
      Model%shcnvcw = .false.
      Model%ncnd    = 2
      Model%nleffr  = 2
      Model%nieffr  = 3
      Model%nreffr  = 4
      Model%nseffr  = 5
      if (abs(Model%fprcp) == 1) then
        Model%ncnd  = 4
      elseif (Model%fprcp >= 2) then
        Model%ncnd  = 4
        if (Model%mg_do_graupel .or. Model%mg_do_hail) then
          Model%ncnd = 5
        endif
        Model%num_p3d = 6
        Model%ngeffr = 6
      endif
      if (Model%me == Model%master)                                                                 &
         print *,' Using Morrison-Gettelman double moment microphysics',                            &
                 ' iaerclm=',         Model%iaerclm,         ' iccn=',          Model%iccn,         &
                 ' mg_dcs=',          Model%mg_dcs,          ' mg_qcvar=',      Model%mg_qcvar,     &
                 ' mg_ts_auto_ice=',  Model%mg_ts_auto_ice,  ' pdfflag=',       Model%pdfflag,      &
                 ' mg_do_graupel=',   Model%mg_do_graupel,   ' mg_do_hail=',    Model%mg_do_hail,   &
                 ' mg_nccons=',       Model%mg_nccons,       ' mg_nicon=',      Model%mg_nicons,    &
                 ' mg_ngcons=',       Model%mg_ngcons ,      ' mg_ncnst=',      Model%mg_ncnst,     &
                 ' mg_ninst=',        Model%mg_ninst ,       ' mg_ngnst=',      Model%mg_ngnst,     &
                 ' sed_supersat=',    Model%sed_supersat ,   ' do_sb_physics=', Model%do_sb_physics,&
                 ' microp_uniform=',  Model%microp_uniform,  ' do_cldice=',     Model%do_cldice,    &
                 ' hetfrz_classnuc=', Model%hetfrz_classnuc, ' ncnd=',          Model%ncnd,         &
                 ' mg_alf=',          Model%mg_alf,          ' mg_qcmin=',      Model%mg_qcmin,     &
                 ' mg_do_ice_gmao=',  Model%mg_do_ice_gmao,  ' mg_do_liq_liu=', Model%mg_do_liq_liu

    elseif (Model%imp_physics == Model%imp_physics_gfdl) then !GFDL microphysics
      Model%npdf3d  = 0
      if(Model%effr_in) then
        Model%num_p3d = 5
        Model%nleffr = 1
        Model%nieffr = 2
        Model%nreffr = 3
        Model%nseffr = 4
        Model%ngeffr = 5
      else
        Model%num_p3d = 1
        ! Effective radii not used, point to valid index in dummy phy_f3d array
        Model%nleffr = 1
        Model%nieffr = 1
        Model%nreffr = 1
        Model%nseffr = 1
        Model%ngeffr = 1
      end if
      Model%num_p2d = 1
      Model%pdfcld  = .false.
      Model%shcnvcw = .false.
      Model%ncnd    = 5
      if (Model%me == Model%master) print *,' avg_max_length=',Model%avg_max_length
      if (Model%me == Model%master) print *,' Using GFDL Cloud Microphysics'
    else
      if (Model%me == Model%master) print *,'Wrong imp_physics value. Job abort.'
      stop
    endif

    if(Model%ras     .or. Model%cscnv)  Model%cnvcld = .false.
    if(Model%do_shoc .or. Model%pdfcld .or. Model%do_mynnedmf) Model%cnvcld = .false.
    if(Model%cnvcld) Model%ncnvcld3d = 1

!--- get cnvw and cnvc indices in phy_f3d
    Model%ncnvw = -999
    Model%ncnvc = -999
    if ((Model%npdf3d == 3) .and. (Model%num_p3d == 4)) then
      Model%ncnvw = Model%num_p3d + 2
      Model%ncnvc = Model%ncnvw + 1
    elseif ((Model%npdf3d == 0) .and. (Model%ncnvcld3d == 1)) then
      Model%ncnvw = Model%num_p3d + 1
    endif
 
!--- derived totals for phy_f*d
    Model%ntot2d = Model%num_p2d + Model%nshoc_2d
    Model%ntot3d = Model%num_p3d + Model%nshoc_3d + Model%npdf3d + Model%ncnvcld3d
!
!   Unified cloud for SHOC and/or MG3
    Model%uni_cld = .false.
    Model%indcld  = -1
!   if (Model%shoc_cld .or. Model%ncld == 2 .or. Model%ntclamt > 0) then
    if (Model%imp_physics == Model%imp_physics_mg) then
      Model%uni_cld = .true.
      Model%indcld  = 1
    elseif (Model%shoc_cld) then
      Model%uni_cld = .true.
      Model%indcld  = Model%ntot3d - 2
    endif

    if (Model%do_shoc) then
      Model%nkbfshoc = Model%ntot3d   !< the index of upward kinematic buoyancy flux from SHOC in phy_f3d
      Model%nahdshoc = Model%ntot3d-1 !< the index of diffusivity for heat from from SHOC in phy_f3d
      Model%nscfshoc = Model%ntot3d-2 !< the index of subgrid-scale cloud fraction from from SHOC in phy_f3d
    else
      Model%nkbfshoc = -999
      Model%nahdshoc = -999
      Model%nscfshoc = -999
    endif

    if (me == Model%master)                                                     &
      write(0,*) ' num_p3d=',   Model%num_p3d,   ' num_p2d=',  Model%num_p2d,   &
                 ' crtrh=',     Model%crtrh,     ' npdf3d=',   Model%npdf3d,    &
                 ' pdfcld=',    Model%pdfcld,    ' shcnvcw=',  Model%shcnvcw,   &
                 ' cnvcld=',    Model%cnvcld,    ' ncnvcld3d=',Model%ncnvcld3d, &
                 ' do_shoc=',   Model%do_shoc,   ' nshoc3d=',  Model%nshoc_3d,  &
                 ' nshoc_2d=',  Model%nshoc_2d,  ' shoc_cld=', Model%shoc_cld,  &
                 ' nkbfshoc=',  Model%nkbfshoc,  ' nahdshoc=', Model%nahdshoc,  &
                 ' nscfshoc=',  Model%nscfshoc,                                 &
                 ' uni_cld=',   Model%uni_cld,                                  &
                 ' ntot3d=',    Model%ntot3d,    ' ntot2d=',   Model%ntot2d,    &
                 ' shocaftcnv=',Model%shocaftcnv,' indcld=',   Model%indcld,    &
                 ' shoc_parm=', Model%shoc_parm,                                &
                 ' ncnvw=',     Model%ncnvw,     ' ncnvc=',     Model%ncnvc

!--- END CODE FROM COMPNS_PHYSICS


!--- BEGIN CODE FROM GLOOPR
!--- set up parameters for Xu & Randall's cloudiness computation (Radiation)

    Model%lmfshal  = (Model%shal_cnv .and. Model%imfshalcnv > 0)
    Model%lmfdeep2 = (Model%imfdeepcnv == Model%imfdeepcnv_samf         &
                      .or. Model%imfdeepcnv == Model%imfdeepcnv_gf      &
                      .or. Model%imfdeepcnv == Model%imfdeepcnv_ntiedtke)
!--- END CODE FROM GLOOPR

!--- BEGIN CODE FROM GLOOPB
!--- set up random number seed needed for RAS and old SAS and when cal_pre=.true.
!    Model%imfdeepcnv < 0 when Model%ras = .true.

    if (Model%imfdeepcnv <= 0 .or. Model%cal_pre ) then
      if (Model%random_clds) then
        seed0 = Model%idate(1) + Model%idate(2) + Model%idate(3) + Model%idate(4)
        call random_setseed(seed0)
        call random_number(wrk)
        Model%seed0 = seed0 + nint(wrk(1)*1000.0d0)
      endif
    endif
!--- END CODE FROM GLOOPB

    call Model%print ()

  end subroutine control_initialize


!------------------
! GFS_control%print
!------------------
  subroutine control_print(Model)

    implicit none

!--- interface variables
    class(GFS_control_type) :: Model
 
    if (Model%me == Model%master) then
      print *, ' '
      print *, 'basic control parameters'
      print *, ' me                : ', Model%me
      print *, ' master            : ', Model%master
      print *, ' communicator      : ', Model%communicator
      print *, ' nlunit            : ', Model%nlunit
      print *, ' fn_nml            : ', trim(Model%fn_nml)
      print *, ' fhzero            : ', Model%fhzero
      print *, ' ldiag3d           : ', Model%ldiag3d
      print *, ' qdiag3d           : ', Model%qdiag3d
      print *, ' lssav             : ', Model%lssav
      print *, ' naux2d            : ', Model%naux2d
      print *, ' naux3d            : ', Model%naux3d
      if (Model%naux2d>0) then
        print *, ' aux2d_time_avg    : ', Model%aux2d_time_avg
      endif
      if (Model%naux3d>0) then
        print *, ' aux3d_time_avg    : ', Model%aux3d_time_avg
      endif
      print *, ' fhcyc             : ', Model%fhcyc
      print *, ' thermodyn_id      : ', Model%thermodyn_id
      print *, ' sfcpress_id       : ', Model%sfcpress_id
      print *, ' gen_coord_hybrid  : ', Model%gen_coord_hybrid
      print *, ' '
      print *, 'grid extent parameters'
      print *, ' isc               : ', Model%isc
      print *, ' jsc               : ', Model%jsc
      print *, ' nx                : ', Model%nx
      print *, ' ny                : ', Model%ny
      print *, ' levs              : ', Model%levs
      print *, ' cnx               : ', Model%cnx
      print *, ' cny               : ', Model%cny
      print *, ' lonr              : ', Model%lonr
      print *, ' latr              : ', Model%latr
      print *, ' blksz(1)          : ', Model%blksz(1)
      print *, ' blksz(nblks)      : ', Model%blksz(Model%nblks)
      print *, ' Model%ncols       : ', Model%ncols
      print *, ' '
      print *, 'coupling parameters'
      print *, ' cplflx            : ', Model%cplflx
      print *, ' cplwav            : ', Model%cplwav
      print *, ' cplwav2atm        : ', Model%cplwav2atm
      print *, ' cplchm            : ', Model%cplchm
      print *, ' '
      print *, 'integrated dynamics through earth atmosphere'
      print *, ' lsidea            : ', Model%lsidea
      print *, ' '
      print *, 'calendars and time parameters and activation triggers'
      print *, ' dtp               : ', Model%dtp
      print *, ' dtf               : ', Model%dtf
      print *, ' nscyc             : ', Model%nscyc
      print *, ' nszero            : ', Model%nszero
      print *, ' idat              : ', Model%idat
      print *, ' idate             : ', Model%idate
      print *, ' '
      print *, 'radiation control parameters'
      print *, ' fhswr             : ', Model%fhswr
      print *, ' fhlwr             : ', Model%fhlwr
      print *, ' nsswr             : ', Model%nsswr
      print *, ' nslwr             : ', Model%nslwr
      print *, ' nhfrad            : ', Model%nhfrad
      print *, ' levr              : ', Model%levr
      print *, ' nfxr              : ', Model%nfxr
      print *, ' ntrcaer           : ', Model%ntrcaer
      print *, ' lmfshal           : ', Model%lmfshal
      print *, ' lmfdeep2          : ', Model%lmfdeep2
      print *, ' nrcm              : ', Model%nrcm
      print *, ' iflip             : ', Model%iflip
      print *, ' isol              : ', Model%isol
      print *, ' ico2              : ', Model%ico2
      print *, ' ialb              : ', Model%ialb
      print *, ' iems              : ', Model%iems
      print *, ' iaer              : ', Model%iaer
      print *, ' icliq_sw          : ', Model%icliq_sw
      print *, ' iovr_sw           : ', Model%iovr_sw
      print *, ' iovr_lw           : ', Model%iovr_lw
      print *, ' ictm              : ', Model%ictm
      print *, ' isubc_sw          : ', Model%isubc_sw
      print *, ' isubc_lw          : ', Model%isubc_lw
      print *, ' crick_proof       : ', Model%crick_proof
      print *, ' ccnorm            : ', Model%ccnorm
      print *, ' norad_precip      : ', Model%norad_precip
      print *, ' lwhtr             : ', Model%lwhtr
      print *, ' swhtr             : ', Model%swhtr
      if (Model%do_RRTMGP) then
        print *, ' rrtmgp_nrghice     : ', Model%rrtmgp_nrghice
        print *, ' rrtmgp_nrghice     : ', Model%rrtmgp_nrghice
        print *, ' do_GPsw_Glw        : ', Model%do_GPsw_Glw
        print *, ' active_gases       : ', Model%active_gases
        print *, ' nGases             : ', Model%ngases
        print *, ' rrtmgp_root        : ', Model%rrtmgp_root
        print *, ' lw_file_gas        : ', Model%lw_file_gas
        print *, ' lw_file_clouds     : ', Model%lw_file_clouds
        print *, ' rrtmgp_nBandsLW    : ', Model%rrtmgp_nBandsLW
        print *, ' rrtmgp_nGptsLW     : ', Model%rrtmgp_nGptsLW
        print *, ' sw_file_gas        : ', Model%sw_file_gas
        print *, ' sw_file_clouds     : ', Model%sw_file_clouds
        print *, ' rrtmgp_nBandsSW    : ', Model%rrtmgp_nBandsSW
        print *, ' rrtmgp_nGptsSW     : ', Model%rrtmgp_nGptsSW
        print *, ' doG_cldoptics      : ', Model%doG_cldoptics
        print *, ' doGP_cldoptics_PADE: ', Model%doGP_cldoptics_PADE
        print *, ' doGP_cldoptics_LUT : ', Model%doGP_cldoptics_LUT
        print *, ' use_LW_jacobian    : ', Model%use_LW_jacobian
      endif
      print *, ' '
      print *, 'microphysical switch'
      print *, ' ncld              : ', Model%ncld
      print *, ' imp_physics       : ', Model%imp_physics
      print *, ' '

      if (Model%imp_physics == Model%imp_physics_zhao_carr .or. Model%imp_physics == Model%imp_physics_zhao_carr_pdf) then
        print *, ' Z-C microphysical parameters'
        print *, ' psautco           : ', Model%psautco
        print *, ' prautco           : ', Model%prautco
        print *, ' evpco             : ', Model%evpco
        print *, ' wminco            : ', Model%wminco
        print *, ' '
      endif
      if (Model%imp_physics == Model%imp_physics_wsm6 .or. Model%imp_physics == Model%imp_physics_thompson) then
        print *, ' Thompson microphysical parameters'
        print *, ' ltaerosol         : ', Model%ltaerosol
        print *, ' lradar            : ', Model%lradar
        print *, ' nsradar_reset     : ', Model%nsradar_reset
        print *, ' lrefres           : ', Model%lrefres
        print *, ' ttendlim          : ', Model%ttendlim
        print *, ' '
      endif
      if (Model%imp_physics == Model%imp_physics_mg) then
        print *, ' M-G microphysical parameters'
        print *, ' fprcp             : ', Model%fprcp
        print *, ' mg_dcs            : ', Model%mg_dcs
        print *, ' mg_qcvar          : ', Model%mg_qcvar
        print *, ' mg_ts_auto_ice    : ', Model%mg_ts_auto_ice
        print *, ' mg_alf            : ', Model%mg_alf
        print *, ' mg_qcmin          : ', Model%mg_qcmin
        print *, ' mg_rhmini         : ', Model%mg_rhmini
        print *, ' pdfflag           : ', Model%pdfflag
        print *, ' '
      endif
      if (Model%imp_physics == Model%imp_physics_gfdl) then
        print *, ' GFDL microphysical parameters'
        print *, ' GFDL MP radiation inter: ', Model%lgfdlmprad
        print *, ' lrefres                : ', Model%lrefres
        print *, ' '
      endif

      if (Model%imp_physics == Model%imp_physics_fer_hires) then
        print *, ' Ferrier-Aligo microphysical parameters'
        print *, ' spec_adv          : ', Model%spec_adv
        print *, ' rhgrd             : ', Model%rhgrd
        print *, ' icloud            : ', Model%icloud
        print *, ' '
      endif

      print *, 'land/surface model parameters'
      print *, ' lsm               : ', Model%lsm
      print *, ' lsoil             : ', Model%lsoil
      print *, ' rdlai             : ', Model%rdlai
      print *, ' lsoil_lsm         : ', Model%lsoil_lsm
      print *, ' lsnow_lsm         : ', Model%lsnow_lsm
      print *, ' ivegsrc           : ', Model%ivegsrc
      print *, ' isot              : ', Model%isot
      print *, ' iopt_thcnd        : ', Model%iopt_thcnd
      print *, ' ua_phys           : ', Model%ua_phys
      print *, ' usemonalb         : ', Model%usemonalb
      print *, ' aoasis            : ', Model%aoasis
      print *, ' fasdas            : ', Model%fasdas
      print *, ' ivegsrc           : ', Model%ivegsrc
      print *, ' isot              : ', Model%isot

      if (Model%lsm == Model%lsm_noahmp) then
        print *, ' Noah MP LSM is used, the options are'
        print *, ' iopt_dveg         : ', Model%iopt_dveg
        print *, ' iopt_crs          : ', Model%iopt_crs
        print *, ' iopt_btr          : ', Model%iopt_btr
        print *, ' iopt_run          : ', Model%iopt_run
        print *, ' iopt_sfc          : ', Model%iopt_sfc
        print *, ' iopt_frz          : ', Model%iopt_frz
        print *, ' iopt_inf          : ', Model%iopt_inf
        print *, ' iopt_rad          : ', Model%iopt_rad
        print *, ' iopt_alb          : ', Model%iopt_alb
        print *, ' iopt_snf          : ', Model%iopt_snf
        print *, ' iopt_tbot         : ', Model%iopt_tbot
        print *, ' iopt_stc          : ', Model%iopt_stc
      endif

      print *, ' use_ufo           : ', Model%use_ufo
      print *, ' '
      print *, ' flake model parameters'
      print *, ' lkm               : ', Model%lkm
      print *, ' '
      print *, ' lcurr_sf          : ', Model%lcurr_sf
      print *, ' pert_cd           : ', Model%pert_cd
      print *, ' ntsflg            : ', Model%ntsflg
      print *, ' sfenth            : ', Model%sfenth
      print *, ' '
      print *, 'tuning parameters for physical parameterizations'
      print *, ' ras               : ', Model%ras
      if (Model%ras) then
        print *, ' psauras           : ', Model%psauras
        print *, ' prauras           : ', Model%prauras
        print *, ' wminras           : ', Model%wminras
      endif
      print *, ' flipv             : ', Model%flipv
      print *, ' trans_trac        : ', Model%trans_trac
      print *, ' old_monin         : ', Model%old_monin
      print *, ' do_gwd            : ', Model%do_gwd
      print *, ' cnvgwd            : ', Model%cnvgwd
      print *, ' do_cnvgwd         : ', Model%do_cnvgwd
      print *, ' mstrat            : ', Model%mstrat
      print *, ' moist_adj         : ', Model%moist_adj
      print *, ' cscnv             : ', Model%cscnv
      print *, ' cal_pre           : ', Model%cal_pre
      print *, ' do_aw             : ', Model%do_aw
      print *, ' flx_form          : ', Model%flx_form
      print *, ' do_shoc           : ', Model%do_shoc
      print *, ' shoc_parm         : ', Model%shoc_parm
      print *, ' shocaftcnv        : ', Model%shocaftcnv
      print *, ' shoc_cld          : ', Model%shoc_cld
      print *, ' uni_cld           : ', Model%uni_cld
      print *, ' h2o_phys          : ', Model%h2o_phys
      print *, ' pdfcld            : ', Model%pdfcld
      print *, ' shcnvcw           : ', Model%shcnvcw
      print *, ' redrag            : ', Model%redrag
      print *, ' hybedmf           : ', Model%hybedmf
      print *, ' satmedmf          : ', Model%satmedmf
      print *, ' isatmedmf         : ', Model%isatmedmf
      print *, ' shinhong          : ', Model%shinhong
      print *, ' do_ysu            : ', Model%do_ysu
      print *, ' acm               : ', Model%acm
      print *, ' dspheat           : ', Model%dspheat
      print *, ' lheatstrg         : ', Model%lheatstrg
      print *, ' cnvcld            : ', Model%cnvcld
      print *, ' random_clds       : ', Model%random_clds
      print *, ' shal_cnv          : ', Model%shal_cnv
      print *, ' imfshalcnv        : ', Model%imfshalcnv
      print *, ' imfdeepcnv        : ', Model%imfdeepcnv
      print *, ' do_deep           : ', Model%do_deep
      print *, ' nmtvr             : ', Model%nmtvr
      print *, ' jcap              : ', Model%jcap
      print *, ' cs_parm           : ', Model%cs_parm
      print *, ' flgmin            : ', Model%flgmin
      print *, ' cgwf              : ', Model%cgwf
      print *, ' ccwf              : ', Model%ccwf
      print *, ' cdmbgwd           : ', Model%cdmbgwd
      print *, ' sup               : ', Model%sup
      print *, ' ctei_rm           : ', Model%ctei_rm
      print *, ' crtrh             : ', Model%crtrh
      print *, ' dlqf              : ', Model%dlqf
      print *, ' seed0             : ', Model%seed0
      print *, ' rbcr              : ', Model%rbcr
      print *, ' do_mynnedmf       : ', Model%do_mynnedmf
      print *, ' do_mynnsfclay     : ', Model%do_mynnsfclay
      print *, ' do_myjsfc         : ', Model%do_myjsfc
      print *, ' do_myjpbl         : ', Model%do_myjpbl
      print *, ' gwd_opt           : ', Model%gwd_opt
      print *, ' hurr_pbl          : ', Model%hurr_pbl
      print *, ' var_ric           : ', Model%var_ric
      print *, ' coef_ric_l        : ', Model%coef_ric_l
      print *, ' coef_ric_s        : ', Model%coef_ric_s
      print *, ' '
      print *, 'Rayleigh friction'
      print *, ' prslrd0           : ', Model%prslrd0
      print *, ' ral_ts            : ', Model%ral_ts
      print *, ' '
      if (Model%imfdeepcnv >= 0) then
        print *, 'mass flux deep convection'
        print *, ' clam_deep         : ', Model%clam_deep
        print *, ' c0s_deep          : ', Model%c0s_deep
        print *, ' c1_deep           : ', Model%c1_deep
        print *, ' betal_deep        : ', Model%betal_deep
        print *, ' betas_deep        : ', Model%betas_deep
        print *, ' evfact_deep       : ', Model%evfact_deep
        print *, ' evfactl_deep      : ', Model%evfactl_deep
        print *, ' pgcon_deep        : ', Model%pgcon_deep
        print *, ' asolfac_deep      : ', Model%asolfac_deep
        print *, ' '
      endif
      if (Model%imfshalcnv >= 0) then
        print *, 'mass flux shallow convection'
        print *, ' clam_shal         : ', Model%clam_shal
        print *, ' c0s_shal          : ', Model%c0s_shal
        print *, ' c1_shal           : ', Model%c1_shal
        print *, ' pgcon_shal        : ', Model%pgcon_shal
        print *, ' asolfac_shal      : ', Model%asolfac_shal
      endif
      print *, ' '
      print *, 'near surface sea temperature model'
      print *, ' nst_anl           : ', Model%nst_anl
      print *, ' nstf_name         : ', Model%nstf_name
      print *, ' lsea              : ', Model%lsea
      print *, ' '
      print *, 'surface layer options'
      print *, ' sfc_z0_type       : ', Model%sfc_z0_type
      print *, ' '
      print *, 'vertical diffusion coefficients'
      print *, ' xkzm_m            : ', Model%xkzm_m
      print *, ' xkzm_h            : ', Model%xkzm_h
      print *, ' xkzm_s            : ', Model%xkzm_s
      print *, ' xkzminv           : ', Model%xkzminv
      print *, ' moninq_fac        : ', Model%moninq_fac
      print *, ' dspfac            : ', Model%dspfac
      print *, ' bl_upfr           : ', Model%bl_upfr
      print *, ' bl_dnfr           : ', Model%bl_dnfr
      print *, ' '
      print *, 'parameters for canopy heat storage parametrization'
      print *, ' z0fac             : ', Model%z0fac
      print *, ' e0fac             : ', Model%e0fac
      print *, ' '
      print *, 'stochastic physics'
      print *, ' do_sppt           : ', Model%do_sppt
      print *, ' do_shum           : ', Model%do_shum
      print *, ' do_skeb           : ', Model%do_skeb
      print *, ' lndp_type         : ', Model%lndp_type
      print *, ' n_var_lndp         : ', Model%n_var_lndp
      print *, ' '
      print *, 'cellular automata'
      print *, ' nca               : ', Model%nca
      print *, ' ncells            : ', Model%ncells
      print *, ' nlives            : ', Model%nlives
      print *, ' nca_g             : ', Model%nca_g
      print *, ' ncells_g          : ', Model%ncells_g
      print *, ' nlives_g          : ', Model%nlives_g
      print *, ' nfracseed         : ', Model%nfracseed
      print *, ' nseed_g           : ', Model%nseed_g
      print *, ' nseed             : ', Model%nseed
      print *, ' ca_global         : ', Model%ca_global
      print *, ' ca_sgs            : ', Model%ca_sgs
      print *, ' do_ca             : ', Model%do_ca
      print *, ' iseed_ca          : ', Model%iseed_ca
      print *, ' ca_smooth         : ', Model%ca_smooth
      print *, ' nspinup           : ', Model%nspinup
      print *, ' nthresh           : ', Model%nthresh
      print *, ' ca_amplitude      : ', Model%ca_amplitude
      print *, ' nsmooth           : ', Model%nsmooth
      print *, ' ca_closure        : ', Model%ca_closure
      print *, ' ca_entr           : ', Model%ca_entr
      print *, ' ca_trigger        : ', Model%ca_trigger
      print *, ' '
      print *, 'tracers'
      print *, ' tracer_names      : ', Model%tracer_names
      print *, ' ntrac             : ', Model%ntrac
      print *, ' ntqv              : ', Model%ntqv
      print *, ' nqrimef           : ', Model%nqrimef
      print *, ' ntoz              : ', Model%ntoz
      print *, ' ntcw              : ', Model%ntcw
      print *, ' ntiw              : ', Model%ntiw
      print *, ' ntrw              : ', Model%ntrw
      print *, ' ntsw              : ', Model%ntsw
      print *, ' ntgl              : ', Model%ntgl
      print *, ' ntclamt           : ', Model%ntclamt
      print *, ' ntlnc             : ', Model%ntlnc
      print *, ' ntinc             : ', Model%ntinc
      print *, ' ntrnc             : ', Model%ntrnc
      print *, ' ntsnc             : ', Model%ntsnc
      print *, ' ntgnc             : ', Model%ntgnc
      print *, ' ntke              : ', Model%ntke
      print *, ' nto               : ', Model%nto
      print *, ' nto2              : ', Model%nto2
      print *, ' ntwa              : ', Model%ntwa
      print *, ' ntia              : ', Model%ntia
      print *, ' ntchm             : ', Model%ntchm
      print *, ' ntchs             : ', Model%ntchs
      print *, ' fscav             : ', Model%fscav
      print *, ' '
      print *, 'derived totals for phy_f*d'
      print *, ' ntot2d            : ', Model%ntot2d
      print *, ' ntot3d            : ', Model%ntot3d
      print *, ' num_p2d           : ', Model%num_p2d
      print *, ' num_p3d           : ', Model%num_p3d
      print *, ' nshoc_2d          : ', Model%nshoc_2d
      print *, ' nshoc_3d          : ', Model%nshoc_3d
      print *, ' ncnvcld3d         : ', Model%ncnvcld3d
      print *, ' npdf3d            : ', Model%npdf3d
      print *, ' nctp              : ', Model%nctp
      print *, ' nkbfshoc          : ', Model%nkbfshoc
      print *, ' nahdshoc          : ', Model%nahdshoc
      print *, ' nscfshoc          : ', Model%nscfshoc
      print *, ' '
      print *, 'debug flags'
      print *, ' debug             : ', Model%debug 
      print *, ' pre_rad           : ', Model%pre_rad
      print *, ' '
      print *, 'variables modified at each time step'
      print *, ' ipt               : ', Model%ipt
      print *, ' lprnt             : ', Model%lprnt
      print *, ' lsswr             : ', Model%lsswr
      print *, ' lslwr             : ', Model%lslwr
      print *, ' solhr             : ', Model%solhr
      print *, ' solcon            : ', Model%solcon
      print *, ' slag              : ', Model%slag
      print *, ' sdec              : ', Model%sdec
      print *, ' cdec              : ', Model%cdec
      print *, ' clstp             : ', Model%clstp
      print *, ' phour             : ', Model%phour
      print *, ' fhour             : ', Model%fhour
      print *, ' zhour             : ', Model%zhour
      print *, ' kdt               : ', Model%kdt
      print *, ' jdat              : ', Model%jdat
      print *, ' sec               : ', Model%sec
      print *, ' si                : ', Model%si
      print *, ' first_time_step   : ', Model%first_time_step
      print *, ' restart           : ', Model%restart
      print *, ' hydrostatic       : ', Model%hydrostatic
    endif

  end subroutine control_print


!----------------
! GFS_grid%create
!----------------
  subroutine grid_create (Grid, IM, Model)

    implicit none

    class(GFS_grid_type)              :: Grid
    integer,                intent(in) :: IM
    type(GFS_control_type), intent(in) :: Model

    allocate (Grid%xlon   (IM))
    allocate (Grid%xlat   (IM))
    allocate (Grid%xlat_d (IM))
    allocate (Grid%xlon_d (IM))
    allocate (Grid%sinlat (IM))
    allocate (Grid%coslat (IM))
    allocate (Grid%area   (IM))
    allocate (Grid%dx     (IM))

    Grid%xlon   = clear_val
    Grid%xlat   = clear_val
    Grid%xlat_d = clear_val
    Grid%xlon_d = clear_val
    Grid%sinlat = clear_val
    Grid%coslat = clear_val
    Grid%area   = clear_val
    Grid%dx     = clear_val

!--- ozone active
    if ( Model%ntoz > 0 ) then
      allocate (Grid%ddy_o3    (IM))
      allocate (Grid%jindx1_o3 (IM))
      allocate (Grid%jindx2_o3 (IM))
    endif

!--- stratosphere h2o active
    if ( Model%h2o_phys ) then
      allocate (Grid%ddy_h    (IM))
      allocate (Grid%jindx1_h (IM))
      allocate (Grid%jindx2_h (IM))
    endif

!--- iccn active
    if ( Model%iccn == 1) then
      allocate (Grid%ddy_ci    (IM))
      allocate (Grid%jindx1_ci (IM))
      allocate (Grid%jindx2_ci (IM))
      allocate (Grid%ddx_ci    (IM))
      allocate (Grid%iindx1_ci (IM))
      allocate (Grid%iindx2_ci (IM))
    endif

!--- iaerclm active
    if ( Model%iaerclm ) then
      allocate (Grid%ddy_aer   (IM))
      allocate (Grid%jindx1_aer(IM))
      allocate (Grid%jindx2_aer(IM))
      allocate (Grid%ddx_aer   (IM))
      allocate (Grid%iindx1_aer(IM))
      allocate (Grid%iindx2_aer(IM))
    endif
 end subroutine grid_create


!--------------------
! GFS_tbd_type%create
!--------------------
  subroutine tbd_create (Tbd, IM, Model)

    implicit none

    class(GFS_tbd_type)                :: Tbd
    integer,                intent(in) :: IM
    type(GFS_control_type), intent(in) :: Model

!--- In
!--- sub-grid cloud radiation
    if ( Model%isubc_lw == 2 .or. Model%isubc_sw == 2 ) then
      allocate (Tbd%icsdsw (IM))
      allocate (Tbd%icsdlw (IM))
      Tbd%icsdsw = zero
      Tbd%icsdlw = zero
    endif

!--- ozone and stratosphere h2o needs
    ! DH* oz_coeff is set to zero if both ozphys options are false,
    ! better to use conditional allocations here for ozpl (and h2opl)? *DH
    allocate (Tbd%ozpl  (IM,levozp,oz_coeff))
    allocate (Tbd%h2opl (IM,levh2o,h2o_coeff))
    Tbd%ozpl  = clear_val
    Tbd%h2opl = clear_val

!--- ccn and in needs
    ! DH* allocate only for MG? *DH
    allocate (Tbd%in_nm  (IM,Model%levs))
    allocate (Tbd%ccn_nm (IM,Model%levs))
    Tbd%in_nm  = clear_val
    Tbd%ccn_nm = clear_val

!--- aerosol fields
    ! DH* allocate only for MG? *DH
    allocate (Tbd%aer_nm  (IM,Model%levs,ntrcaer))
    Tbd%aer_nm = clear_val

! DH* TODO - MOVE THIS TO a block-vector dependent structure in GFS_control?
! e.g. GFS_Control%imap(blk), GFS_Control%jmap(blk), or ii instead if imap etc? *DH
!--- maps of local index ix to global indices i and j for this block
    allocate (Tbd%imap (IM))
    allocate (Tbd%jmap (IM))
    Tbd%imap = 0
    Tbd%jmap = 0

    allocate (Tbd%rann (IM,Model%nrcm))
    Tbd%rann = rann_init

!--- In/Out
    allocate (Tbd%acv  (IM))
    allocate (Tbd%acvb (IM))
    allocate (Tbd%acvt (IM))

    Tbd%acv  = clear_val
    Tbd%acvb = clear_val
    Tbd%acvt = clear_val

    if (Model%cplflx .or. Model%cplchm) then
      allocate (Tbd%drain_cpl (IM))
      allocate (Tbd%dsnow_cpl (IM))
      Tbd%drain_cpl = clear_val
      Tbd%dsnow_cpl = clear_val
    endif

    if (Model%do_sppt .or. Model%ca_global) then
      allocate (Tbd%dtdtr     (IM,Model%levs))
      allocate (Tbd%dtotprcp  (IM))
      allocate (Tbd%dcnvprcp  (IM))
      Tbd%dtdtr     = clear_val
      Tbd%dtotprcp  = clear_val
      Tbd%dcnvprcp  = clear_val
    endif

    allocate (Tbd%phy_f2d  (IM,Model%ntot2d))
    allocate (Tbd%phy_f3d  (IM,Model%levs,Model%ntot3d))
    Tbd%phy_f2d  = clear_val
    Tbd%phy_f3d  = clear_val

    if (Model%nctp > 0 .and. Model%cscnv) then
      allocate (Tbd%phy_fctd (IM,Model%nctp))
      Tbd%phy_fctd = clear_val
    endif

!   if (Model%do_shoc) Tbd%phy_f3d(:,1,Model%ntot3d-1) = 3.0
!   if (Model%do_shoc) Tbd%phy_f3d(:,:,Model%ntot3d-1) = 1.0

    allocate (Tbd%hpbl (IM))
    Tbd%hpbl     = clear_val

    if (Model%imfdeepcnv == Model%imfdeepcnv_gf .or. Model%imfdeepcnv == Model%imfdeepcnv_ntiedtke) then
       allocate(Tbd%forcet(IM, Model%levs))
       allocate(Tbd%forceq(IM, Model%levs))
       allocate(Tbd%prevst(IM, Model%levs))
       allocate(Tbd%prevsq(IM, Model%levs))
       Tbd%forcet = clear_val
       Tbd%forceq = clear_val
       Tbd%prevst = clear_val
       Tbd%prevsq = clear_val
    end if

    if (Model%imfdeepcnv == Model%imfdeepcnv_gf) then
       allocate(Tbd%cactiv(IM))
       Tbd%cactiv = zero
    end if

    !--- MYNN variables:
    if (Model%do_mynnedmf) then
       !print*,"Allocating all MYNN-EDMF variables:"
       allocate (Tbd%cldfra_bl (IM,Model%levs))
       allocate (Tbd%qc_bl     (IM,Model%levs))
       allocate (Tbd%qi_bl     (IM,Model%levs))
       allocate (Tbd%el_pbl    (IM,Model%levs))
       allocate (Tbd%sh3d      (IM,Model%levs))
       allocate (Tbd%qke       (IM,Model%levs))
       allocate (Tbd%tsq       (IM,Model%levs))
       allocate (Tbd%qsq       (IM,Model%levs))
       allocate (Tbd%cov       (IM,Model%levs))
       !print*,"Allocating all MYNN-EDMF variables:"
       Tbd%cldfra_bl     = clear_val
       Tbd%qc_bl         = clear_val
       Tbd%qi_bl         = clear_val
       Tbd%el_pbl        = clear_val
       Tbd%sh3d          = clear_val
       Tbd%qke           = zero
       Tbd%tsq           = clear_val
       Tbd%qsq           = clear_val
       Tbd%cov           = clear_val
    end if

    ! MYJ variables
    if (Model%do_myjsfc.or.Model%do_myjpbl) then
       !print*,"Allocating all MYJ surface variables:"
       allocate (Tbd%phy_myj_qsfc   (IM))
       allocate (Tbd%phy_myj_thz0   (IM)) 
       allocate (Tbd%phy_myj_qz0    (IM)) 
       allocate (Tbd%phy_myj_uz0    (IM)) 
       allocate (Tbd%phy_myj_vz0    (IM))  
       allocate (Tbd%phy_myj_akhs   (IM)) 
       allocate (Tbd%phy_myj_akms   (IM)) 
       allocate (Tbd%phy_myj_chkqlm (IM)) 
       allocate (Tbd%phy_myj_elflx  (IM)) 
       allocate (Tbd%phy_myj_a1u    (IM)) 
       allocate (Tbd%phy_myj_a1t    (IM)) 
       allocate (Tbd%phy_myj_a1q    (IM))
       !print*,"Allocating all MYJ schemes variables:"
       Tbd%phy_myj_qsfc   = clear_val 
       Tbd%phy_myj_thz0   = clear_val 
       Tbd%phy_myj_qz0    = clear_val 
       Tbd%phy_myj_uz0    = clear_val 
       Tbd%phy_myj_vz0    = clear_val  
       Tbd%phy_myj_akhs   = clear_val 
       Tbd%phy_myj_akms   = clear_val 
       Tbd%phy_myj_chkqlm = clear_val 
       Tbd%phy_myj_elflx  = clear_val 
       Tbd%phy_myj_a1u    = clear_val 
       Tbd%phy_myj_a1t    = clear_val 
       Tbd%phy_myj_a1q    = clear_val 
    end if

  end subroutine tbd_create


!------------------------
! GFS_cldprop_type%create
!------------------------
  subroutine cldprop_create (Cldprop, IM, Model)

    implicit none

    class(GFS_cldprop_type)            :: Cldprop
    integer,                intent(in) :: IM
    type(GFS_control_type), intent(in) :: Model

    allocate (Cldprop%cv  (IM))
    allocate (Cldprop%cvt (IM)) 
    allocate (Cldprop%cvb (IM))
    
    Cldprop%cv  = clear_val
    Cldprop%cvt = clear_val
    Cldprop%cvb = clear_val
  
  end subroutine cldprop_create


!******************************************
! GFS_radtend_type%create
!******************************************
  subroutine radtend_create (Radtend, IM, Model)
                               
    implicit none
       
    class(GFS_radtend_type)            :: Radtend
    integer,                intent(in) :: IM
    type(GFS_control_type), intent(in) :: Model

    !--- Out (radiation only) 
    allocate (Radtend%sfcfsw (IM))
    allocate (Radtend%sfcflw (IM))

    Radtend%sfcfsw%upfxc = clear_val
    Radtend%sfcfsw%upfx0 = clear_val
    Radtend%sfcfsw%dnfxc = clear_val
    Radtend%sfcfsw%dnfx0 = clear_val
    Radtend%sfcflw%upfxc = clear_val
    Radtend%sfcflw%upfx0 = clear_val
    Radtend%sfcflw%dnfxc = clear_val
    Radtend%sfcflw%dnfx0 = clear_val
         
    allocate (Radtend%htrsw  (IM,Model%levs))
    allocate (Radtend%htrlw  (IM,Model%levs))
    allocate (Radtend%sfalb  (IM))
    allocate (Radtend%coszen (IM))
    allocate (Radtend%tsflw  (IM))
    allocate (Radtend%semis  (IM))

    Radtend%htrsw  = clear_val
    Radtend%htrlw  = clear_val
    Radtend%sfalb  = clear_val
    Radtend%coszen = clear_val
    Radtend%tsflw  = clear_val
    Radtend%semis  = clear_val
             
!--- In/Out (???) (radiation only)
    allocate (Radtend%coszdg (IM))

    Radtend%coszdg = clear_val
             
!--- In/Out (???) (physics only)
    allocate (Radtend%swhc  (IM,Model%levs))
    allocate (Radtend%lwhc  (IM,Model%levs))
    allocate (Radtend%lwhd  (IM,Model%levs,6))

    Radtend%lwhd  = clear_val
    Radtend%lwhc  = clear_val
    Radtend%swhc  = clear_val

  end subroutine radtend_create


!----------------
! GFS_diag%create
!----------------
  subroutine diag_create (Diag, IM, Model)
    class(GFS_diag_type)               :: Diag
    integer,                intent(in) :: IM
    type(GFS_control_type), intent(in) :: Model

!
    logical, save :: linit

    !--- Radiation
    allocate (Diag%fluxr   (IM,Model%nfxr))
    allocate (Diag%topfsw  (IM))
    allocate (Diag%topflw  (IM))
!--- Physics
!--- In/Out
    allocate (Diag%srunoff (IM))
    allocate (Diag%evbsa   (IM))
    allocate (Diag%evcwa   (IM))
    allocate (Diag%snohfa  (IM))
    allocate (Diag%transa  (IM))
    allocate (Diag%sbsnoa  (IM))
    allocate (Diag%snowca  (IM))
    allocate (Diag%soilm   (IM))
    allocate (Diag%tmpmin  (IM))
    allocate (Diag%tmpmax  (IM))
    allocate (Diag%dusfc   (IM))
    allocate (Diag%dvsfc   (IM))
    allocate (Diag%dtsfc   (IM))
    allocate (Diag%dqsfc   (IM))
    allocate (Diag%totprcp (IM))
    allocate (Diag%totprcpb(IM))
    allocate (Diag%gflux   (IM))
    allocate (Diag%dlwsfc  (IM))
    allocate (Diag%ulwsfc  (IM))
    allocate (Diag%suntim  (IM))
    allocate (Diag%runoff  (IM))
    allocate (Diag%ep      (IM))
    allocate (Diag%cldwrk  (IM))
    allocate (Diag%dugwd   (IM))
    allocate (Diag%dvgwd   (IM))
    allocate (Diag%psmean  (IM))
    allocate (Diag%cnvprcp (IM))
    allocate (Diag%cnvprcpb(IM))
    allocate (Diag%spfhmin (IM))
    allocate (Diag%spfhmax (IM))
    allocate (Diag%u10mmax (IM))
    allocate (Diag%v10mmax (IM))
    allocate (Diag%wind10mmax (IM))
    allocate (Diag%u10max (IM))
    allocate (Diag%v10max (IM))
    allocate (Diag%spd10max (IM))
    allocate (Diag%rain    (IM))
    allocate (Diag%rainc   (IM))
    allocate (Diag%ice     (IM))
    allocate (Diag%snow    (IM))
    allocate (Diag%graupel (IM))
    allocate (Diag%totice  (IM))
    allocate (Diag%totsnw  (IM))
    allocate (Diag%totgrp  (IM))
    allocate (Diag%toticeb (IM))
    allocate (Diag%totsnwb (IM))
    allocate (Diag%totgrpb (IM))
    allocate (Diag%u10m    (IM))
    allocate (Diag%v10m    (IM))
    allocate (Diag%dpt2m   (IM))
    allocate (Diag%zlvl    (IM))
    allocate (Diag%psurf   (IM))
    allocate (Diag%pwat    (IM))
    allocate (Diag%t1      (IM))
    allocate (Diag%q1      (IM))
    allocate (Diag%u1      (IM))
    allocate (Diag%v1      (IM))
    allocate (Diag%chh     (IM))
    allocate (Diag%cmm     (IM))
    allocate (Diag%dlwsfci (IM))
    allocate (Diag%ulwsfci (IM))
    allocate (Diag%dswsfci (IM))
    allocate (Diag%nswsfci (IM))
    allocate (Diag%uswsfci (IM))
    allocate (Diag%dusfci  (IM))
    allocate (Diag%dvsfci  (IM))
    allocate (Diag%dtsfci  (IM))
    allocate (Diag%dqsfci  (IM))
    allocate (Diag%gfluxi  (IM))
    allocate (Diag%epi     (IM))
    allocate (Diag%smcwlt2 (IM))
    allocate (Diag%smcref2 (IM))
    if (.not. Model%lsm == Model%lsm_ruc) then
      allocate (Diag%wet1    (IM))
    end if
    allocate (Diag%sr      (IM))
    allocate (Diag%tdomr   (IM))
    allocate (Diag%tdomzr  (IM))
    allocate (Diag%tdomip  (IM))
    allocate (Diag%tdoms   (IM))
    allocate (Diag%skebu_wts(IM,Model%levs))
    allocate (Diag%skebv_wts(IM,Model%levs))
    allocate (Diag%sppt_wts(IM,Model%levs))
    allocate (Diag%shum_wts(IM,Model%levs))
    allocate (Diag%zmtnblck(IM))    
    allocate (Diag%ca1      (IM))
    allocate (Diag%ca2      (IM))
    allocate (Diag%ca3      (IM))

    ! F-A MP scheme
    if (Model%imp_physics == Model%imp_physics_fer_hires) then
     allocate (Diag%TRAIN     (IM,Model%levs))
    end if
    
    allocate (Diag%cldfra     (IM,Model%levs))
    
    allocate (Diag%ca_deep  (IM))
    allocate (Diag%ca_turb  (IM))
    allocate (Diag%ca_shal  (IM))
    allocate (Diag%ca_rad (IM))
    allocate (Diag%ca_micro  (IM))
    
    !--- 3D diagnostics
    if (Model%ldiag3d) then
      allocate (Diag%du3dt  (IM,Model%levs,8))
      allocate (Diag%dv3dt  (IM,Model%levs,8))
      allocate (Diag%dt3dt  (IM,Model%levs,11))
      if (Model%qdiag3d) then
        allocate (Diag%dq3dt  (IM,Model%levs,13))
      endif
!--- needed to allocate GoCart coupling fields
      allocate (Diag%upd_mf (IM,Model%levs))
      allocate (Diag%dwn_mf (IM,Model%levs))
      allocate (Diag%det_mf (IM,Model%levs))
      allocate (Diag%cldcov (IM,Model%levs))
    endif

!vay-2018
    if (Model%ldiag_ugwp) then
      allocate (Diag%du3dt_dyn  (IM,Model%levs) )

      allocate (Diag%du3dt_pbl  (IM,Model%levs) )
      allocate (Diag%dv3dt_pbl  (IM,Model%levs) )
      allocate (Diag%dt3dt_pbl  (IM,Model%levs) )

      allocate (Diag%du3dt_ogw  (IM,Model%levs) )
      allocate (Diag%dv3dt_ogw  (IM,Model%levs) )
      allocate (Diag%dt3dt_ogw  (IM,Model%levs) )

      allocate (Diag%du3dt_mtb  (IM,Model%levs) )
      allocate (Diag%dv3dt_mtb  (IM,Model%levs) )
      allocate (Diag%dt3dt_mtb  (IM,Model%levs) )

      allocate (Diag%du3dt_tms  (IM,Model%levs) )
      allocate (Diag%dv3dt_tms  (IM,Model%levs) )
      allocate (Diag%dt3dt_tms  (IM,Model%levs) )

      allocate (Diag%du3dt_ngw  (IM,Model%levs) )
      allocate (Diag%dv3dt_ngw  (IM,Model%levs) )
      allocate (Diag%dt3dt_ngw  (IM,Model%levs) )

      allocate (Diag%du3dt_cgw  (IM,Model%levs) )
      allocate (Diag%dv3dt_cgw  (IM,Model%levs) )
      allocate (Diag%dt3dt_moist  (IM,Model%levs) )

      allocate (Diag%dudt_tot  (IM,Model%levs) )
      allocate (Diag%dvdt_tot  (IM,Model%levs) )
      allocate (Diag%dtdt_tot  (IM,Model%levs) )

       allocate (Diag%uav_ugwp  (IM,Model%levs) )
       allocate (Diag%tav_ugwp  (IM,Model%levs) )
    endif

       allocate (Diag%zmtb      (IM) )
       allocate (Diag%zogw      (IM) )
       allocate (Diag%zlwb      (IM) )
       allocate (Diag%tau_ogw   (IM) )
       allocate (Diag%tau_ngw   (IM) )
       allocate (Diag%tau_mtb   (IM) )
       allocate (Diag%tau_tofd  (IM) )
!   endif

!
!ugwp - instant
!
    if (Model%do_ugwp) then
      allocate (Diag%gwp_ax  (IM,Model%levs) )
      allocate (Diag%gwp_ay  (IM,Model%levs) )
      allocate (Diag%gwp_dtdt(IM,Model%levs) )
      allocate (Diag%gwp_kdis(IM,Model%levs) )

      allocate (Diag%gwp_axo  (IM,Model%levs) )
      allocate (Diag%gwp_ayo  (IM,Model%levs) )
      allocate (Diag%gwp_axc  (IM,Model%levs) )
      allocate (Diag%gwp_ayc  (IM,Model%levs) )
      allocate (Diag%gwp_axf  (IM,Model%levs) )
      allocate (Diag%gwp_ayf  (IM,Model%levs) )
!GW-sources
      allocate (Diag%gwp_dcheat(IM,Model%levs) )
      allocate (Diag%gwp_scheat(IM,Model%levs) )
      allocate (Diag%gwp_fgf  (IM            ) )
      allocate (Diag%gwp_okw  (IM            ) )

      allocate (Diag%gwp_precip(IM) )
      allocate (Diag%gwp_klevs (IM, 3) )

    endif

    !--- 3D diagnostics for Thompson MP / GFDL MP
    allocate (Diag%refl_10cm(IM,Model%levs))

    !--  New max hourly diag.
    allocate (Diag%refdmax(IM))
    allocate (Diag%refdmax263k(IM))
    allocate (Diag%t02max(IM))
    allocate (Diag%t02min(IM))
    allocate (Diag%rh02max(IM))
    allocate (Diag%rh02min(IM))

    !--- MYNN variables:
    if (Model%do_mynnedmf) then
      if (Model%bl_mynn_output .ne. 0) then
        allocate (Diag%edmf_a    (IM,Model%levs))
        allocate (Diag%edmf_w    (IM,Model%levs))
        allocate (Diag%edmf_qt   (IM,Model%levs))
        allocate (Diag%edmf_thl  (IM,Model%levs))
        allocate (Diag%edmf_ent  (IM,Model%levs))
        allocate (Diag%edmf_qc   (IM,Model%levs))
        allocate (Diag%sub_thl   (IM,Model%levs))
        allocate (Diag%sub_sqv   (IM,Model%levs))
        allocate (Diag%det_thl   (IM,Model%levs))
        allocate (Diag%det_sqv   (IM,Model%levs))
      endif
      allocate (Diag%nupdraft  (IM))
      allocate (Diag%maxmf     (IM))
      allocate (Diag%ktop_plume(IM))
      allocate (Diag%exch_h    (IM,Model%levs))
      allocate (Diag%exch_m    (IM,Model%levs))
      if (Model%bl_mynn_output .ne. 0) then
        Diag%edmf_a        = clear_val
        Diag%edmf_w        = clear_val
        Diag%edmf_qt       = clear_val
        Diag%edmf_thl      = clear_val
        Diag%edmf_ent      = clear_val
        Diag%edmf_qc       = clear_val
        Diag%sub_thl       = clear_val
        Diag%sub_sqv       = clear_val
        Diag%det_thl       = clear_val
        Diag%det_sqv       = clear_val
      endif
      Diag%nupdraft      = 0
      Diag%maxmf         = clear_val
      Diag%ktop_plume    = 0
      Diag%exch_h        = clear_val
      Diag%exch_m        = clear_val
    endif

    !--- Drag Suite variables:
    if (Model%gwd_opt == 33) then
      !print*,"Allocating all Drag Suite variables:"
      allocate (Diag%dtaux2d_ls  (IM,Model%levs))
      allocate (Diag%dtauy2d_ls  (IM,Model%levs))
      allocate (Diag%dtaux2d_bl  (IM,Model%levs))
      allocate (Diag%dtauy2d_bl  (IM,Model%levs))
      allocate (Diag%dtaux2d_ss  (IM,Model%levs))
      allocate (Diag%dtauy2d_ss  (IM,Model%levs))
      allocate (Diag%dtaux2d_fd  (IM,Model%levs))
      allocate (Diag%dtauy2d_fd  (IM,Model%levs))
      Diag%dtaux2d_ls    = clear_val
      Diag%dtauy2d_ls    = clear_val
      Diag%dtaux2d_bl    = clear_val
      Diag%dtauy2d_bl    = clear_val
      Diag%dtaux2d_ss    = clear_val
      Diag%dtauy2d_ss    = clear_val
      Diag%dtaux2d_fd    = clear_val
      Diag%dtauy2d_fd    = clear_val
      allocate (Diag%dusfc_ls    (IM))
      allocate (Diag%dvsfc_ls    (IM))
      allocate (Diag%dusfc_bl    (IM))
      allocate (Diag%dvsfc_bl    (IM))
      allocate (Diag%dusfc_ss    (IM))
      allocate (Diag%dvsfc_ss    (IM))
      allocate (Diag%dusfc_fd    (IM))
      allocate (Diag%dvsfc_fd    (IM))
      Diag%dusfc_ls      = 0
      Diag%dvsfc_ls      = 0
      Diag%dusfc_bl      = 0
      Diag%dvsfc_bl      = 0
      Diag%dusfc_ss      = 0
      Diag%dvsfc_ss      = 0
      Diag%dusfc_fd      = 0
      Diag%dvsfc_fd      = 0
    endif
    
    ! Auxiliary arrays in output for debugging
    if (Model%naux2d>0) then
      allocate (Diag%aux2d(IM,Model%naux2d))
      Diag%aux2d = clear_val
    endif
    if (Model%naux3d>0) then
      allocate (Diag%aux3d(IM,Model%levs,Model%naux3d))
      Diag%aux3d = clear_val
    endif

    !--- diagnostics for coupled chemistry
    if (Model%cplchm) call Diag%chem_init(IM,Model)

    call Diag%rad_zero  (Model)
!    if(Model%me==0) print *,'in diag_create, call rad_zero'
    linit = .true.
    call Diag%phys_zero (Model, linit=linit)
!    if(Model%me==0) print *,'in diag_create, call phys_zero'
    linit = .false.

  end subroutine diag_create

!-----------------------
! GFS_diag%rad_zero
!-----------------------
  subroutine diag_rad_zero(Diag, Model)
    class(GFS_diag_type)               :: Diag
    type(GFS_control_type), intent(in) :: Model

    Diag%fluxr        = zero
    Diag%topfsw%upfxc = zero
    Diag%topfsw%dnfxc = zero
    Diag%topfsw%upfx0 = zero
    Diag%topflw%upfxc = zero
    Diag%topflw%upfx0 = zero
    if (Model%ldiag3d) then
      Diag%cldcov     = zero
    endif

  end subroutine diag_rad_zero

!------------------------
! GFS_diag%phys_zero
!------------------------
  subroutine diag_phys_zero (Diag, Model, linit, iauwindow_center)
    class(GFS_diag_type)               :: Diag
    type(GFS_control_type), intent(in) :: Model
    logical,optional, intent(in)       :: linit, iauwindow_center

    logical set_totprcp

    !--- In/Out
    Diag%srunoff    = zero
    Diag%evbsa      = zero
    Diag%evcwa      = zero
    Diag%snohfa     = zero
    Diag%transa     = zero
    Diag%sbsnoa     = zero
    Diag%snowca     = zero
    Diag%soilm      = zero
    Diag%tmpmin     = huge
    Diag%tmpmax     = zero
    Diag%dusfc      = zero
    Diag%dvsfc      = zero
    Diag%dtsfc      = zero
    Diag%dqsfc      = zero
    Diag%gflux      = zero
    Diag%dlwsfc     = zero
    Diag%ulwsfc     = zero
    Diag%suntim     = zero
    Diag%runoff     = zero
    Diag%ep         = zero
    Diag%cldwrk     = zero
    Diag%dugwd      = zero
    Diag%dvgwd      = zero
    Diag%psmean     = zero
    Diag%spfhmin    = huge
    Diag%spfhmax    = zero
    Diag%u10mmax    = zero
    Diag%v10mmax    = zero
    Diag%wind10mmax = zero
    Diag%u10max     = zero
    Diag%v10max     = zero
    Diag%spd10max   = zero
    Diag%rain       = zero
    Diag%rainc      = zero
    Diag%ice        = zero
    Diag%snow       = zero
    Diag%graupel    = zero

    !--- Out
    Diag%u10m       = zero
    Diag%v10m       = zero
    Diag%dpt2m      = zero
    Diag%zlvl       = zero
    Diag%psurf      = zero
    Diag%pwat       = zero
    Diag%t1         = zero
    Diag%q1         = zero
    Diag%u1         = zero
    Diag%v1         = zero
    Diag%chh        = zero
    Diag%cmm        = zero
    Diag%dlwsfci    = zero
    Diag%ulwsfci    = zero
    Diag%dswsfci    = zero
    Diag%nswsfci    = zero
    Diag%uswsfci    = zero
    Diag%dusfci     = zero
    Diag%dvsfci     = zero
    Diag%dtsfci     = zero
    Diag%dqsfci     = zero
    Diag%gfluxi     = zero
    Diag%epi        = zero
    Diag%smcwlt2    = zero
    Diag%smcref2    = zero
    if (.not. Model%lsm == Model%lsm_ruc) then
      Diag%wet1       = zero
    end if
    Diag%sr         = zero
    Diag%tdomr      = zero
    Diag%tdomzr     = zero
    Diag%tdomip     = zero
    Diag%tdoms      = zero
    Diag%skebu_wts  = zero
    Diag%skebv_wts  = zero
    Diag%sppt_wts   = zero
    Diag%shum_wts   = zero
    Diag%zmtnblck   = zero

    if (Model%imp_physics == Model%imp_physics_fer_hires) then
      Diag%TRAIN      = zero
    end if
<<<<<<< HEAD
    
    Diag%cldfra      = zero
    
=======

    Diag%cldfra      = zero

>>>>>>> 6f3583a9
    Diag%totprcpb   = zero
    Diag%cnvprcpb   = zero
    Diag%toticeb    = zero
    Diag%totsnwb    = zero
    Diag%totgrpb    = zero
!
    if (Model%do_ca) then
      Diag%ca1      = zero
      Diag%ca2      = zero
      Diag%ca3      = zero
      Diag%ca_deep  = zero
      Diag%ca_turb  = zero
      Diag%ca_shal  = zero
      Diag%ca_rad   = zero
      Diag%ca_micro = zero
    endif
!    if(Model%me == Model%master) print *,'in diag_phys_zero, totprcpb set to 0,kdt=',Model%kdt

    if (Model%ldiag3d) then
      Diag%du3dt    = zero
      Diag%dv3dt    = zero
      Diag%dt3dt    = zero
      if (Model%qdiag3d) then
         Diag%dq3dt    = zero
      endif
      Diag%upd_mf   = zero
      Diag%dwn_mf   = zero
      Diag%det_mf   = zero
    endif

!
!-----------------------------
    if (Model%ldiag_ugwp)   then
      if(Model%me == Model%master) print *,'VAY in diag_phys_zero at kdt=',Model%kdt, Model%ldiag_ugwp
      Diag%du3dt_pbl   = zero
      Diag%dv3dt_pbl   = zero
      Diag%dt3dt_pbl   = zero
!
      Diag%du3dt_ogw   = zero
      Diag%dv3dt_ogw   = zero
      Diag%dt3dt_ogw   = zero

      Diag%du3dt_mtb   = zero
      Diag%dv3dt_mtb   = zero
      Diag%dt3dt_mtb   = zero

      Diag%du3dt_tms   = zero
      Diag%dv3dt_tms   = zero
      Diag%dt3dt_tms   = zero

      Diag%du3dt_ngw   = zero
      Diag%dv3dt_ngw   = zero
      Diag%dt3dt_ngw   = zero

      Diag%du3dt_moist = zero
      Diag%dv3dt_moist = zero
      Diag%dt3dt_moist = zero

      Diag%dudt_tot    = zero
      Diag%dvdt_tot    = zero
      Diag%dtdt_tot    = zero

      Diag%uav_ugwp    = zero
      Diag%tav_ugwp    = zero
!COORDE
      Diag%du3dt_dyn   = zero
      Diag%zmtb        = zero
      Diag%zogw        = zero
      Diag%zlwb        = zero

      Diag%tau_mtb     = zero
      Diag%tau_ogw     = zero
      Diag%tau_ngw     = zero
      Diag%tau_tofd    = zero
    endif
!
    if (Model%do_ugwp)   then
      Diag%gwp_ax     = zero
      Diag%gwp_ay     = zero
      Diag%gwp_dtdt   = zero
      Diag%gwp_kdis   = zero
      Diag%gwp_axo    = zero
      Diag%gwp_ayo    = zero
      Diag%gwp_axc    = zero
      Diag%gwp_ayc    = zero
      Diag%gwp_axf    = zero
      Diag%gwp_ayf    = zero
      Diag%gwp_dcheat = zero
      Diag%gwp_scheat = zero
      Diag%gwp_precip = zero
      Diag%gwp_klevs  = -99
      Diag%gwp_fgf    = zero
      Diag%gwp_okw    = zero
    endif
!-----------------------------

! max hourly diagnostics
    Diag%refl_10cm   = zero
    Diag%refdmax     = -35.
    Diag%refdmax263k = -35.
    Diag%t02max      = -999.
    Diag%t02min      = 999.
    Diag%rh02max     = -999.
    Diag%rh02min     = 999.
    set_totprcp      = .false.
    if (present(linit) ) set_totprcp = linit
    if (present(iauwindow_center) ) set_totprcp = iauwindow_center
    if (set_totprcp) then
      Diag%totprcp = zero
      Diag%cnvprcp = zero
      Diag%totice  = zero
      Diag%totsnw  = zero
      Diag%totgrp  = zero
    endif
  end subroutine diag_phys_zero

!-----------------------
! GFS_diag%chem_init
!-----------------------
  subroutine diag_chem_init(Diag, IM, Model)

    use parse_tracers,    only: get_tracer_index, NO_TRACER

    class(GFS_diag_type)               :: Diag
    integer,                intent(in) :: IM
    type(GFS_control_type), intent(in) :: Model

    ! -- local variables
    integer :: n

    ! -- initialize diagnostic variables depending on
    ! -- specific chemical tracers
    if (Model%ntchm > 0) then
      ! -- retrieve number of dust bins
      n = get_number_bins('dust')
      Diag%ndust = n
      if (n > 0) then
        allocate (Diag%duem(IM,n))
        Diag%duem = zero
      end if

      ! -- retrieve number of sea salt bins
      n = get_number_bins('seas')
      Diag%nseasalt = n
      if (n > 0) then
        allocate (Diag%ssem(IM,n))
        Diag%ssem = zero
      end if
    end if

    ! -- sedimentation and dry/wet deposition diagnostics
    if (associated(Model%ntdiag)) then
      ! -- get number of tracers with enabled diagnostics
      n = count(Model%ntdiag)
      Diag%ntchmdiag = n
      ! -- initialize sedimentation
      allocate (Diag%sedim(IM,n))
      Diag%sedim = zero

      ! -- initialize dry deposition
      allocate (Diag%drydep(IM,n))
      Diag%drydep = zero

      ! -- initialize large-scale wet deposition
      allocate (Diag%wetdpl(IM,n))
      Diag%wetdpl = zero

      ! -- initialize convective-scale wet deposition
      allocate (Diag%wetdpc(IM,n))
      Diag%wetdpc = zero
    end if

    ! -- initialize anthropogenic and biomass
    ! -- burning emission diagnostics for
    ! -- (in order): black carbon,
    ! -- organic carbon, and sulfur dioxide
    allocate (Diag%abem(IM,6))
    Diag%abem = zero

    ! -- initialize column burden diagnostics
    ! -- for aerosol species (in order): pm2.5
    ! -- black carbon, organic carbon, sulfate,
    ! -- dust, sea salt
    allocate (Diag%aecm(IM,6))
    Diag%aecm = zero

  contains

    integer function get_number_bins(tracer_type)
      character(len=*), intent(in) :: tracer_type

      logical :: next
      integer :: n
      character(len=5) :: name

      get_number_bins = 0

      n = 0
      next = .true.
      do while (next)
        n = n + 1
        write(name,'(a,i1)') tracer_type, n + 1
        next = get_tracer_index(Model%tracer_names, name, &
          Model%me, Model%master, Model%debug) /= NO_TRACER
      end do

      get_number_bins = n

    end function get_number_bins

  end subroutine diag_chem_init

  !-------------------------
  ! GFS_interstitial_type%create
  !-------------------------
  subroutine interstitial_create (Interstitial, IM, Model)
    !
    implicit none
    !
    class(GFS_interstitial_type)       :: Interstitial
    integer,                intent(in) :: IM
    type(GFS_control_type), intent(in) :: Model
    !
    allocate (Interstitial%otspt      (Model%ntracp1,2))
    ! Set up numbers of tracers for PBL, convection, etc: sets
    ! Interstitial%{nncl,nvdiff,mg3_as_mg2,nn,tracers_total,ntqvx,ntcwx,ntiwx,ntk,ntkev,ntozx,otspt,nsamftrac,ncstrac,nscav}
    call interstitial_setup_tracers(Interstitial, Model)
    ! Allocate arrays
    allocate (Interstitial%adjsfculw_land  (IM))
    allocate (Interstitial%adjsfculw_ice   (IM))
    allocate (Interstitial%adjsfculw_ocean (IM))
    allocate (Interstitial%adjnirbmd       (IM))
    allocate (Interstitial%adjnirbmu       (IM))
    allocate (Interstitial%adjnirdfd       (IM))
    allocate (Interstitial%adjnirdfu       (IM))
    allocate (Interstitial%adjvisbmd       (IM))
    allocate (Interstitial%adjvisbmu       (IM))
    allocate (Interstitial%adjvisdfu       (IM))
    allocate (Interstitial%adjvisdfd       (IM))
    allocate (Interstitial%aerodp          (IM,NSPC1))
    allocate (Interstitial%alb1d           (IM))
    allocate (Interstitial%bexp1d          (IM))
    allocate (Interstitial%cd              (IM))
    allocate (Interstitial%cd_ice          (IM))
    allocate (Interstitial%cd_land         (IM))
    allocate (Interstitial%cd_ocean        (IM))
    allocate (Interstitial%cdq             (IM))
    allocate (Interstitial%cdq_ice         (IM))
    allocate (Interstitial%cdq_land        (IM))
    allocate (Interstitial%cdq_ocean       (IM))
    allocate (Interstitial%chh_ice         (IM))
    allocate (Interstitial%chh_land        (IM))
    allocate (Interstitial%chh_ocean       (IM))
    allocate (Interstitial%cldf            (IM))
    allocate (Interstitial%cldsa           (IM,5))
    allocate (Interstitial%cldtaulw        (IM,Model%levr+LTP))
    allocate (Interstitial%cldtausw        (IM,Model%levr+LTP))
    allocate (Interstitial%cld1d           (IM))
    allocate (Interstitial%clouds          (IM,Model%levr+LTP,NF_CLDS))
    allocate (Interstitial%clw             (IM,Model%levs,Interstitial%nn))
    allocate (Interstitial%clx             (IM,4))
    allocate (Interstitial%cmm_ice         (IM))
    allocate (Interstitial%cmm_land        (IM))
    allocate (Interstitial%cmm_ocean       (IM))
    allocate (Interstitial%cnvc            (IM,Model%levs))
    allocate (Interstitial%cnvw            (IM,Model%levs))
    allocate (Interstitial%ctei_r          (IM))
    allocate (Interstitial%ctei_rml        (IM))
    allocate (Interstitial%cumabs          (IM))
    allocate (Interstitial%dd_mf           (IM,Model%levs))
    allocate (Interstitial%de_lgth         (IM))
    allocate (Interstitial%del             (IM,Model%levs))
    allocate (Interstitial%del_gz          (IM,Model%levs+1))
    allocate (Interstitial%delr            (IM,Model%levr+LTP))
    allocate (Interstitial%dkt             (IM,Model%levs-1))
    allocate (Interstitial%dlength         (IM))
    allocate (Interstitial%dqdt            (IM,Model%levs,Model%ntrac))
    allocate (Interstitial%dqsfc1          (IM))
    allocate (Interstitial%drain           (IM))
    allocate (Interstitial%dtdt            (IM,Model%levs))
    allocate (Interstitial%dtdtc           (IM,Model%levs))
    allocate (Interstitial%dtsfc1          (IM))
    allocate (Interstitial%dt_mf           (IM,Model%levs))
    allocate (Interstitial%dtzm            (IM))
    allocate (Interstitial%dudt            (IM,Model%levs))
    allocate (Interstitial%dusfcg          (IM))
    allocate (Interstitial%dusfc1          (IM))
    allocate (Interstitial%dvdt            (IM,Model%levs))
    allocate (Interstitial%dvsfcg          (IM))
    allocate (Interstitial%dvsfc1          (IM))
    allocate (Interstitial%dvdftra         (IM,Model%levs,Interstitial%nvdiff))
    allocate (Interstitial%dzlyr           (IM,Model%levr+LTP))
    allocate (Interstitial%elvmax          (IM))
    allocate (Interstitial%ep1d            (IM))
    allocate (Interstitial%ep1d_ice        (IM))
    allocate (Interstitial%ep1d_land       (IM))
    allocate (Interstitial%ep1d_ocean      (IM))
    allocate (Interstitial%evapq           (IM))
    allocate (Interstitial%evap_ice        (IM))
    allocate (Interstitial%evap_land       (IM))
    allocate (Interstitial%evap_ocean      (IM))
    allocate (Interstitial%evbs            (IM))
    allocate (Interstitial%evcw            (IM))
    allocate (Interstitial%faerlw          (IM,Model%levr+LTP,NBDLW,NF_AELW))
    allocate (Interstitial%faersw          (IM,Model%levr+LTP,NBDSW,NF_AESW))
    allocate (Interstitial%ffhh_ice        (IM))
    allocate (Interstitial%ffhh_land       (IM))
    allocate (Interstitial%ffhh_ocean      (IM))
    allocate (Interstitial%fh2             (IM))
    allocate (Interstitial%fh2_ice         (IM))
    allocate (Interstitial%fh2_land        (IM))
    allocate (Interstitial%fh2_ocean       (IM))
    allocate (Interstitial%flag_cice       (IM))
    allocate (Interstitial%flag_guess      (IM))
    allocate (Interstitial%flag_iter       (IM))
    allocate (Interstitial%ffmm_ice        (IM))
    allocate (Interstitial%ffmm_land       (IM))
    allocate (Interstitial%ffmm_ocean      (IM))
    allocate (Interstitial%fm10            (IM))
    allocate (Interstitial%fm10_ice        (IM))
    allocate (Interstitial%fm10_land       (IM))
    allocate (Interstitial%fm10_ocean      (IM))
    allocate (Interstitial%frland          (IM))
    allocate (Interstitial%fscav           (Interstitial%nscav))
    allocate (Interstitial%fswtr           (Interstitial%nscav))
    allocate (Interstitial%gabsbdlw        (IM))
    allocate (Interstitial%gabsbdlw_ice    (IM))
    allocate (Interstitial%gabsbdlw_land   (IM))
    allocate (Interstitial%gabsbdlw_ocean  (IM))
    allocate (Interstitial%gamma           (IM))
    allocate (Interstitial%gamq            (IM))
    allocate (Interstitial%gamt            (IM))
    allocate (Interstitial%gasvmr          (IM,Model%levr+LTP,NF_VGAS))
    allocate (Interstitial%gflx            (IM))
    allocate (Interstitial%gflx_ice        (IM))
    allocate (Interstitial%gflx_land       (IM))
    allocate (Interstitial%gflx_ocean      (IM))
    allocate (Interstitial%gwdcu           (IM,Model%levs))
    allocate (Interstitial%gwdcv           (IM,Model%levs))
    allocate (Interstitial%h2o_pres        (levh2o))
    allocate (Interstitial%hefac           (IM))
    allocate (Interstitial%hffac           (IM))
    allocate (Interstitial%hflxq           (IM))
    allocate (Interstitial%hflx_ice        (IM))
    allocate (Interstitial%hflx_land       (IM))
    allocate (Interstitial%hflx_ocean      (IM))
    allocate (Interstitial%htlwc           (IM,Model%levr+LTP))
    allocate (Interstitial%htlw0           (IM,Model%levr+LTP))
    allocate (Interstitial%htswc           (IM,Model%levr+LTP))
    allocate (Interstitial%htsw0           (IM,Model%levr+LTP))
    allocate (Interstitial%dry             (IM))
    allocate (Interstitial%idxday          (IM))
    allocate (Interstitial%icy             (IM))
    allocate (Interstitial%lake            (IM))
    allocate (Interstitial%ocean           (IM))
    allocate (Interstitial%islmsk          (IM))
    allocate (Interstitial%islmsk_cice     (IM))
    allocate (Interstitial%wet             (IM))
    allocate (Interstitial%kbot            (IM))
    allocate (Interstitial%kcnv            (IM))
    allocate (Interstitial%kinver          (IM))
    allocate (Interstitial%kpbl            (IM))
    allocate (Interstitial%ktop            (IM))
    allocate (Interstitial%mbota           (IM,3))
    allocate (Interstitial%mtopa           (IM,3))
    allocate (Interstitial%oa4             (IM,4))
    allocate (Interstitial%oc              (IM))
    allocate (Interstitial%olyr            (IM,Model%levr+LTP))
    allocate (Interstitial%oz_pres         (levozp))
    allocate (Interstitial%plvl            (IM,Model%levr+1+LTP))
    allocate (Interstitial%plyr            (IM,Model%levr+LTP))
    allocate (Interstitial%prnum           (IM,Model%levs))
    allocate (Interstitial%qlyr            (IM,Model%levr+LTP))
    allocate (Interstitial%prcpmp          (IM))
    allocate (Interstitial%qss_ice         (IM))
    allocate (Interstitial%qss_land        (IM))
    allocate (Interstitial%qss_ocean       (IM))
    allocate (Interstitial%raincd          (IM))
    allocate (Interstitial%raincs          (IM))
    allocate (Interstitial%rainmcadj       (IM))
    allocate (Interstitial%rainp           (IM,Model%levs))
    allocate (Interstitial%rb              (IM))
    allocate (Interstitial%rb_ice          (IM))
    allocate (Interstitial%rb_land         (IM))
    allocate (Interstitial%rb_ocean        (IM))
    allocate (Interstitial%rhc             (IM,Model%levs))
    allocate (Interstitial%runoff          (IM))
    allocate (Interstitial%save_q          (IM,Model%levs,Model%ntrac))
    allocate (Interstitial%save_t          (IM,Model%levs))
    allocate (Interstitial%save_tcp        (IM,Model%levs))
    allocate (Interstitial%save_u          (IM,Model%levs))
    allocate (Interstitial%save_v          (IM,Model%levs))
    allocate (Interstitial%sbsno           (IM))
    allocate (Interstitial%scmpsw          (IM))
    allocate (Interstitial%semis_ice       (IM))
    allocate (Interstitial%semis_land      (IM))
    allocate (Interstitial%semis_ocean     (IM))
    allocate (Interstitial%sfcalb          (IM,NF_ALBD))
    allocate (Interstitial%sigma           (IM))
    allocate (Interstitial%sigmaf          (IM))
    allocate (Interstitial%sigmafrac       (IM,Model%levs))
    allocate (Interstitial%sigmatot        (IM,Model%levs))
    allocate (Interstitial%slopetype       (IM))
    allocate (Interstitial%snowc           (IM))
    allocate (Interstitial%snowd_ice       (IM))
    allocate (Interstitial%snowd_land      (IM))
    allocate (Interstitial%snowd_ocean     (IM))
    allocate (Interstitial%snohf           (IM))
    allocate (Interstitial%snowmt          (IM))
    allocate (Interstitial%soiltype        (IM))
    allocate (Interstitial%stress          (IM))
    allocate (Interstitial%stress_ice      (IM))
    allocate (Interstitial%stress_land     (IM))
    allocate (Interstitial%stress_ocean    (IM))
    allocate (Interstitial%theta           (IM))
    allocate (Interstitial%tice            (IM))
    allocate (Interstitial%tlvl            (IM,Model%levr+1+LTP))
    allocate (Interstitial%tlyr            (IM,Model%levr+LTP))
    allocate (Interstitial%tprcp_ice       (IM))
    allocate (Interstitial%tprcp_land      (IM))
    allocate (Interstitial%tprcp_ocean     (IM))
    allocate (Interstitial%trans           (IM))
    allocate (Interstitial%tseal           (IM))
    allocate (Interstitial%tsfa            (IM))
    allocate (Interstitial%tsfc_ice        (IM))
    allocate (Interstitial%tsfc_land       (IM))
    allocate (Interstitial%tsfc_ocean      (IM))
    allocate (Interstitial%tsfg            (IM))
    allocate (Interstitial%tsurf           (IM))
    allocate (Interstitial%tsurf_ice       (IM))
    allocate (Interstitial%tsurf_land      (IM))
    allocate (Interstitial%tsurf_ocean     (IM))
    allocate (Interstitial%ud_mf           (IM,Model%levs))
    allocate (Interstitial%uustar_ice      (IM))
    allocate (Interstitial%uustar_land     (IM))
    allocate (Interstitial%uustar_ocean    (IM))
    allocate (Interstitial%vdftra          (IM,Model%levs,Interstitial%nvdiff))  !GJF first dimension was set as 'IX' in GFS_physics_driver
    allocate (Interstitial%vegf1d          (IM))
    allocate (Interstitial%vegtype         (IM))
    allocate (Interstitial%wcbmax          (IM))
    allocate (Interstitial%weasd_ice       (IM))
    allocate (Interstitial%weasd_land      (IM))
    allocate (Interstitial%weasd_ocean     (IM))
    allocate (Interstitial%wind            (IM))
    allocate (Interstitial%work1           (IM))
    allocate (Interstitial%work2           (IM))
    allocate (Interstitial%work3           (IM))
    allocate (Interstitial%xcosz           (IM))
    allocate (Interstitial%xlai1d          (IM))
    allocate (Interstitial%xmu             (IM))
    allocate (Interstitial%z01d            (IM))
    allocate (Interstitial%zorl_ice        (IM))
    allocate (Interstitial%zorl_land       (IM))
    allocate (Interstitial%zorl_ocean      (IM))
    allocate (Interstitial%zt1d            (IM))
    ! RRTMGP
    allocate (Interstitial%sktp1r                 (IM))
    allocate (Interstitial%fluxlwDOWN_jac         (IM, Model%levs+1))
    allocate (Interstitial%fluxlwUP_jac           (IM, Model%levs+1)) 
    allocate (Interstitial%fluxlwUP_allsky        (IM, Model%levs+1))        
    if (Model%do_RRTMGP) then
      allocate (Interstitial%tracer               (IM, Model%levs,Model%ntrac))
      allocate (Interstitial%tv_lay               (IM, Model%levs))
      allocate (Interstitial%relhum               (IM, Model%levs))
      allocate (Interstitial%qs_lay               (IM, Model%levs))
      allocate (Interstitial%q_lay                (IM, Model%levs))
      allocate (Interstitial%deltaZ               (IM, Model%levs))
      allocate (Interstitial%p_lev                (IM, Model%levs+1))
      allocate (Interstitial%p_lay                (IM, Model%levs))
      allocate (Interstitial%t_lev                (IM, Model%levs+1))
      allocate (Interstitial%t_lay                (IM, Model%levs))
      allocate (Interstitial%cloud_overlap_param  (IM, Model%levs))
      allocate (Interstitial%precip_overlap_param (IM, Model%levs))
      allocate (Interstitial%fluxlwDOWN_allsky    (IM, Model%levs+1))
      allocate (Interstitial%fluxlwUP_clrsky      (IM, Model%levs+1))
      allocate (Interstitial%fluxlwDOWN_clrsky    (IM, Model%levs+1))     
      allocate (Interstitial%fluxswUP_allsky      (IM, Model%levs+1))
      allocate (Interstitial%fluxswDOWN_allsky    (IM, Model%levs+1))
      allocate (Interstitial%fluxswUP_clrsky      (IM, Model%levs+1))
      allocate (Interstitial%fluxswDOWN_clrsky    (IM, Model%levs+1))      
      allocate (Interstitial%aerosolslw           (IM, Model%levs, Model%rrtmgp_nBandsLW, NF_AELW))
      allocate (Interstitial%aerosolssw           (IM, Model%levs, Model%rrtmgp_nBandsSW, NF_AESW))
      allocate (Interstitial%cld_frac             (IM, Model%levs))
      allocate (Interstitial%cld_lwp              (IM, Model%levs))
      allocate (Interstitial%cld_reliq            (IM, Model%levs))
      allocate (Interstitial%cld_iwp              (IM, Model%levs))
      allocate (Interstitial%cld_reice            (IM, Model%levs))
      allocate (Interstitial%cld_swp              (IM, Model%levs))
      allocate (Interstitial%cld_resnow           (IM, Model%levs))
      allocate (Interstitial%cld_rwp              (IM, Model%levs))
      allocate (Interstitial%cld_rerain           (IM, Model%levs))
      allocate (Interstitial%precip_frac          (IM, Model%levs))
      allocate (Interstitial%icseed_lw            (IM))
      allocate (Interstitial%icseed_sw            (IM))      
      allocate (Interstitial%flxprf_lw            (IM, Model%levs+1))
      allocate (Interstitial%flxprf_sw            (IM, Model%levs+1))
      allocate (Interstitial%sfc_emiss_byband     (Model%rrtmgp_nBandsLW,IM))
      allocate (Interstitial%sec_diff_byband      (Model%rrtmgp_nBandsLW,IM))
      allocate (Interstitial%sfc_alb_nir_dir      (Model%rrtmgp_nBandsSW,IM))
      allocate (Interstitial%sfc_alb_nir_dif      (Model%rrtmgp_nBandsSW,IM))
      allocate (Interstitial%sfc_alb_uvvis_dir    (Model%rrtmgp_nBandsSW,IM))
      allocate (Interstitial%sfc_alb_uvvis_dif    (Model%rrtmgp_nBandsSW,IM))
      allocate (Interstitial%toa_src_sw           (IM,Model%rrtmgp_nGptsSW))
      allocate (Interstitial%toa_src_lw           (IM,Model%rrtmgp_nGptsLW))
      allocate (Interstitial%active_gases_array   (Model%nGases))
    end if
! CIRES UGWP v0
    allocate (Interstitial%gw_dudt         (IM,Model%levs))
    allocate (Interstitial%gw_dvdt         (IM,Model%levs))
    allocate (Interstitial%gw_dtdt         (IM,Model%levs))
    allocate (Interstitial%gw_kdis         (IM,Model%levs))
    allocate (Interstitial%tau_mtb         (IM))
    allocate (Interstitial%tau_ogw         (IM))
    allocate (Interstitial%tau_tofd        (IM))
    allocate (Interstitial%tau_ngw         (IM))
    allocate (Interstitial%zmtb            (IM))
    allocate (Interstitial%zlwb            (IM))
    allocate (Interstitial%zogw            (IM))
    allocate (Interstitial%dudt_mtb        (IM,Model%levs))
    allocate (Interstitial%dudt_ogw        (IM,Model%levs))
    allocate (Interstitial%dudt_tms        (IM,Model%levs))
!-- GSD drag suite
    if (Model%gwd_opt==3 .or. Model%gwd_opt==33) then
       allocate (Interstitial%varss           (IM))
       allocate (Interstitial%ocss            (IM))
       allocate (Interstitial%oa4ss           (IM,4))
       allocate (Interstitial%clxss           (IM,4))
    end if
!
    ! Allocate arrays that are conditional on physics choices
    if (Model%imp_physics == Model%imp_physics_gfdl .or. Model%imp_physics == Model%imp_physics_thompson) then
       allocate (Interstitial%graupelmp  (IM))
       allocate (Interstitial%icemp      (IM))
       allocate (Interstitial%rainmp     (IM))
       allocate (Interstitial%snowmp     (IM))
    else if (Model%imp_physics == Model%imp_physics_mg) then
       allocate (Interstitial%ncgl       (IM,Model%levs))
       allocate (Interstitial%ncpr       (IM,Model%levs))
       allocate (Interstitial%ncps       (IM,Model%levs))
       allocate (Interstitial%qgl        (IM,Model%levs))
       allocate (Interstitial%qrn        (IM,Model%levs))
       allocate (Interstitial%qsnw       (IM,Model%levs))
       allocate (Interstitial%qlcn       (IM,Model%levs))
       allocate (Interstitial%qicn       (IM,Model%levs))
       allocate (Interstitial%w_upi      (IM,Model%levs))
       allocate (Interstitial%cf_upi     (IM,Model%levs))
       allocate (Interstitial%cnv_mfd    (IM,Model%levs))
       allocate (Interstitial%cnv_dqldt  (IM,Model%levs))
       allocate (Interstitial%clcn       (IM,Model%levs))
       allocate (Interstitial%cnv_fice   (IM,Model%levs))
       allocate (Interstitial%cnv_ndrop  (IM,Model%levs))
       allocate (Interstitial%cnv_nice   (IM,Model%levs))
    end if
    if (Model%imp_physics == Model%imp_physics_fer_hires) then
    !--- if HWRF physics?
       allocate (Interstitial%qv_r        (IM,Model%levs))
       allocate (Interstitial%qc_r        (IM,Model%levs))
       allocate (Interstitial%qi_r        (IM,Model%levs))
       allocate (Interstitial%qr_r        (IM,Model%levs))
       allocate (Interstitial%qs_r        (IM,Model%levs))
       allocate (Interstitial%qg_r        (IM,Model%levs))

    !--- Ferrier-Aligo MP scheme
       allocate (Interstitial%f_ice       (IM,Model%levs))
       allocate (Interstitial%f_rain      (IM,Model%levs))
       allocate (Interstitial%f_rimef     (IM,Model%levs))
       allocate (Interstitial%cwm         (IM,Model%levs))
    end if
    if (Model%do_shoc) then
       if (.not. associated(Interstitial%qrn))  allocate (Interstitial%qrn  (IM,Model%levs))
       if (.not. associated(Interstitial%qsnw)) allocate (Interstitial%qsnw (IM,Model%levs))
       ! DH* updated version of shoc from May 22 2019 (not yet in CCPP) doesn't use qgl? remove?
       if (.not. associated(Interstitial%qgl))  allocate (Interstitial%qgl  (IM,Model%levs))
       ! *DH
       allocate (Interstitial%ncpi (IM,Model%levs))
       allocate (Interstitial%ncpl (IM,Model%levs))
    end if
    if (Model%lsm == Model%lsm_noahmp) then
       allocate (Interstitial%t2mmp (IM))
       allocate (Interstitial%q2mp  (IM))
    end if
    if (Model%lsm == Model%lsm_noah_wrfv4) then
       allocate (Interstitial%canopy_save     (IM))
       allocate (Interstitial%chk_land        (IM))
       allocate (Interstitial%cmc             (IM))
       allocate (Interstitial%dqsdt2          (IM))
       allocate (Interstitial%drain_in_m_sm1  (IM))
       allocate (Interstitial%flag_lsm        (IM))
       allocate (Interstitial%flag_lsm_glacier(IM))
       allocate (Interstitial%qs1             (IM))
       allocate (Interstitial%qv1             (IM))
       allocate (Interstitial%rho1            (IM))
       allocate (Interstitial%runoff_in_m_sm1 (IM))
       allocate (Interstitial%slc_save        (IM,Model%lsoil))
       allocate (Interstitial%smcmax          (IM))
       allocate (Interstitial%smc_save        (IM,Model%lsoil))
       allocate (Interstitial%snowd_land_save (IM))
       allocate (Interstitial%snow_depth      (IM))
       allocate (Interstitial%snohf_snow      (IM))
       allocate (Interstitial%snohf_frzgra    (IM))
       allocate (Interstitial%snohf_snowmelt  (IM))
       allocate (Interstitial%soilm_in_m      (IM))
       allocate (Interstitial%stc_save        (IM,Model%lsoil))
       allocate (Interstitial%sthick          (Model%lsoil))
       allocate (Interstitial%th1             (IM))
       allocate (Interstitial%tprcp_rate_land (IM))
       allocate (Interstitial%tsfc_land_save  (IM))
       allocate (Interstitial%weasd_land_save (IM))
    end if
    !
    ! Set components that do not change
    Interstitial%frain            = Model%dtf/Model%dtp
    Interstitial%ipr              = min(IM,10)
    Interstitial%latidxprnt       = 1
    Interstitial%levi             = Model%levs+1
    Interstitial%levh2o           = levh2o
    Interstitial%levozp           = levozp
    Interstitial%lmk              = Model%levr+LTP
    Interstitial%lmp              = Model%levr+1+LTP
    Interstitial%h2o_coeff        = h2o_coeff
    Interstitial%nbdlw            = NBDLW
    Interstitial%nbdsw            = NBDSW
    Interstitial%nf_aelw          = NF_AELW
    Interstitial%nf_aesw          = NF_AESW
    Interstitial%nspc1            = NSPC1
    Interstitial%oz_coeff         = oz_coeff
    Interstitial%oz_coeffp5       = oz_coeff+5
    ! h2o_pres and oz_pres do not change during the run, but
    ! need to be set later in GFS_phys_time_vary_init (after
    ! h2o_pres/oz_pres are read in read_h2odata/read_o3data)
    Interstitial%h2o_pres         = clear_val
    Interstitial%oz_pres          = clear_val
    !
    Interstitial%skip_macro       = .false.
    ! The value phys_hydrostatic from dynamics does not match the
    ! hardcoded value for calling GFDL MP in GFS_physics_driver.F90,
    ! which is set to .true.
    Interstitial%phys_hydrostatic = .true.
    !
    ! Reset all other variables
    call Interstitial%rad_reset (Model)
    call Interstitial%phys_reset (Model)
    !
  end subroutine interstitial_create

  subroutine interstitial_setup_tracers(Interstitial, Model)
    !
    implicit none
    !
    class(GFS_interstitial_type)       :: Interstitial
    type(GFS_control_type), intent(in) :: Model
    integer :: n, tracers

    !first, initialize the values (in case the values don't get initialized within if statements below)
    Interstitial%nncl             = Model%ncld
    Interstitial%nvdiff           = Model%ntrac
    Interstitial%mg3_as_mg2       = .false.
    Interstitial%nn               = Model%ntrac + 1
    Interstitial%itc              = 0
    Interstitial%ntk              = 0
    Interstitial%ntkev            = 0
    Interstitial%tracers_total    = 0
    Interstitial%otspt(:,:)       = .true.
    Interstitial%nsamftrac        = 0
    Interstitial%ncstrac          = 0
    Interstitial%nscav            = Model%ntrac-Model%ncld+2

    ! perform aerosol convective transport and PBL diffusion
    Interstitial%trans_aero = Model%cplchm .and. Model%trans_trac

    if (Model%imp_physics == Model%imp_physics_thompson) then
      if (Model%ltaerosol) then
        Interstitial%nvdiff = 12
      else
        Interstitial%nvdiff = 9
      endif
      if (Model%satmedmf) Interstitial%nvdiff = Interstitial%nvdiff + 1
      Interstitial%nncl = 5
    elseif (Model%imp_physics == Model%imp_physics_wsm6) then
      Interstitial%nvdiff = Model%ntrac -3
      if (Model%satmedmf) Interstitial%nvdiff = Interstitial%nvdiff + 1
      Interstitial%nncl = 5
    elseif (Model%ntclamt > 0) then             ! for GFDL MP don't diffuse cloud amount
      Interstitial%nvdiff = Model%ntrac - 1
    endif
    
    if (Model%imp_physics == Model%imp_physics_gfdl) then
      Interstitial%nncl = 5
    endif

    if (Model%imp_physics == Model%imp_physics_mg) then
      if (abs(Model%fprcp) == 1) then
        Interstitial%nncl = 4                          ! MG2 with rain and snow
        Interstitial%mg3_as_mg2 = .false.
      elseif (Model%fprcp >= 2) then
        if(Model%ntgl > 0 .and. (Model%mg_do_graupel .or. Model%mg_do_hail)) then
          Interstitial%nncl = 5                        ! MG3 with rain and snow and grapuel/hail
          Interstitial%mg3_as_mg2 = .false.
        else                              ! MG3 code run without graupel/hail i.e. as MG2
          Interstitial%nncl = 4
          Interstitial%mg3_as_mg2 = .true.
        endif
      endif
    endif

    ! DH* STILL VALID GIVEN THE CHANGES BELOW FOR CPLCHM?
    if (Interstitial%nvdiff == Model%ntrac) then
      Interstitial%ntqvx = Model%ntqv
      Interstitial%ntcwx = Model%ntcw
      Interstitial%ntiwx = Model%ntiw
      Interstitial%ntozx = Model%ntoz
    else
      if (Model%imp_physics == Model%imp_physics_wsm6) then
        Interstitial%ntqvx = 1
        Interstitial%ntcwx = 2
        Interstitial%ntiwx = 3
        Interstitial%ntozx = 4
      elseif (Model%imp_physics == Model%imp_physics_thompson) then
        if(Model%ltaerosol) then
          Interstitial%ntqvx = 1
          Interstitial%ntcwx = 2
          Interstitial%ntiwx = 3
          Interstitial%ntozx = 10
        else
          Interstitial%ntqvx = 1
          Interstitial%ntcwx = 2
          Interstitial%ntiwx = 3
          Interstitial%ntozx = 9
        endif
      elseif (Model%imp_physics == Model%imp_physics_gfdl) then
        Interstitial%ntqvx = 1
        Interstitial%ntcwx = 2
        Interstitial%ntiwx = 3
        Interstitial%ntozx = 7
      ! F-A MP scheme
      elseif (Model%imp_physics == Model%imp_physics_fer_hires) then
        Interstitial%ntqvx = 1
        Interstitial%ntcwx = 2
        Interstitial%ntiwx = 3 ! total ice or total condensate
        Interstitial%ntozx = 6 
      elseif (Model%imp_physics == Model%imp_physics_mg) then
        Interstitial%ntqvx = 1
        Interstitial%ntcwx = 2
        Interstitial%ntiwx = 3
        if (Model%ntgl > 0) then
          Interstitial%ntozx = 12
        else
          Interstitial%ntozx = 10
        end if
      else
        Interstitial%ntqvx = 1
        Interstitial%ntcwx = 2
        Interstitial%ntiwx = 0
        Interstitial%ntozx = 3
      endif
    endif
    ! *DH

    if (Model%cplchm) then
      ! Only Zhao/Carr/Sundqvist and GFDL microphysics schemes are supported
      ! when coupling with chemistry. PBL diffusion of aerosols is only supported
      ! for GFDL microphysics and MG microphysics.
      if (Model%imp_physics == Model%imp_physics_zhao_carr) then
        Interstitial%nvdiff = 3
      elseif (Model%imp_physics == Model%imp_physics_mg) then
        if (Model%ntgl > 0) then
          Interstitial%nvdiff = 12
        else
          Interstitial%nvdiff = 10
        endif
      elseif (Model%imp_physics == Model%imp_physics_gfdl) then
        Interstitial%nvdiff = 7
      else
        write(0,*) "Only Zhao/Carr/Sundqvist and GFDL microphysics schemes are supported when coupling with chemistry"
        stop
      endif
      if (Interstitial%trans_aero) Interstitial%nvdiff = Interstitial%nvdiff + Model%ntchm
      if (Model%ntke > 0) Interstitial%nvdiff = Interstitial%nvdiff + 1    ! adding tke to the list
    endif

    Interstitial%ntkev = Interstitial%nvdiff

    if (Model%ntiw > 0) then
      if (Model%ntclamt > 0) then
        Interstitial%nn = Model%ntrac - 2
      else
        Interstitial%nn = Model%ntrac - 1
      endif
    elseif (Model%ntcw > 0) then
      Interstitial%nn = Model%ntrac
    else
      Interstitial%nn = Model%ntrac + 1
    endif

    if (Model%cscnv .or. Model%satmedmf .or. Model%trans_trac ) then
      Interstitial%otspt(:,:)   = .true.     ! otspt is used only for cscnv
      Interstitial%otspt(1:3,:) = .false.    ! this is for sp.hum, ice and liquid water
      tracers = 2
      do n=2,Model%ntrac
        if ( n /= Model%ntcw  .and. n /= Model%ntiw  .and. n /= Model%ntclamt .and. &
             n /= Model%ntrw  .and. n /= Model%ntsw  .and. n /= Model%ntrnc   .and. &
             n /= Model%ntsnc .and. n /= Model%ntgl  .and. n /= Model%ntgnc) then
          tracers = tracers + 1
          if (Model%ntke  == n ) then
            Interstitial%otspt(tracers+1,1) = .false.
            Interstitial%ntk = tracers
          endif
          if (Model%ntlnc == n .or. Model%ntinc == n .or. Model%ntrnc == n .or. Model%ntsnc == n .or. Model%ntgnc == n)    &
!           if (ntlnc == n .or. ntinc == n .or. ntrnc == n .or. ntsnc == n .or.&
!               ntrw  == n .or. ntsw  == n .or. ntgl  == n)                    &
                  Interstitial%otspt(tracers+1,1) = .false.
          if (Interstitial%trans_aero .and. Model%ntchs == n) Interstitial%itc = tracers
        endif
      enddo
      Interstitial%tracers_total = tracers - 2
    endif   ! end if_ras or cfscnv or samf
    if (.not. Model%satmedmf .and. .not. Model%trans_trac .and. &
        .not. Model%ras      .and. .not. Model%do_shoc) then
       Interstitial%nsamftrac = 0
    else
       Interstitial%nsamftrac = Interstitial%tracers_total
    endif
    Interstitial%ncstrac = Interstitial%tracers_total + 3

  end subroutine interstitial_setup_tracers

  subroutine interstitial_rad_reset (Interstitial, Model)
    !
    implicit none
    !
    class(GFS_interstitial_type) :: Interstitial
    type(GFS_control_type), intent(in) :: Model
    !
    Interstitial%aerodp       = clear_val
    Interstitial%alb1d        = clear_val
    Interstitial%cldsa        = clear_val
    Interstitial%cldtaulw     = clear_val
    Interstitial%cldtausw     = clear_val
    Interstitial%clouds       = clear_val
    Interstitial%de_lgth      = clear_val
    Interstitial%delr         = clear_val
    Interstitial%dzlyr        = clear_val
    Interstitial%faerlw       = clear_val
    Interstitial%faersw       = clear_val
    Interstitial%gasvmr       = clear_val
    Interstitial%htlwc        = clear_val
    Interstitial%htlw0        = clear_val
    Interstitial%htswc        = clear_val
    Interstitial%htsw0        = clear_val
    Interstitial%idxday       = 0
    Interstitial%kb           = 0
    Interstitial%kd           = 0
    Interstitial%kt           = 0
    Interstitial%mbota        = 0
    Interstitial%mtopa        = 0
    Interstitial%nday         = 0
    Interstitial%olyr         = clear_val
    Interstitial%plvl         = clear_val
    Interstitial%plyr         = clear_val
    Interstitial%qlyr         = clear_val
    Interstitial%raddt        = clear_val
    Interstitial%scmpsw%uvbfc = clear_val
    Interstitial%scmpsw%uvbf0 = clear_val
    Interstitial%scmpsw%nirbm = clear_val
    Interstitial%scmpsw%nirdf = clear_val
    Interstitial%scmpsw%visbm = clear_val
    Interstitial%scmpsw%visdf = clear_val
    Interstitial%sfcalb       = clear_val
    Interstitial%tlvl         = clear_val
    Interstitial%tlyr         = clear_val
    Interstitial%tsfa         = clear_val
    Interstitial%tsfg         = clear_val

! F-A scheme
    if (Model%imp_physics == Model%imp_physics_fer_hires) then
        Interstitial%qv_r       = clear_val
        Interstitial%qc_r       = clear_val
        Interstitial%qi_r       = clear_val
        Interstitial%qr_r       = clear_val
        Interstitial%qs_r       = clear_val
        Interstitial%qg_r       = clear_val
      if(Model%spec_adv) then
        Interstitial%f_ice     = clear_val
        Interstitial%f_rain    = clear_val
        Interstitial%f_rimef   = clear_val
        Interstitial%cwm       = clear_val
      end if
    end if

    if (Model%do_RRTMGP) then
      Interstitial%tracer               = clear_val
      Interstitial%tv_lay               = clear_val
      Interstitial%relhum               = clear_val
      Interstitial%qs_lay               = clear_val
      Interstitial%q_lay                = clear_val
      Interstitial%deltaZ               = clear_val
      Interstitial%p_lev                = clear_val
      Interstitial%p_lay                = clear_val
      Interstitial%t_lev                = clear_val
      Interstitial%t_lay                = clear_val
      Interstitial%cloud_overlap_param  = clear_val
      Interstitial%precip_overlap_param = clear_val
      Interstitial%fluxlwDOWN_allsky    = clear_val
      Interstitial%fluxlwUP_clrsky      = clear_val
      Interstitial%fluxlwDOWN_clrsky    = clear_val                
      Interstitial%fluxswUP_allsky      = clear_val
      Interstitial%fluxswDOWN_allsky    = clear_val
      Interstitial%fluxswUP_clrsky      = clear_val
      Interstitial%fluxswDOWN_clrsky    = clear_val
      Interstitial%aerosolslw           = clear_val
      Interstitial%aerosolssw           = clear_val
      Interstitial%cld_frac             = clear_val
      Interstitial%cld_lwp              = clear_val
      Interstitial%cld_reliq            = clear_val
      Interstitial%cld_iwp              = clear_val
      Interstitial%cld_reice            = clear_val
      Interstitial%cld_swp              = clear_val
      Interstitial%cld_resnow           = clear_val
      Interstitial%cld_rwp              = clear_val
      Interstitial%cld_rerain           = clear_val
      Interstitial%precip_frac          = clear_val
      Interstitial%icseed_lw            = clear_val
      Interstitial%icseed_sw            = clear_val
      Interstitial%sfc_emiss_byband     = clear_val
      Interstitial%sec_diff_byband      = clear_val
      Interstitial%sfc_alb_nir_dir      = clear_val
      Interstitial%sfc_alb_nir_dif      = clear_val
      Interstitial%sfc_alb_uvvis_dir    = clear_val
      Interstitial%sfc_alb_uvvis_dif    = clear_val
      Interstitial%toa_src_sw           = clear_val
      Interstitial%toa_src_lw           = clear_val
    end if
    !
  end subroutine interstitial_rad_reset

  subroutine interstitial_phys_reset (Interstitial, Model)
    !
    implicit none
    !
    class(GFS_interstitial_type) :: Interstitial
    type(GFS_control_type), intent(in) :: Model
    !
    Interstitial%adjsfculw_land  = clear_val
    Interstitial%adjsfculw_ice   = clear_val
    Interstitial%adjsfculw_ocean = clear_val
    Interstitial%adjnirbmd       = clear_val
    Interstitial%adjnirbmu       = clear_val
    Interstitial%adjnirdfd       = clear_val
    Interstitial%adjnirdfu       = clear_val
    Interstitial%adjvisbmd       = clear_val
    Interstitial%adjvisbmu       = clear_val
    Interstitial%adjvisdfu       = clear_val
    Interstitial%adjvisdfd       = clear_val
    Interstitial%bexp1d          = clear_val
    Interstitial%cd              = clear_val
    Interstitial%cd_ice          = huge
    Interstitial%cd_land         = huge
    Interstitial%cd_ocean        = huge
    Interstitial%cdq             = clear_val
    Interstitial%cdq_ice         = huge
    Interstitial%cdq_land        = huge
    Interstitial%cdq_ocean       = huge
    Interstitial%chh_ice         = huge
    Interstitial%chh_land        = huge
    Interstitial%chh_ocean       = huge
    Interstitial%cld1d           = clear_val
    Interstitial%cldf            = clear_val
    Interstitial%clw             = clear_val
    Interstitial%clw(:,:,2)      = -999.9
    Interstitial%clx             = clear_val
    Interstitial%cmm_ice         = huge
    Interstitial%cmm_land        = huge
    Interstitial%cmm_ocean       = huge
    Interstitial%cnvc            = clear_val
    Interstitial%cnvw            = clear_val
    Interstitial%ctei_r          = clear_val
    Interstitial%ctei_rml        = clear_val
    Interstitial%cumabs          = clear_val
    Interstitial%dd_mf           = clear_val
    Interstitial%del             = clear_val
    Interstitial%del_gz          = clear_val
    Interstitial%dkt             = clear_val
    Interstitial%dlength         = clear_val
    Interstitial%dqdt            = clear_val
    Interstitial%dqsfc1          = clear_val
    Interstitial%drain           = clear_val
    Interstitial%dt_mf           = clear_val
    Interstitial%dtdt            = clear_val
    Interstitial%dtdtc           = clear_val
    Interstitial%dtsfc1          = clear_val
    Interstitial%dtzm            = clear_val
    Interstitial%dudt            = clear_val
    Interstitial%dusfcg          = clear_val
    Interstitial%dusfc1          = clear_val
    Interstitial%dvdftra         = clear_val
    Interstitial%dvdt            = clear_val
    Interstitial%dvsfcg          = clear_val
    Interstitial%dvsfc1          = clear_val
    Interstitial%elvmax          = clear_val
    Interstitial%ep1d            = clear_val
    Interstitial%ep1d_ice        = huge
    Interstitial%ep1d_land       = huge
    Interstitial%ep1d_ocean      = huge
    Interstitial%evapq           = clear_val
    Interstitial%evap_ice        = huge
    Interstitial%evap_land       = huge
    Interstitial%evap_ocean      = huge
    Interstitial%evbs            = clear_val
    Interstitial%evcw            = clear_val
    Interstitial%ffhh_ice        = huge
    Interstitial%ffhh_land       = huge
    Interstitial%ffhh_ocean      = huge
    Interstitial%fh2             = clear_val
    Interstitial%fh2_ice         = huge
    Interstitial%fh2_land        = huge
    Interstitial%fh2_ocean       = huge
    Interstitial%flag_cice       = .false.
    Interstitial%flag_guess      = .false.
    Interstitial%flag_iter       = .true.
    Interstitial%ffmm_ice        = huge
    Interstitial%ffmm_land       = huge
    Interstitial%ffmm_ocean      = huge
    Interstitial%fm10            = clear_val
    Interstitial%fm10_ice        = huge
    Interstitial%fm10_land       = huge
    Interstitial%fm10_ocean      = huge
    Interstitial%frland          = clear_val
    Interstitial%fscav           = clear_val
    Interstitial%fswtr           = clear_val
    Interstitial%gabsbdlw        = clear_val
    Interstitial%gabsbdlw_ice    = clear_val
    Interstitial%gabsbdlw_land   = clear_val
    Interstitial%gabsbdlw_ocean  = clear_val
    Interstitial%gamma           = clear_val
    Interstitial%gamq            = clear_val
    Interstitial%gamt            = clear_val
    Interstitial%gflx            = clear_val
    Interstitial%gflx_ice        = clear_val
    Interstitial%gflx_land       = clear_val
    Interstitial%gflx_ocean      = clear_val
    Interstitial%gwdcu           = clear_val
    Interstitial%gwdcv           = clear_val
    Interstitial%hefac           = clear_val
    Interstitial%hffac           = clear_val
    Interstitial%hflxq           = clear_val
    Interstitial%hflx_ice        = huge
    Interstitial%hflx_land       = huge
    Interstitial%hflx_ocean      = huge
    Interstitial%dry             = .false.
    Interstitial%icy             = .false.
    Interstitial%lake            = .false.
    Interstitial%ocean           = .false.
    Interstitial%islmsk          = 0
    Interstitial%islmsk_cice     = 0
    Interstitial%wet             = .false.
    Interstitial%kbot            = Model%levs
    Interstitial%kcnv            = 0
    Interstitial%kinver          = Model%levs
    Interstitial%kpbl            = 0
    Interstitial%ktop            = 1
    Interstitial%oa4             = clear_val
    Interstitial%oc              = clear_val
    Interstitial%prcpmp          = clear_val
    Interstitial%prnum           = clear_val
    Interstitial%qss_ice         = huge
    Interstitial%qss_land        = huge
    Interstitial%qss_ocean       = huge
    Interstitial%raincd          = clear_val
    Interstitial%raincs          = clear_val
    Interstitial%rainmcadj       = clear_val
    Interstitial%rainp           = clear_val
    Interstitial%rb              = clear_val
    Interstitial%rb_ice          = huge
    Interstitial%rb_land         = huge
    Interstitial%rb_ocean        = huge
    Interstitial%rhc             = clear_val
    Interstitial%runoff          = clear_val
    Interstitial%save_q          = clear_val
    Interstitial%save_t          = clear_val
    Interstitial%save_tcp        = clear_val
    Interstitial%save_u          = clear_val
    Interstitial%save_v          = clear_val
    Interstitial%sbsno           = clear_val
    Interstitial%semis_ice       = clear_val
    Interstitial%semis_land      = clear_val
    Interstitial%semis_ocean     = clear_val
    Interstitial%sigma           = clear_val
    Interstitial%sigmaf          = clear_val
    Interstitial%sigmafrac       = clear_val
    Interstitial%sigmatot        = clear_val
    Interstitial%slopetype       = 0
    Interstitial%snowc           = clear_val
    Interstitial%snowd_ice       = huge
    Interstitial%snowd_land      = huge
    Interstitial%snowd_ocean     = huge
    Interstitial%snohf           = clear_val
    Interstitial%snowmt          = clear_val
    Interstitial%soiltype        = 0
    Interstitial%stress          = clear_val
    Interstitial%stress_ice      = huge
    Interstitial%stress_land     = huge
    Interstitial%stress_ocean    = huge
    Interstitial%theta           = clear_val
    Interstitial%tice            = clear_val
    Interstitial%tprcp_ice       = huge
    Interstitial%tprcp_land      = huge
    Interstitial%tprcp_ocean     = huge
    Interstitial%trans           = clear_val
    Interstitial%tseal           = clear_val
    Interstitial%tsfc_ice        = huge
    Interstitial%tsfc_land       = huge
    Interstitial%tsfc_ocean      = huge
    Interstitial%tsurf           = clear_val
    Interstitial%tsurf_ice       = huge
    Interstitial%tsurf_land      = huge
    Interstitial%tsurf_ocean     = huge
    Interstitial%ud_mf           = clear_val
    Interstitial%uustar_ice      = huge
    Interstitial%uustar_land     = huge
    Interstitial%uustar_ocean    = huge
    Interstitial%vdftra          = clear_val
    Interstitial%vegf1d          = clear_val
    Interstitial%lndp_vgf        = clear_val
    Interstitial%vegtype         = 0
    Interstitial%wcbmax          = clear_val
    Interstitial%weasd_ice       = huge
    Interstitial%weasd_land      = huge
    Interstitial%weasd_ocean     = huge
    Interstitial%wind            = huge
    Interstitial%work1           = clear_val
    Interstitial%work2           = clear_val
    Interstitial%work3           = clear_val
    Interstitial%xcosz           = clear_val
    Interstitial%xlai1d          = clear_val
    Interstitial%xmu             = clear_val
    Interstitial%z01d            = clear_val
    Interstitial%zorl_ice        = huge
    Interstitial%zorl_land       = huge
    Interstitial%zorl_ocean      = huge
    Interstitial%zt1d            = clear_val
! CIRES UGWP v0
    Interstitial%gw_dudt         = clear_val
    Interstitial%gw_dvdt         = clear_val
    Interstitial%gw_dtdt         = clear_val
    Interstitial%gw_kdis         = clear_val
    Interstitial%tau_mtb         = clear_val
    Interstitial%tau_ogw         = clear_val
    Interstitial%tau_tofd        = clear_val
    Interstitial%tau_ngw         = clear_val
    Interstitial%zmtb            = clear_val
    Interstitial%zlwb            = clear_val
    Interstitial%zogw            = clear_val
    Interstitial%dudt_mtb        = clear_val
    Interstitial%dudt_ogw        = clear_val
    Interstitial%dudt_tms        = clear_val
!-- GSD drag suite
    if (Model%gwd_opt==3 .or. Model%gwd_opt==33) then
       Interstitial%varss           = clear_val
       Interstitial%ocss            = clear_val
       Interstitial%oa4ss           = clear_val
       Interstitial%clxss           = clear_val
    end if
!
    ! Reset fields that are conditional on physics choices
    if (Model%imp_physics == Model%imp_physics_gfdl .or. Model%imp_physics == Model%imp_physics_thompson) then
       Interstitial%graupelmp = clear_val
       Interstitial%icemp     = clear_val
       Interstitial%rainmp    = clear_val
       Interstitial%snowmp    = clear_val
    else if (Model%imp_physics == Model%imp_physics_mg) then
       Interstitial%ncgl      = clear_val
       Interstitial%ncpr      = clear_val
       Interstitial%ncps      = clear_val
       Interstitial%qgl       = clear_val
       Interstitial%qrn       = clear_val
       Interstitial%qsnw      = clear_val
       Interstitial%qlcn      = clear_val
       Interstitial%qicn      = clear_val
       Interstitial%w_upi     = clear_val
       Interstitial%cf_upi    = clear_val
       Interstitial%cnv_mfd   = clear_val
       Interstitial%cnv_dqldt = clear_val
       Interstitial%clcn      = clear_val
       Interstitial%cnv_fice  = clear_val
       Interstitial%cnv_ndrop = clear_val
       Interstitial%cnv_nice  = clear_val
    end if
    if (Model%imp_physics == Model%imp_physics_fer_hires .and. Model%spec_adv) then
       Interstitial%f_ice     = clear_val
       Interstitial%f_rain    = clear_val
       Interstitial%f_rimef   = clear_val
       Interstitial%cwm       = clear_val
    end if
    if (Model%do_shoc) then
       Interstitial%qrn       = clear_val
       Interstitial%qsnw      = clear_val
       ! DH* updated version of shoc from May 22 2019 doesn't use qgl? remove?
       Interstitial%qgl       = clear_val
       ! *DH
       Interstitial%ncpi      = clear_val
       Interstitial%ncpl      = clear_val
    end if
    if (Model%lsm == Model%lsm_noahmp) then
       Interstitial%t2mmp     = clear_val
       Interstitial%q2mp      = clear_val
    end if
    if (Model%lsm == Model%lsm_noah_wrfv4) then
       Interstitial%canopy_save     = clear_val
       Interstitial%chk_land        = huge
       Interstitial%cmc             = clear_val
       Interstitial%dqsdt2          = clear_val
       Interstitial%drain_in_m_sm1  = clear_val
       Interstitial%flag_lsm        = .false.
       Interstitial%flag_lsm_glacier= .false.
       Interstitial%qs1             = huge
       Interstitial%qv1             = huge
       Interstitial%rho1            = clear_val
       Interstitial%runoff_in_m_sm1 = clear_val
       Interstitial%slc_save        = clear_val
       Interstitial%smcmax          = clear_val
       Interstitial%smc_save        = clear_val
       Interstitial%snowd_land_save = huge
       Interstitial%snow_depth      = clear_val
       Interstitial%snohf_snow      = clear_val
       Interstitial%snohf_frzgra    = clear_val
       Interstitial%snohf_snowmelt  = clear_val
       Interstitial%soilm_in_m      = clear_val
       Interstitial%stc_save        = clear_val
       Interstitial%sthick          = clear_val
       Interstitial%th1             = clear_val
       Interstitial%tprcp_rate_land = huge
       Interstitial%tsfc_land_save  = huge
       Interstitial%weasd_land_save = huge
    end if
    !
    ! Set flag for resetting maximum hourly output fields
    Interstitial%reset = mod(Model%kdt-1, nint(Model%avg_max_length/Model%dtp)) == 0
    ! Set flag for resetting radar reflectivity calculation
    if (Model%nsradar_reset<0) then
      Interstitial%radar_reset = .true.
    else
      Interstitial%radar_reset = mod(Model%kdt-1, nint(Model%nsradar_reset/Model%dtp)) == 0
    end if
    !

  end subroutine interstitial_phys_reset

  subroutine interstitial_print(Interstitial, Model, mpirank, omprank, blkno)
    !
    implicit none
    !
    class(GFS_interstitial_type) :: Interstitial
    type(GFS_control_type), intent(in) :: Model
    integer, intent(in) :: mpirank, omprank, blkno
    !
    ! Print static variables
    write (0,'(a,3i6)') 'Interstitial_print for mpirank, omprank, blkno: ', mpirank, omprank, blkno
    write (0,*) 'Interstitial_print: values that do not change'
    write (0,*) 'Interstitial%h2o_coeff         = ', Interstitial%h2o_coeff
    write (0,*) 'sum(Interstitial%h2o_pres)     = ', sum(Interstitial%h2o_pres)
    write (0,*) 'Interstitial%ipr               = ', Interstitial%ipr
    write (0,*) 'Interstitial%itc               = ', Interstitial%itc
    write (0,*) 'Interstitial%latidxprnt        = ', Interstitial%latidxprnt
    write (0,*) 'Interstitial%levi              = ', Interstitial%levi
    write (0,*) 'Interstitial%levh2o            = ', Interstitial%levh2o
    write (0,*) 'Interstitial%levozp            = ', Interstitial%levozp
    write (0,*) 'Interstitial%lmk               = ', Interstitial%lmk
    write (0,*) 'Interstitial%lmp               = ', Interstitial%lmp
    write (0,*) 'Interstitial%nbdlw             = ', Interstitial%nbdlw
    write (0,*) 'Interstitial%nbdsw             = ', Interstitial%nbdsw
    write (0,*) 'Interstitial%nf_aelw           = ', Interstitial%nf_aelw
    write (0,*) 'Interstitial%nf_aesw           = ', Interstitial%nf_aesw
    write (0,*) 'Interstitial%nsamftrac         = ', Interstitial%nsamftrac
    write (0,*) 'Interstitial%nscav             = ', Interstitial%nscav
    write (0,*) 'Interstitial%nspc1             = ', Interstitial%nspc1
    write (0,*) 'Interstitial%ntiwx             = ', Interstitial%ntiwx
    write (0,*) 'Interstitial%nvdiff            = ', Interstitial%nvdiff
    write (0,*) 'Interstitial%oz_coeff          = ', Interstitial%oz_coeff
    write (0,*) 'sum(Interstitial%oz_pres)      = ', sum(Interstitial%oz_pres)
    write (0,*) 'Interstitial%phys_hydrostatic  = ', Interstitial%phys_hydrostatic
    write (0,*) 'Interstitial%skip_macro        = ', Interstitial%skip_macro
    write (0,*) 'Interstitial%trans_aero        = ', Interstitial%trans_aero
    ! Print all other variables
    write (0,*) 'Interstitial_print: values that change'
    write (0,*) 'sum(Interstitial%adjsfculw_land  ) = ', sum(Interstitial%adjsfculw_land  )
    write (0,*) 'sum(Interstitial%adjsfculw_ice   ) = ', sum(Interstitial%adjsfculw_ice   )
    write (0,*) 'sum(Interstitial%adjsfculw_ocean ) = ', sum(Interstitial%adjsfculw_ocean )
    write (0,*) 'sum(Interstitial%adjnirbmd       ) = ', sum(Interstitial%adjnirbmd       )
    write (0,*) 'sum(Interstitial%adjnirbmu       ) = ', sum(Interstitial%adjnirbmu       )
    write (0,*) 'sum(Interstitial%adjnirdfd       ) = ', sum(Interstitial%adjnirdfd       )
    write (0,*) 'sum(Interstitial%adjnirdfu       ) = ', sum(Interstitial%adjnirdfu       )
    write (0,*) 'sum(Interstitial%adjvisbmd       ) = ', sum(Interstitial%adjvisbmd       )
    write (0,*) 'sum(Interstitial%adjvisbmu       ) = ', sum(Interstitial%adjvisbmu       )
    write (0,*) 'sum(Interstitial%adjvisdfu       ) = ', sum(Interstitial%adjvisdfu       )
    write (0,*) 'sum(Interstitial%adjvisdfd       ) = ', sum(Interstitial%adjvisdfd       )
    write (0,*) 'sum(Interstitial%aerodp          ) = ', sum(Interstitial%aerodp          )
    write (0,*) 'sum(Interstitial%alb1d           ) = ', sum(Interstitial%alb1d           )
    write (0,*) 'sum(Interstitial%bexp1d          ) = ', sum(Interstitial%bexp1d          )
    write (0,*) 'sum(Interstitial%cd              ) = ', sum(Interstitial%cd              )
    write (0,*) 'sum(Interstitial%cd_ice          ) = ', sum(Interstitial%cd_ice          )
    write (0,*) 'sum(Interstitial%cd_land         ) = ', sum(Interstitial%cd_land         )
    write (0,*) 'sum(Interstitial%cd_ocean        ) = ', sum(Interstitial%cd_ocean        )
    write (0,*) 'sum(Interstitial%cdq             ) = ', sum(Interstitial%cdq             )
    write (0,*) 'sum(Interstitial%cdq_ice         ) = ', sum(Interstitial%cdq_ice         )
    write (0,*) 'sum(Interstitial%cdq_land        ) = ', sum(Interstitial%cdq_land        )
    write (0,*) 'sum(Interstitial%cdq_ocean       ) = ', sum(Interstitial%cdq_ocean       )
    write (0,*) 'sum(Interstitial%chh_ice         ) = ', sum(Interstitial%chh_ice         )
    write (0,*) 'sum(Interstitial%chh_land        ) = ', sum(Interstitial%chh_land        )
    write (0,*) 'sum(Interstitial%chh_ocean       ) = ', sum(Interstitial%chh_ocean       )
    write (0,*) 'sum(Interstitial%cldf            ) = ', sum(Interstitial%cldf            )
    write (0,*) 'sum(Interstitial%cldsa           ) = ', sum(Interstitial%cldsa           )
    write (0,*) 'sum(Interstitial%cldtaulw        ) = ', sum(Interstitial%cldtaulw        )
    write (0,*) 'sum(Interstitial%cldtausw        ) = ', sum(Interstitial%cldtausw        )
    write (0,*) 'sum(Interstitial%cld1d           ) = ', sum(Interstitial%cld1d           )
    write (0,*) 'sum(Interstitial%clw             ) = ', sum(Interstitial%clw             )
    write (0,*) 'sum(Interstitial%clx             ) = ', sum(Interstitial%clx             )
    write (0,*) 'sum(Interstitial%clouds          ) = ', sum(Interstitial%clouds          )
    write (0,*) 'sum(Interstitial%cmm_ice         ) = ', sum(Interstitial%cmm_ice         )
    write (0,*) 'sum(Interstitial%cmm_land        ) = ', sum(Interstitial%cmm_land        )
    write (0,*) 'sum(Interstitial%cmm_ocean       ) = ', sum(Interstitial%cmm_ocean       )
    write (0,*) 'sum(Interstitial%cnvc            ) = ', sum(Interstitial%cnvc            )
    write (0,*) 'sum(Interstitial%cnvw            ) = ', sum(Interstitial%cnvw            )
    write (0,*) 'sum(Interstitial%ctei_r          ) = ', sum(Interstitial%ctei_r          )
    write (0,*) 'sum(Interstitial%ctei_rml        ) = ', sum(Interstitial%ctei_rml        )
    write (0,*) 'sum(Interstitial%cumabs          ) = ', sum(Interstitial%cumabs          )
    write (0,*) 'sum(Interstitial%dd_mf           ) = ', sum(Interstitial%dd_mf           )
    write (0,*) 'sum(Interstitial%de_lgth         ) = ', sum(Interstitial%de_lgth         )
    write (0,*) 'sum(Interstitial%del             ) = ', sum(Interstitial%del             )
    write (0,*) 'sum(Interstitial%del_gz          ) = ', sum(Interstitial%del_gz          )
    write (0,*) 'sum(Interstitial%delr            ) = ', sum(Interstitial%delr            )
    write (0,*) 'sum(Interstitial%dkt             ) = ', sum(Interstitial%dkt             )
    write (0,*) 'sum(Interstitial%dlength         ) = ', sum(Interstitial%dlength         )
    write (0,*) 'sum(Interstitial%dqdt            ) = ', sum(Interstitial%dqdt            )
    write (0,*) 'sum(Interstitial%dqsfc1          ) = ', sum(Interstitial%dqsfc1          )
    write (0,*) 'sum(Interstitial%drain           ) = ', sum(Interstitial%drain           )
    write (0,*) 'sum(Interstitial%dtdt            ) = ', sum(Interstitial%dtdt            )
    write (0,*) 'sum(Interstitial%dtdtc           ) = ', sum(Interstitial%dtdtc           )
    write (0,*) 'sum(Interstitial%dtsfc1          ) = ', sum(Interstitial%dtsfc1          )
    write (0,*) 'sum(Interstitial%dtzm            ) = ', sum(Interstitial%dtzm            )
    write (0,*) 'sum(Interstitial%dt_mf           ) = ', sum(Interstitial%dt_mf           )
    write (0,*) 'sum(Interstitial%dudt            ) = ', sum(Interstitial%dudt            )
    write (0,*) 'sum(Interstitial%dusfcg          ) = ', sum(Interstitial%dusfcg          )
    write (0,*) 'sum(Interstitial%dusfc1          ) = ', sum(Interstitial%dusfc1          )
    write (0,*) 'sum(Interstitial%dvdftra         ) = ', sum(Interstitial%dvdftra         )
    write (0,*) 'sum(Interstitial%dvdt            ) = ', sum(Interstitial%dvdt            )
    write (0,*) 'sum(Interstitial%dvsfcg          ) = ', sum(Interstitial%dvsfcg          )
    write (0,*) 'sum(Interstitial%dvsfc1          ) = ', sum(Interstitial%dvsfc1          )
    write (0,*) 'sum(Interstitial%dzlyr           ) = ', sum(Interstitial%dzlyr           )
    write (0,*) 'sum(Interstitial%elvmax          ) = ', sum(Interstitial%elvmax          )
    write (0,*) 'sum(Interstitial%ep1d            ) = ', sum(Interstitial%ep1d            )
    write (0,*) 'sum(Interstitial%ep1d_ice        ) = ', sum(Interstitial%ep1d_ice        )
    write (0,*) 'sum(Interstitial%ep1d_land       ) = ', sum(Interstitial%ep1d_land       )
    write (0,*) 'sum(Interstitial%ep1d_ocean      ) = ', sum(Interstitial%ep1d_ocean      )
    write (0,*) 'sum(Interstitial%evapq           ) = ', sum(Interstitial%evapq           )
    write (0,*) 'sum(Interstitial%evap_ice        ) = ', sum(Interstitial%evap_ice        )
    write (0,*) 'sum(Interstitial%evap_land       ) = ', sum(Interstitial%evap_land       )
    write (0,*) 'sum(Interstitial%evap_ocean      ) = ', sum(Interstitial%evap_ocean      )
    write (0,*) 'sum(Interstitial%evbs            ) = ', sum(Interstitial%evbs            )
    write (0,*) 'sum(Interstitial%evcw            ) = ', sum(Interstitial%evcw            )
    write (0,*) 'sum(Interstitial%faerlw          ) = ', sum(Interstitial%faerlw          )
    write (0,*) 'sum(Interstitial%faersw          ) = ', sum(Interstitial%faersw          )
    write (0,*) 'sum(Interstitial%ffhh_ice        ) = ', sum(Interstitial%ffhh_ice        )
    write (0,*) 'sum(Interstitial%ffhh_land       ) = ', sum(Interstitial%ffhh_land       )
    write (0,*) 'sum(Interstitial%ffhh_ocean      ) = ', sum(Interstitial%ffhh_ocean      )
    write (0,*) 'sum(Interstitial%fh2             ) = ', sum(Interstitial%fh2             )
    write (0,*) 'sum(Interstitial%fh2_ice         ) = ', sum(Interstitial%fh2_ice         )
    write (0,*) 'sum(Interstitial%fh2_land        ) = ', sum(Interstitial%fh2_land        )
    write (0,*) 'sum(Interstitial%fh2_ocean       ) = ', sum(Interstitial%fh2_ocean       )
    write (0,*) 'Interstitial%flag_cice(1)          = ', Interstitial%flag_cice(1)
    write (0,*) 'Interstitial%flag_guess(1)         = ', Interstitial%flag_guess(1)
    write (0,*) 'Interstitial%flag_iter(1)          = ', Interstitial%flag_iter(1)
    write (0,*) 'sum(Interstitial%ffmm_ice        ) = ', sum(Interstitial%ffmm_ice        )
    write (0,*) 'sum(Interstitial%ffmm_land       ) = ', sum(Interstitial%ffmm_land       )
    write (0,*) 'sum(Interstitial%ffmm_ocean      ) = ', sum(Interstitial%ffmm_ocean      )
    write (0,*) 'sum(Interstitial%fm10            ) = ', sum(Interstitial%fm10            )
    write (0,*) 'sum(Interstitial%fm10_ice        ) = ', sum(Interstitial%fm10_ice        )
    write (0,*) 'sum(Interstitial%fm10_land       ) = ', sum(Interstitial%fm10_land       )
    write (0,*) 'sum(Interstitial%fm10_ocean      ) = ', sum(Interstitial%fm10_ocean      )
    write (0,*) 'Interstitial%frain                 = ', Interstitial%frain
    write (0,*) 'sum(Interstitial%frland          ) = ', sum(Interstitial%frland          )
    write (0,*) 'sum(Interstitial%fscav           ) = ', sum(Interstitial%fscav           )
    write (0,*) 'sum(Interstitial%fswtr           ) = ', sum(Interstitial%fswtr           )
    write (0,*) 'sum(Interstitial%gabsbdlw        ) = ', sum(Interstitial%gabsbdlw        )
    write (0,*) 'sum(Interstitial%gabsbdlw_ice    ) = ', sum(Interstitial%gabsbdlw_ice    )
    write (0,*) 'sum(Interstitial%gabsbdlw_land   ) = ', sum(Interstitial%gabsbdlw_land   )
    write (0,*) 'sum(Interstitial%gabsbdlw_ocean  ) = ', sum(Interstitial%gabsbdlw_ocean  )
    write (0,*) 'sum(Interstitial%gamma           ) = ', sum(Interstitial%gamma           )
    write (0,*) 'sum(Interstitial%gamq            ) = ', sum(Interstitial%gamq            )
    write (0,*) 'sum(Interstitial%gamt            ) = ', sum(Interstitial%gamt            )
    write (0,*) 'sum(Interstitial%gasvmr          ) = ', sum(Interstitial%gasvmr          )
    write (0,*) 'sum(Interstitial%gflx            ) = ', sum(Interstitial%gflx            )
    write (0,*) 'sum(Interstitial%gflx_ice        ) = ', sum(Interstitial%gflx_ice        )
    write (0,*) 'sum(Interstitial%gflx_land       ) = ', sum(Interstitial%gflx_land       )
    write (0,*) 'sum(Interstitial%gflx_ocean      ) = ', sum(Interstitial%gflx_ocean      )
    write (0,*) 'sum(Interstitial%gwdcu           ) = ', sum(Interstitial%gwdcu           )
    write (0,*) 'sum(Interstitial%gwdcv           ) = ', sum(Interstitial%gwdcv           )
    write (0,*) 'sum(Interstitial%hefac           ) = ', sum(Interstitial%hefac           )
    write (0,*) 'sum(Interstitial%hffac           ) = ', sum(Interstitial%hffac           )
    write (0,*) 'sum(Interstitial%hflxq           ) = ', sum(Interstitial%hflxq           )
    write (0,*) 'sum(Interstitial%hflx_ice        ) = ', sum(Interstitial%hflx_ice        )
    write (0,*) 'sum(Interstitial%hflx_land       ) = ', sum(Interstitial%hflx_land       )
    write (0,*) 'sum(Interstitial%hflx_ocean      ) = ', sum(Interstitial%hflx_ocean      )
    write (0,*) 'sum(Interstitial%htlwc           ) = ', sum(Interstitial%htlwc           )
    write (0,*) 'sum(Interstitial%htlw0           ) = ', sum(Interstitial%htlw0           )
    write (0,*) 'sum(Interstitial%htswc           ) = ', sum(Interstitial%htswc           )
    write (0,*) 'sum(Interstitial%htsw0           ) = ', sum(Interstitial%htsw0           )
    write (0,*) 'Interstitial%dry(:)==.true.        = ', count(Interstitial%dry(:)        )
    write (0,*) 'sum(Interstitial%idxday          ) = ', sum(Interstitial%idxday          )
    write (0,*) 'Interstitial%icy(:)==.true.        = ', count(Interstitial%icy(:)        )
    write (0,*) 'Interstitial%lake(:)==.true.       = ', count(Interstitial%lake(:)       )
    write (0,*) 'Interstitial%ocean(:)==.true.      = ', count(Interstitial%ocean(:)      )
    write (0,*) 'sum(Interstitial%islmsk          ) = ', sum(Interstitial%islmsk          )
    write (0,*) 'sum(Interstitial%islmsk_cice     ) = ', sum(Interstitial%islmsk_cice     )
    write (0,*) 'Interstitial%wet(:)==.true.        = ', count(Interstitial%wet(:)        )
    write (0,*) 'Interstitial%kb                    = ', Interstitial%kb
    write (0,*) 'sum(Interstitial%kbot            ) = ', sum(Interstitial%kbot            )
    write (0,*) 'sum(Interstitial%kcnv            ) = ', sum(Interstitial%kcnv            )
    write (0,*) 'Interstitial%kd                    = ', Interstitial%kd
    write (0,*) 'sum(Interstitial%kinver          ) = ', sum(Interstitial%kinver          )
    write (0,*) 'sum(Interstitial%kpbl            ) = ', sum(Interstitial%kpbl            )
    write (0,*) 'Interstitial%kt                    = ', Interstitial%kt
    write (0,*) 'sum(Interstitial%ktop            ) = ', sum(Interstitial%ktop            )
    write (0,*) 'sum(Interstitial%mbota           ) = ', sum(Interstitial%mbota           )
    write (0,*) 'sum(Interstitial%mtopa           ) = ', sum(Interstitial%mtopa           )
    write (0,*) 'Interstitial%nday                  = ', Interstitial%nday
    write (0,*) 'sum(Interstitial%oa4             ) = ', sum(Interstitial%oa4             )
    write (0,*) 'sum(Interstitial%oc              ) = ', sum(Interstitial%oc              )
    write (0,*) 'sum(Interstitial%olyr            ) = ', sum(Interstitial%olyr            )
    write (0,*) 'sum(Interstitial%plvl            ) = ', sum(Interstitial%plvl            )
    write (0,*) 'sum(Interstitial%plyr            ) = ', sum(Interstitial%plyr            )
    write (0,*) 'sum(Interstitial%prcpmp          ) = ', sum(Interstitial%prcpmp          )
    write (0,*) 'sum(Interstitial%prnum           ) = ', sum(Interstitial%prnum           )
    write (0,*) 'sum(Interstitial%qlyr            ) = ', sum(Interstitial%qlyr            )
    write (0,*) 'sum(Interstitial%qss_ice         ) = ', sum(Interstitial%qss_ice         )
    write (0,*) 'sum(Interstitial%qss_land        ) = ', sum(Interstitial%qss_land        )
    write (0,*) 'sum(Interstitial%qss_ocean       ) = ', sum(Interstitial%qss_ocean       )
    write (0,*) 'Interstitial%radar_reset           = ', Interstitial%radar_reset
    write (0,*) 'Interstitial%raddt                 = ', Interstitial%raddt
    write (0,*) 'sum(Interstitial%raincd          ) = ', sum(Interstitial%raincd          )
    write (0,*) 'sum(Interstitial%raincs          ) = ', sum(Interstitial%raincs          )
    write (0,*) 'sum(Interstitial%rainmcadj       ) = ', sum(Interstitial%rainmcadj       )
    write (0,*) 'sum(Interstitial%rainp           ) = ', sum(Interstitial%rainp           )
    write (0,*) 'sum(Interstitial%rb              ) = ', sum(Interstitial%rb              )
    write (0,*) 'sum(Interstitial%rb_ice          ) = ', sum(Interstitial%rb_ice          )
    write (0,*) 'sum(Interstitial%rb_land         ) = ', sum(Interstitial%rb_land         )
    write (0,*) 'sum(Interstitial%rb_ocean        ) = ', sum(Interstitial%rb_ocean        )
    write (0,*) 'Interstitial%reset                 = ', Interstitial%reset
    write (0,*) 'sum(Interstitial%rhc             ) = ', sum(Interstitial%rhc             )
    write (0,*) 'sum(Interstitial%runoff          ) = ', sum(Interstitial%runoff          )
    write (0,*) 'sum(Interstitial%save_q          ) = ', sum(Interstitial%save_q          )
    write (0,*) 'sum(Interstitial%save_t          ) = ', sum(Interstitial%save_t          )
    write (0,*) 'sum(Interstitial%save_tcp        ) = ', sum(Interstitial%save_tcp        )
    write (0,*) 'sum(Interstitial%save_u          ) = ', sum(Interstitial%save_u          )
    write (0,*) 'sum(Interstitial%save_v          ) = ', sum(Interstitial%save_v          )
    write (0,*) 'sum(Interstitial%sbsno           ) = ', sum(Interstitial%sbsno           )
    write (0,*) 'sum(Interstitial%scmpsw%uvbfc    ) = ', sum(Interstitial%scmpsw%uvbfc    )
    write (0,*) 'sum(Interstitial%scmpsw%uvbf0    ) = ', sum(Interstitial%scmpsw%uvbf0    )
    write (0,*) 'sum(Interstitial%scmpsw%nirbm    ) = ', sum(Interstitial%scmpsw%nirbm    )
    write (0,*) 'sum(Interstitial%scmpsw%nirdf    ) = ', sum(Interstitial%scmpsw%nirdf    )
    write (0,*) 'sum(Interstitial%scmpsw%visbm    ) = ', sum(Interstitial%scmpsw%visbm    )
    write (0,*) 'sum(Interstitial%scmpsw%visdf    ) = ', sum(Interstitial%scmpsw%visdf    )
    write (0,*) 'sum(Interstitial%semis_ice       ) = ', sum(Interstitial%semis_ice       )
    write (0,*) 'sum(Interstitial%semis_land      ) = ', sum(Interstitial%semis_land      )
    write (0,*) 'sum(Interstitial%semis_ocean     ) = ', sum(Interstitial%semis_ocean     )
    write (0,*) 'sum(Interstitial%sfcalb          ) = ', sum(Interstitial%sfcalb          )
    write (0,*) 'sum(Interstitial%sigma           ) = ', sum(Interstitial%sigma           )
    write (0,*) 'sum(Interstitial%sigmaf          ) = ', sum(Interstitial%sigmaf          )
    write (0,*) 'sum(Interstitial%sigmafrac       ) = ', sum(Interstitial%sigmafrac       )
    write (0,*) 'sum(Interstitial%sigmatot        ) = ', sum(Interstitial%sigmatot        )
    write (0,*) 'sum(Interstitial%slopetype       ) = ', sum(Interstitial%slopetype       )
    write (0,*) 'sum(Interstitial%snowc           ) = ', sum(Interstitial%snowc           )
    write (0,*) 'sum(Interstitial%snowd_ice       ) = ', sum(Interstitial%snowd_ice       )
    write (0,*) 'sum(Interstitial%snowd_land      ) = ', sum(Interstitial%snowd_land      )
    write (0,*) 'sum(Interstitial%snowd_ocean     ) = ', sum(Interstitial%snowd_ocean     )
    write (0,*) 'sum(Interstitial%snohf           ) = ', sum(Interstitial%snohf           )
    write (0,*) 'sum(Interstitial%snowmt          ) = ', sum(Interstitial%snowmt          )
    write (0,*) 'sum(Interstitial%soiltype        ) = ', sum(Interstitial%soiltype        )
    write (0,*) 'sum(Interstitial%stress          ) = ', sum(Interstitial%stress          )
    write (0,*) 'sum(Interstitial%stress_ice      ) = ', sum(Interstitial%stress_ice      )
    write (0,*) 'sum(Interstitial%stress_land     ) = ', sum(Interstitial%stress_land     )
    write (0,*) 'sum(Interstitial%stress_ocean    ) = ', sum(Interstitial%stress_ocean    )
    write (0,*) 'sum(Interstitial%theta           ) = ', sum(Interstitial%theta           )
    write (0,*) 'sum(Interstitial%tice            ) = ', sum(Interstitial%tice            )
    write (0,*) 'sum(Interstitial%tlvl            ) = ', sum(Interstitial%tlvl            )
    write (0,*) 'sum(Interstitial%tlyr            ) = ', sum(Interstitial%tlyr            )
    write (0,*) 'sum(Interstitial%tprcp_ice       ) = ', sum(Interstitial%tprcp_ice       )
    write (0,*) 'sum(Interstitial%tprcp_land      ) = ', sum(Interstitial%tprcp_land      )
    write (0,*) 'sum(Interstitial%tprcp_ocean     ) = ', sum(Interstitial%tprcp_ocean     )
    write (0,*) 'sum(Interstitial%trans           ) = ', sum(Interstitial%trans           )
    write (0,*) 'sum(Interstitial%tseal           ) = ', sum(Interstitial%tseal           )
    write (0,*) 'sum(Interstitial%tsfa            ) = ', sum(Interstitial%tsfa            )
    write (0,*) 'sum(Interstitial%tsfc_ice        ) = ', sum(Interstitial%tsfc_ice        )
    write (0,*) 'sum(Interstitial%tsfc_land       ) = ', sum(Interstitial%tsfc_land       )
    write (0,*) 'sum(Interstitial%tsfc_ocean      ) = ', sum(Interstitial%tsfc_ocean      )
    write (0,*) 'sum(Interstitial%tsfg            ) = ', sum(Interstitial%tsfg            )
    write (0,*) 'sum(Interstitial%tsurf           ) = ', sum(Interstitial%tsurf           )
    write (0,*) 'sum(Interstitial%tsurf_ice       ) = ', sum(Interstitial%tsurf_ice       )
    write (0,*) 'sum(Interstitial%tsurf_land      ) = ', sum(Interstitial%tsurf_land      )
    write (0,*) 'sum(Interstitial%tsurf_ocean     ) = ', sum(Interstitial%tsurf_ocean     )
    write (0,*) 'sum(Interstitial%ud_mf           ) = ', sum(Interstitial%ud_mf           )
    write (0,*) 'sum(Interstitial%uustar_ice      ) = ', sum(Interstitial%uustar_ice      )
    write (0,*) 'sum(Interstitial%uustar_land     ) = ', sum(Interstitial%uustar_land     )
    write (0,*) 'sum(Interstitial%uustar_ocean    ) = ', sum(Interstitial%uustar_ocean    )
    write (0,*) 'sum(Interstitial%vdftra          ) = ', sum(Interstitial%vdftra          )
    write (0,*) 'sum(Interstitial%vegf1d          ) = ', sum(Interstitial%vegf1d          )
    write (0,*) 'sum(Interstitial%vegtype         ) = ', sum(Interstitial%vegtype         )
    write (0,*) 'sum(Interstitial%wcbmax          ) = ', sum(Interstitial%wcbmax          )
    write (0,*) 'sum(Interstitial%weasd_ice       ) = ', sum(Interstitial%weasd_ice       )
    write (0,*) 'sum(Interstitial%weasd_land      ) = ', sum(Interstitial%weasd_land      )
    write (0,*) 'sum(Interstitial%weasd_ocean     ) = ', sum(Interstitial%weasd_ocean     )
    write (0,*) 'sum(Interstitial%wind            ) = ', sum(Interstitial%wind            )
    write (0,*) 'sum(Interstitial%work1           ) = ', sum(Interstitial%work1           )
    write (0,*) 'sum(Interstitial%work2           ) = ', sum(Interstitial%work2           )
    write (0,*) 'sum(Interstitial%work3           ) = ', sum(Interstitial%work3           )
    write (0,*) 'sum(Interstitial%xcosz           ) = ', sum(Interstitial%xcosz           )
    write (0,*) 'sum(Interstitial%xlai1d          ) = ', sum(Interstitial%xlai1d          )
    write (0,*) 'sum(Interstitial%xmu             ) = ', sum(Interstitial%xmu             )
    write (0,*) 'sum(Interstitial%z01d            ) = ', sum(Interstitial%z01d            )
    write (0,*) 'sum(Interstitial%zorl_ice        ) = ', sum(Interstitial%zorl_ice        )
    write (0,*) 'sum(Interstitial%zorl_land       ) = ', sum(Interstitial%zorl_land       )
    write (0,*) 'sum(Interstitial%zorl_ocean      ) = ', sum(Interstitial%zorl_ocean      )
    write (0,*) 'sum(Interstitial%zt1d            ) = ', sum(Interstitial%zt1d            )
! CIRES UGWP v0
    write (0,*) 'sum(Interstitial%gw_dudt         ) = ', sum(Interstitial%gw_dudt         )
    write (0,*) 'sum(Interstitial%gw_dvdt         ) = ', sum(Interstitial%gw_dvdt         )
    write (0,*) 'sum(Interstitial%gw_dtdt         ) = ', sum(Interstitial%gw_dtdt         )
    write (0,*) 'sum(Interstitial%gw_kdis         ) = ', sum(Interstitial%gw_kdis         )
    write (0,*) 'sum(Interstitial%tau_mtb         ) = ', sum(Interstitial%tau_mtb         )
    write (0,*) 'sum(Interstitial%tau_ogw         ) = ', sum(Interstitial%tau_ogw         )
    write (0,*) 'sum(Interstitial%tau_tofd        ) = ', sum(Interstitial%tau_tofd        )
    write (0,*) 'sum(Interstitial%tau_ngw         ) = ', sum(Interstitial%tau_ngw         )
    write (0,*) 'sum(Interstitial%zmtb            ) = ', sum(Interstitial%zmtb            )
    write (0,*) 'sum(Interstitial%zlwb            ) = ', sum(Interstitial%zlwb            )
    write (0,*) 'sum(Interstitial%zogw            ) = ', sum(Interstitial%zogw            )
    write (0,*) 'sum(Interstitial%dudt_mtb        ) = ', sum(Interstitial%dudt_mtb        )
    write (0,*) 'sum(Interstitial%dudt_ogw        ) = ', sum(Interstitial%dudt_ogw        )
    write (0,*) 'sum(Interstitial%dudt_tms        ) = ', sum(Interstitial%dudt_tms        )
!-- GSD drag suite
    if (Model%gwd_opt==3 .or. Model%gwd_opt==33) then
       write (0,*) 'sum(Interstitial%varss           ) = ', sum(Interstitial%varss)
       write (0,*) 'sum(Interstitial%ocss            ) = ', sum(Interstitial%ocss)
       write (0,*) 'sum(Interstitial%oa4ss           ) = ', sum(Interstitial%oa4ss)
       write (0,*) 'sum(Interstitial%clxss           ) = ', sum(Interstitial%clxss)
    end if
!
    !  RRTMGP fields
    write (0,*) 'sum(Interstitial%aerosolslw           ) = ', sum(Interstitial%aerosolslw  )
    write (0,*) 'sum(Interstitial%aerosolssw           ) = ', sum(Interstitial%aerosolssw  )
    write (0,*) 'sum(Interstitial%cld_frac             ) = ', sum(Interstitial%cld_frac    )
    write (0,*) 'sum(Interstitial%cld_lwp              ) = ', sum(Interstitial%cld_lwp     )
    write (0,*) 'sum(Interstitial%cld_reliq            ) = ', sum(Interstitial%cld_reliq   )
    write (0,*) 'sum(Interstitial%cld_iwp              ) = ', sum(Interstitial%cld_iwp     )
    write (0,*) 'sum(Interstitial%cld_reice            ) = ', sum(Interstitial%cld_reice   )
    write (0,*) 'sum(Interstitial%cld_swp              ) = ', sum(Interstitial%cld_swp     )
    write (0,*) 'sum(Interstitial%cld_resnow           ) = ', sum(Interstitial%cld_resnow  )
    write (0,*) 'sum(Interstitial%cld_rwp              ) = ', sum(Interstitial%cld_rwp     )
    write (0,*) 'sum(Interstitial%cld_rerain           ) = ', sum(Interstitial%cld_rerain  )
    write (0,*) 'sum(Interstitial%precip_frac          ) = ', sum(Interstitial%precip_frac )
    write (0,*) 'sum(Interstitial%icseed_lw            ) = ', sum(Interstitial%icseed_lw   )
    write (0,*) 'sum(Interstitial%icseed_sw            ) = ', sum(Interstitial%icseed_sw   )
    write (0,*) 'sum(Interstitial%fluxlwUP_allsky      ) = ', sum(Interstitial%fluxlwUP_allsky  )
    write (0,*) 'sum(Interstitial%fluxlwDOWN_allsky    ) = ', sum(Interstitial%fluxlwDOWN_allsky)
    write (0,*) 'sum(Interstitial%fluxlwUP_clrsky      ) = ', sum(Interstitial%fluxlwUP_clrsky  )
    write (0,*) 'sum(Interstitial%fluxlwDOWN_clrsky    ) = ', sum(Interstitial%fluxlwDOWN_clrsky)
    write (0,*) 'sum(Interstitial%fluxswUP_allsky      ) = ', sum(Interstitial%fluxswUP_allsky  )
    write (0,*) 'sum(Interstitial%fluxswDOWN_allsky    ) = ', sum(Interstitial%fluxswDOWN_allsky)
    write (0,*) 'sum(Interstitial%fluxswUP_clrsky      ) = ', sum(Interstitial%fluxswUP_clrsky  )
    write (0,*) 'sum(Interstitial%fluxswDOWN_clrsky    ) = ', sum(Interstitial%fluxswDOWN_clrsky)
    write (0,*) 'sum(Interstitial%relhum               ) = ', sum(Interstitial%relhum      )
    write (0,*) 'sum(Interstitial%q_lay                ) = ', sum(Interstitial%q_lay       )
    write (0,*) 'sum(Interstitial%qs_lay               ) = ', sum(Interstitial%qs_lay      )
    write (0,*) 'sum(Interstitial%deltaZ               ) = ', sum(Interstitial%deltaZ      )
    write (0,*) 'sum(Interstitial%p_lay                ) = ', sum(Interstitial%p_lay       )
    write (0,*) 'sum(Interstitial%p_lev                ) = ', sum(Interstitial%p_lev       )
    write (0,*) 'sum(Interstitial%t_lay                ) = ', sum(Interstitial%t_lay       )
    write (0,*) 'sum(Interstitial%t_lev                ) = ', sum(Interstitial%t_lev       )
    write (0,*) 'sum(Interstitial%tv_lay               ) = ', sum(Interstitial%tv_lay      )
    write (0,*) 'sum(Interstitial%cloud_overlap_param  ) = ', sum(Interstitial%cloud_overlap_param)
    write (0,*) 'sum(Interstitial%precip_overlap_param ) = ', sum(Interstitial%precip_overlap_param)

    ! Print arrays that are conditional on physics choices
    if (Model%imp_physics == Model%imp_physics_gfdl .or. Model%imp_physics == Model%imp_physics_thompson) then
       write (0,*) 'Interstitial_print: values specific to GFDL/Thompson microphysics'
       write (0,*) 'sum(Interstitial%graupelmp    ) = ', sum(Interstitial%graupelmp       )
       write (0,*) 'sum(Interstitial%icemp        ) = ', sum(Interstitial%icemp           )
       write (0,*) 'sum(Interstitial%rainmp       ) = ', sum(Interstitial%rainmp          )
       write (0,*) 'sum(Interstitial%snowmp       ) = ', sum(Interstitial%snowmp          )
    !F-A scheme
    else if (Model%imp_physics == Model%imp_physics_fer_hires) then
       write (0,*) 'Interstitial_print: values specific to F-A microphysics'
       write (0,*) 'sum(Interstitial%f_ice        ) = ', sum(Interstitial%f_ice           )
       write (0,*) 'sum(Interstitial%f_rain       ) = ', sum(Interstitial%f_rain          )
       write (0,*) 'sum(Interstitial%f_rimef      ) = ', sum(Interstitial%f_rimef         )
       write (0,*) 'sum(Interstitial%cwm          ) = ', sum(Interstitial%cwm             )
    else if (Model%imp_physics == Model%imp_physics_mg) then
       write (0,*) 'Interstitial_print: values specific to MG microphysics'
       write (0,*) 'sum(Interstitial%ncgl         ) = ', sum(Interstitial%ncgl            )
       write (0,*) 'sum(Interstitial%ncpr         ) = ', sum(Interstitial%ncpr            )
       write (0,*) 'sum(Interstitial%ncps         ) = ', sum(Interstitial%ncps            )
       write (0,*) 'sum(Interstitial%qgl          ) = ', sum(Interstitial%qgl             )
       write (0,*) 'sum(Interstitial%qrn          ) = ', sum(Interstitial%qrn             )
       write (0,*) 'sum(Interstitial%qsnw         ) = ', sum(Interstitial%qsnw            )
       write (0,*) 'sum(Interstitial%qlcn         ) = ', sum(Interstitial%qlcn            )
       write (0,*) 'sum(Interstitial%qicn         ) = ', sum(Interstitial%qicn            )
       write (0,*) 'sum(Interstitial%w_upi        ) = ', sum(Interstitial%w_upi           )
       write (0,*) 'sum(Interstitial%cf_upi       ) = ', sum(Interstitial%cf_upi          )
       write (0,*) 'sum(Interstitial%cnv_mfd      ) = ', sum(Interstitial%cnv_mfd         )
       write (0,*) 'sum(Interstitial%cnv_dqldt    ) = ', sum(Interstitial%cnv_dqldt       )
       write (0,*) 'sum(Interstitial%clcn         ) = ', sum(Interstitial%clcn            )
       write (0,*) 'sum(Interstitial%cnv_fice     ) = ', sum(Interstitial%cnv_fice        )
       write (0,*) 'sum(Interstitial%cnv_ndrop    ) = ', sum(Interstitial%cnv_ndrop       )
       write (0,*) 'sum(Interstitial%cnv_nice     ) = ', sum(Interstitial%cnv_nice        )
    end if
    if (Model%do_shoc) then
       write (0,*) 'Interstitial_print: values specific to SHOC'
       write (0,*) 'sum(Interstitial%ncgl         ) = ', sum(Interstitial%ncgl            )
       write (0,*) 'sum(Interstitial%qrn          ) = ', sum(Interstitial%qrn             )
       write (0,*) 'sum(Interstitial%qsnw         ) = ', sum(Interstitial%qsnw            )
       write (0,*) 'sum(Interstitial%qgl          ) = ', sum(Interstitial%qgl             )
       write (0,*) 'sum(Interstitial%ncpi         ) = ', sum(Interstitial%ncpi            )
       write (0,*) 'sum(Interstitial%ncpl         ) = ', sum(Interstitial%ncpl            )
    end if
    if (Model%lsm == Model%lsm_noahmp) then
       write (0,*) 'sum(Interstitial%t2mmp        ) = ', sum(Interstitial%t2mmp           )
       write (0,*) 'sum(Interstitial%q2mp         ) = ', sum(Interstitial%q2mp            )
    end if
    if (Model%lsm == Model%lsm_noah_wrfv4) then
       write (0,*) 'sum(Interstitial%canopy_save     ) = ', sum(Interstitial%canopy_save     )
       write (0,*) 'sum(Interstitial%chk_land        ) = ', sum(Interstitial%chk_land        )
       write (0,*) 'sum(Interstitial%cmc             ) = ', sum(Interstitial%cmc             )
       write (0,*) 'sum(Interstitial%dqsdt2          ) = ', sum(Interstitial%dqsdt2          )
       write (0,*) 'sum(Interstitial%drain_in_m_sm1  ) = ', sum(Interstitial%drain_in_m_sm1  )
       write (0,*) 'Interstitial%flag_lsm(1)           = ', Interstitial%flag_lsm(1)
       write (0,*) 'Interstitial%flag_lsm_glacier(1)   = ', Interstitial%flag_lsm_glacier(1)
       write (0,*) 'sum(Interstitial%qs1             ) = ', sum(Interstitial%qs1             )
       write (0,*) 'sum(Interstitial%qv1             ) = ', sum(Interstitial%qv1             )
       write (0,*) 'sum(Interstitial%rho1            ) = ', sum(Interstitial%rho1            )
       write (0,*) 'sum(Interstitial%runoff_in_m_sm1 ) = ', sum(Interstitial%runoff_in_m_sm1 )
       write (0,*) 'sum(Interstitial%smcmax          ) = ', sum(Interstitial%smcmax          )
       write (0,*) 'sum(Interstitial%snowd_land_save ) = ', sum(Interstitial%snowd_land_save )
       write (0,*) 'sum(Interstitial%snow_depth      ) = ', sum(Interstitial%snow_depth      )
       write (0,*) 'sum(Interstitial%snohf_snow      ) = ', sum(Interstitial%snohf_snow      )
       write (0,*) 'sum(Interstitial%snohf_frzgra    ) = ', sum(Interstitial%snohf_frzgra    )
       write (0,*) 'sum(Interstitial%snohf_snowmelt  ) = ', sum(Interstitial%snohf_snowmelt  )
       write (0,*) 'sum(Interstitial%soilm_in_m      ) = ', sum(Interstitial%soilm_in_m      )
       write (0,*) 'sum(Interstitial%sthick          ) = ', sum(Interstitial%sthick          )
       write (0,*) 'sum(Interstitial%th1             ) = ', sum(Interstitial%th1             )
       write (0,*) 'sum(Interstitial%tprcp_rate_land ) = ', sum(Interstitial%tprcp_rate_land )
       write (0,*) 'sum(Interstitial%tsfc_land_save  ) = ', sum(Interstitial%tsfc_land_save  )
       write (0,*) 'sum(Interstitial%weasd_land_save ) = ', sum(Interstitial%weasd_land_save )
    end if
    write (0,*) 'Interstitial_print: end'
    !
  end subroutine interstitial_print

end module GFS_typedefs<|MERGE_RESOLUTION|>--- conflicted
+++ resolved
@@ -1501,12 +1501,8 @@
 !--- F-A MP scheme
     real (kind=kind_phys), pointer :: TRAIN  (:,:)   => null()  !< accumulated stratiform T tendency (K s-1)
     
-<<<<<<< HEAD
     real (kind=kind_phys), pointer :: cldfra  (:,:)   => null()  !< instantaneous 3D cloud fraction
-=======
-    real (kind=kind_phys), pointer :: cldfra  (:,:)   => null()  !< instantaneous 3D cloud
-    
->>>>>>> 6f3583a9
+
     !--- MP quantities for 3D diagnositics 
     real (kind=kind_phys), pointer :: refl_10cm(:,:) => null()  !< instantaneous refl_10cm
 !
@@ -5762,15 +5758,9 @@
     if (Model%imp_physics == Model%imp_physics_fer_hires) then
       Diag%TRAIN      = zero
     end if
-<<<<<<< HEAD
-    
+
     Diag%cldfra      = zero
-    
-=======
-
-    Diag%cldfra      = zero
-
->>>>>>> 6f3583a9
+
     Diag%totprcpb   = zero
     Diag%cnvprcpb   = zero
     Diag%toticeb    = zero
