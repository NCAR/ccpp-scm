module GFS_typedefs

   use machine,                  only: kind_phys, kind_dbl_prec, kind_sngl_prec
     
   use module_radsw_parameters,  only: topfsw_type, sfcfsw_type
   use module_radlw_parameters,  only: topflw_type, sfcflw_type
   use h2o_def,                  only: levh2o, h2o_coeff
<<<<<<< HEAD
   use module_ccpp_suite_simulator,     only: base_physics_process
=======
   use module_ozphys,            only: ty_ozphys
   use module_ccpp_suite_simulator, only: base_physics_process
>>>>>>> be44954e

   implicit none

   ! To ensure that these values match what's in the physics, array
   ! sizes are compared in the auto-generated physics caps in debug mode
   ! from aerclm_def
   integer, parameter, private :: ntrcaerm = 15

   ! This will be set later in GFS_Control%initialize, since
   ! it depends on the runtime config (Model%aero_in)
   integer, private  :: ntrcaer_loc

   ! If these are changed to >99, need to adjust formatting string in GFS_diagnostics.F90 (and names in diag_tables)
   integer, parameter :: naux2dmax = 20 !< maximum number of auxiliary 2d arrays in output (for debugging)
   integer, parameter :: naux3dmax = 20 !< maximum number of auxiliary 3d arrays in output (for debugging)

   integer, parameter :: dfi_radar_max_intervals = 4 !< Number of radar-derived temperature tendency and/or convection suppression intervals. Do not change.
   integer, parameter :: dfi_radar_max_intervals_plus_one = 5

   real(kind=kind_phys), parameter :: limit_unspecified = 1e12 !< special constant for "namelist value was not provided" in radar-derived temperature tendency limit range

!> \section arg_table_GFS_typedefs
!! \htmlinclude GFS_typedefs.html
!!

  !--- version of physics
  character(len=64) :: phys_version = 'v2021 UFS PHYSICS'

  !--- parameter constants used for default initializations
  real(kind=kind_phys), parameter :: zero      = 0.0_kind_phys
  !real(kind=kind_phys), parameter :: huge      = 9.9692099683868690E36 ! NetCDF float FillValue
  real(kind=kind_phys), parameter :: clear_val = zero
  !real(kind=kind_phys), parameter :: clear_val = -9.9999e80
  real(kind=kind_phys), parameter :: rann_init = 0.6_kind_phys
  real(kind=kind_phys), parameter :: cn_one    = 1._kind_phys
  real(kind=kind_phys), parameter :: cn_100    = 100._kind_phys
  real(kind=kind_phys), parameter :: cn_th     = 1000._kind_phys
  real(kind=kind_phys), parameter :: cn_hr     = 3600._kind_phys

  ! optional extra top layer on top of low ceiling models
  ! this parameter was originally defined in the radiation driver
  ! (and is still for standard non-CCPP builds), but is required
  ! here for CCPP to allocate arrays used for the interstitial
  ! calculations previously in GFS_{physics,radiation}_driver.F90
  ! LTP=0: no extra top layer
  integer, parameter :: LTP = 0   ! no extra top layer
  !integer, parameter :: LTP = 1   ! add an extra top layer

  ! Index for surface
  integer, parameter :: isfc_gfs = 1

!----------------
! Data Containers
!----------------
!    !--- GFS external initialization type
!    GFS_init_type
!    !--- GFS Derived Data Types (DDTs)
!    GFS_statein_type        !< prognostic state data in from dycore
!    GFS_stateout_type       !< prognostic state or tendencies return to dycore
!    GFS_sfcprop_type        !< surface fields
!    GFS_coupling_type       !< fields to/from coupling with other components (e.g. land/ice/ocean/etc.)
!    !---GFS specific containers
!    GFS_control_type        !< model control parameters
!    GFS_grid_type           !< grid and interpolation related data
!    GFS_tbd_type            !< to be determined data that doesn't fit in any one container
!    GFS_cldprop_type        !< cloud fields needed by radiation from physics
!    GFS_radtend_type        !< radiation tendencies needed in physics
!    GFS_diag_type           !< fields targetted for diagnostic output
!  type(GFS_init_type)     :: GFS_init_type
!  type(GFS_statein_type)  :: GFS_statein_type
!  type(GFS_stateout_type) :: GFS_stateout_type
!  type(GFS_sfcprop_type)  :: GFS_sfcprop_type
!  type(GFS_coupling_type) :: GFS_coupling_type
!  type(GFS_control_type)  :: GFS_control_type
!  type(GFS_grid_type)     :: GFS_grid_type
!  type(GFS_tbd_type)      :: GFS_tbd_type
!  type(GFS_cldprop_type)  :: GFS_cldprop_type
!  type(GFS_radtend_type)  :: GFS_radtend_type
!  type(GFS_diag_type)     :: GFS_diag_type

!--------------------------------------------------------------------------------
! GFS_init_type
!--------------------------------------------------------------------------------
!   This container is the minimum set of data required from the dycore/atmosphere
!   component to allow proper initialization of the GFS physics
!--------------------------------------------------------------------------------

!! \section arg_table_GFS_init_type
!! \htmlinclude GFS_init_type.html
!!
  type GFS_init_type
    integer :: me                                !< my MPI-rank
    integer :: master                            !< master MPI-rank
    integer :: fcst_mpi_comm                     !< forecast tasks mpi communicator
    integer :: fcst_ntasks                       !< total number of forecast tasks
    integer :: tile_num                          !< tile number for this MPI rank
    integer :: isc                               !< starting i-index for this MPI-domain
    integer :: jsc                               !< starting j-index for this MPI-domain
    integer :: nx                                !< number of points in i-dir for this MPI rank
    integer :: ny                                !< number of points in j-dir for this MPI rank
    integer :: levs                              !< number of vertical levels
    integer :: cnx                               !< number of points in i-dir for this cubed-sphere face
                                                 !< equal to gnx for lat-lon grids
    integer :: cny                               !< number of points in j-dir for this cubed-sphere face
                                                 !< equal to gny for lat-lon grids
    integer :: gnx                               !< number of global points in x-dir (i) along the equator
    integer :: gny                               !< number of global points in y-dir (j) along any meridian
    integer :: nlunit                            !< fortran unit number for file opens
    integer :: logunit                           !< fortran unit number for writing logfile
    integer :: bdat(8)                           !< model begin date in GFS format   (same as idat)
    integer :: cdat(8)                           !< model current date in GFS format (same as jdat)
    integer :: iau_offset                        !< iau running window length
    real(kind=kind_phys) :: dt_dycore            !< dynamics time step in seconds
    real(kind=kind_phys) :: dt_phys              !< physics  time step in seconds
!--- restart information
    logical :: restart                           !< flag whether this is a coldstart (.false.) or a warmstart/restart (.true.)
!--- hydrostatic/non-hydrostatic flag
    logical :: hydrostatic                       !< flag whether this is a hydrostatic or non-hydrostatic run
!--- blocking data
    integer, pointer :: blksz(:)                 !< for explicit data blocking
                                                 !< default blksz(1)=[nx*ny]
!--- ak/bk for pressure level calculations
    real(kind=kind_phys), pointer :: ak(:)       !< from surface (k=1) to TOA (k=levs)
    real(kind=kind_phys), pointer :: bk(:)       !< from surface (k=1) to TOA (k=levs)
!--- grid metrics
    real(kind=kind_phys), pointer :: xlon(:,:)   !< column longitude for MPI rank
    real(kind=kind_phys), pointer :: xlat(:,:)   !< column latitude  for MPI rank
    real(kind=kind_phys), pointer :: area(:,:)   !< column area for length scale calculations

    integer                    :: nwat            !< number of hydrometeors in dcyore (including water vapor)
    character(len=32), pointer :: tracer_names(:) !< tracers names to dereference tracer id
    integer,           pointer :: tracer_types(:) !< tracers types: 0=generic, 1=chem,prog, 2=chem,diag
    character(len=64) :: fn_nml                   !< namelist filename
    character(len=:), pointer, dimension(:) :: input_nml_file => null() !< character string containing full namelist
                                                                        !< for use with internal file reads
 end type GFS_init_type


!----------------------------------------------------------------
! GFS_statein_type
!   prognostic state variables with layer and level specific data
!----------------------------------------------------------------
!! \section arg_table_GFS_statein_type
!! \htmlinclude GFS_statein_type.html
!!
  type GFS_statein_type

!--- level geopotential and pressures
    real (kind=kind_phys), pointer :: phii  (:,:) => null()   !< interface geopotential height
    real (kind=kind_phys), pointer :: prsi  (:,:) => null()   !< model level pressure in Pa
    real (kind=kind_phys), pointer :: prsik (:,:) => null()   !< Exner function at interface

!--- layer geopotential and pressures
    real (kind=kind_phys), pointer :: phil  (:,:) => null()   !< layer geopotential height
    real (kind=kind_phys), pointer :: prsl  (:,:) => null()   !< model layer mean pressure Pa
    real (kind=kind_phys), pointer :: prslk (:,:) => null()   !< exner function = (p/p0)**rocp

!--- prognostic variables
    real (kind=kind_phys), pointer :: pgr  (:)     => null()  !< surface pressure (Pa) real
    real (kind=kind_phys), pointer :: ugrs (:,:)   => null()  !< u component of layer wind
    real (kind=kind_phys), pointer :: vgrs (:,:)   => null()  !< v component of layer wind
    real (kind=kind_phys), pointer :: wgrs (:,:)   => null()  !< w component of layer wind
    real (kind=kind_phys), pointer :: vvl  (:,:)   => null()  !< layer mean vertical velocity in pa/sec
    real (kind=kind_phys), pointer :: tgrs (:,:)   => null()  !< model layer mean temperature in k
    real (kind=kind_phys), pointer :: qgrs (:,:,:) => null()  !< layer mean tracer concentration
! dissipation estimate
    real (kind=kind_phys), pointer :: diss_est(:,:)   => null()  !< model layer mean temperature in k
    ! soil state variables - for soil SPPT - sfc-perts, mgehne
    real (kind=kind_phys), pointer :: smc (:,:)   => null()  !< soil moisture content
    real (kind=kind_phys), pointer :: stc (:,:)   => null()  !< soil temperature content
    real (kind=kind_phys), pointer :: slc (:,:)   => null()  !< soil liquid water content

    contains
      procedure :: create  => statein_create  !<   allocate array data
  end type GFS_statein_type


!------------------------------------------------------------------
! GFS_stateout_type
!   prognostic state or tendencies after physical parameterizations
!------------------------------------------------------------------
!! \section arg_table_GFS_stateout_type
!! \htmlinclude GFS_stateout_type.html
!!
  type GFS_stateout_type

    !-- Out (physics only)
    real (kind=kind_phys), pointer :: gu0 (:,:)   => null()  !< updated zonal wind
    real (kind=kind_phys), pointer :: gv0 (:,:)   => null()  !< updated meridional wind
    real (kind=kind_phys), pointer :: gt0 (:,:)   => null()  !< updated temperature
    real (kind=kind_phys), pointer :: gq0 (:,:,:) => null()  !< updated tracers

    contains
      procedure :: create  => stateout_create  !<   allocate array data
  end type GFS_stateout_type


!---------------------------------------------------------------------------------------
! GFS_sfcprop_type
!   surface properties that may be read in and/or updated by climatology or observations
!---------------------------------------------------------------------------------------
!! \section arg_table_GFS_sfcprop_type
!! \htmlinclude GFS_sfcprop_type.html
!!
  type GFS_sfcprop_type

!--- In (radiation and physics)
    real (kind=kind_phys), pointer :: slmsk  (:)   => null()  !< sea/land mask array (sea:0,land:1,sea-ice:2)
    real (kind=kind_phys), pointer :: oceanfrac(:) => null()  !< ocean fraction [0:1]
    real (kind=kind_phys), pointer :: landfrac(:)  => null()  !< land  fraction [0:1]

!--- In (lakes)
    real (kind=kind_phys), pointer :: lakefrac(:)  => null()  !< lake  fraction [0:1]
    real (kind=kind_phys), pointer :: lakedepth(:) => null()  !< lake  depth [ m ]
    real (kind=kind_phys), pointer :: clm_lakedepth(:) => null()  !< clm internal lake depth [ m ]
    integer,               pointer :: use_lake_model(:) => null()!1=run lake, 2=run lake&nsst, 0=no lake
    real (kind=kind_phys), pointer :: lake_t2m (:)   => null()  !< 2 meter temperature from CLM Lake model
    real (kind=kind_phys), pointer :: lake_q2m (:)   => null()  !< 2 meter humidity from CLM Lake model

    real (kind=kind_phys), pointer :: h_ML(:)      => null()  !Mixed Layer depth of lakes [m]
    real (kind=kind_phys), pointer :: t_ML(:)      => null()  !Mixing layer temperature in K
    real (kind=kind_phys), pointer :: t_mnw(:)     => null()  !Mean temperature of the water column [K]
    real (kind=kind_phys), pointer :: h_talb(:)    => null()  !the thermally active layer depth of the bottom sediments [m]
    real (kind=kind_phys), pointer :: t_talb(:)    => null()  !Temperature at the bottom of the sediment upper layer [K]
    real (kind=kind_phys), pointer :: t_bot1(:)    => null()  !Temperature at the water-bottom sediment interface [K]
    real (kind=kind_phys), pointer :: t_bot2(:)    => null()  !Temperature for bottom layer of water [K]
    real (kind=kind_phys), pointer :: c_t(:)       => null()  !Shape factor of water temperature vertical profile
    real (kind=kind_phys), pointer :: T_snow(:)    => null()  !temperature of snow on a lake [K]
    real (kind=kind_phys), pointer :: T_ice(:)     => null()  !temperature of ice on a lake [K]

    real (kind=kind_phys), pointer :: tsfc   (:)   => null()  !< surface air temperature in K
    real (kind=kind_phys), pointer :: vegtype_frac (:,:) => null()  !< fractions [0:1] of veg. categories
    real (kind=kind_phys), pointer :: soiltype_frac(:,:) => null()  !< fractions [0:1] of soil categories
                                                              !< [tsea in gbphys.f]
    real (kind=kind_phys), pointer :: tsfco  (:)   => null()  !< sst in K
    real (kind=kind_phys), pointer :: usfco  (:)   => null()  !< surface zonal current in m s-1
    real (kind=kind_phys), pointer :: vsfco  (:)   => null()  !< surface meridional current in m s-1
    real (kind=kind_phys), pointer :: tsfcl  (:)   => null()  !< surface land temperature in K
    real (kind=kind_phys), pointer :: tisfc  (:)   => null()  !< surface temperature over ice fraction
    real (kind=kind_phys), pointer :: tiice(:,:)   => null()  !< internal ice temperature
    real (kind=kind_phys), pointer :: snowd  (:)   => null()  !< snow depth water equivalent in mm ; same as snwdph
    real (kind=kind_phys), pointer :: zorl   (:)   => null()  !< composite surface roughness in cm
    real (kind=kind_phys), pointer :: zorlw  (:)   => null()  !< water surface roughness in cm
    real (kind=kind_phys), pointer :: zorll  (:)   => null()  !< land surface roughness in cm
    real (kind=kind_phys), pointer :: zorli  (:)   => null()  !< ice  surface roughness in cm
    real (kind=kind_phys), pointer :: zorlwav(:)   => null()  !< wave surface roughness in cm derived from wave model
    real (kind=kind_phys), pointer :: fice   (:)   => null()  !< ice fraction over open water grid
    real (kind=kind_phys), pointer :: snodl  (:)   => null()  !< snow depth over land
    real (kind=kind_phys), pointer :: weasdl (:)   => null()  !< weasd over land
    real (kind=kind_phys), pointer :: snodi  (:)   => null()  !< snow depth over ice
    real (kind=kind_phys), pointer :: weasdi (:)   => null()  !< weasd over ice
    real (kind=kind_phys), pointer :: hprime (:,:) => null()  !< orographic metrics
    integer                        :: isubgrd_sigma = 1       !< Index into hprime for standard deviation of subgrid orography
    real (kind=kind_phys), pointer :: dust12m_in  (:,:,:) => null()  !< fengsha dust input
    real (kind=kind_phys), pointer :: emi_in (:,:) => null()  !< anthropogenic background input
    real (kind=kind_phys), pointer :: smoke_RRFS(:,:,:) => null()  !< RRFS fire input hourly
    real (kind=kind_phys), pointer :: smoke2d_RRFS(:,:) => null()  !< RRFS fire input daily
    real (kind=kind_phys), pointer :: z0base (:)   => null()  !< background or baseline surface roughness length in m
    real (kind=kind_phys), pointer :: semisbase(:) => null()  !< background surface emissivity
    real (kind=kind_phys), pointer :: sfalb_lnd (:) => null() !< surface albedo over land for LSM
    real (kind=kind_phys), pointer :: sfalb_ice (:) => null() !< surface albedo over ice for LSM
    real (kind=kind_phys), pointer :: emis_lnd (:)  => null() !< surface emissivity over land for LSM
    real (kind=kind_phys), pointer :: emis_ice (:)  => null() !< surface emissivity over ice for LSM
    real (kind=kind_phys), pointer :: emis_wat (:)  => null() !< surface emissivity over water
    real (kind=kind_phys), pointer :: sfalb_lnd_bck (:) => null() !< snow-free albedo over land

!--- In (radiation only)
    real (kind=kind_phys), pointer :: sncovr (:)   => null()  !< snow cover in fraction over land
    real (kind=kind_phys), pointer :: sncovr_ice (:)  => null()  !< snow cover in fraction over ice (RUC LSM only)
    real (kind=kind_phys), pointer :: snoalb (:)   => null()  !< maximum snow albedo in fraction
    real (kind=kind_phys), pointer :: alvsf  (:)   => null()  !< mean vis albedo with strong cosz dependency
    real (kind=kind_phys), pointer :: alnsf  (:)   => null()  !< mean nir albedo with strong cosz dependency
    real (kind=kind_phys), pointer :: alvwf  (:)   => null()  !< mean vis albedo with weak cosz dependency
    real (kind=kind_phys), pointer :: alnwf  (:)   => null()  !< mean nir albedo with weak cosz dependency
    real (kind=kind_phys), pointer :: facsf  (:)   => null()  !< fractional coverage with strong cosz dependency
    real (kind=kind_phys), pointer :: facwf  (:)   => null()  !< fractional coverage with   weak cosz dependency

!--- In (physics only)
    integer,               pointer :: slope  (:)   => null()  !< sfc slope type for lsm
    integer,               pointer :: slope_save (:) => null()!< sfc slope type save
    real (kind=kind_phys), pointer :: shdmin (:)   => null()  !< min fractional coverage of green veg
    real (kind=kind_phys), pointer :: shdmax (:)   => null()  !< max fractnl cover of green veg (not used)
    real (kind=kind_phys), pointer :: tg3    (:)   => null()  !< deep soil temperature
    real (kind=kind_phys), pointer :: vfrac  (:)   => null()  !< vegetation fraction
    integer,               pointer :: vtype  (:)   => null()  !< vegetation type
    integer,               pointer :: stype  (:)   => null()  !< soil type
    integer,               pointer :: scolor  (:)   => null()  !< soil color
    integer,               pointer :: vtype_save (:) => null()!< vegetation type save
    integer,               pointer :: stype_save (:) => null()!< soil type save
    integer,               pointer :: scolor_save (:) => null()!< soil color save
    real (kind=kind_phys), pointer :: uustar (:)   => null()  !< boundary layer parameter
    real (kind=kind_phys), pointer :: oro    (:)   => null()  !< orography
    real (kind=kind_phys), pointer :: oro_uf (:)   => null()  !< unfiltered orography
    real (kind=kind_phys), pointer :: evap   (:)   => null()  !<
    real (kind=kind_phys), pointer :: hflx   (:)   => null()  !<
    real (kind=kind_phys), pointer :: qss    (:)   => null()  !<
    real (kind=kind_phys), pointer :: spec_sh_flux (:) => null() !< specified kinematic surface sensible heat flux
    real (kind=kind_phys), pointer :: spec_lh_flux (:) => null() !< specified kinematic surface latent heat flux

!-- In/Out
    real (kind=kind_phys), pointer :: maxupmf(:)   => null()  !< maximum up draft mass flux for Grell-Freitas
    real (kind=kind_phys), pointer :: conv_act(:)  => null()  !< convective activity counter for Grell-Freitas
    real (kind=kind_phys), pointer :: conv_act_m(:)=> null()  !< midlevel convective activity counter for Grell-Freitas
    real (kind=kind_phys), pointer :: hice   (:)   => null()  !< sea ice thickness
    real (kind=kind_phys), pointer :: weasd  (:)   => null()  !< water equiv of accumulated snow depth (kg/m**2)
                                                              !< over land and sea ice
    real (kind=kind_phys), pointer :: canopy (:)   => null()  !< canopy water
    real (kind=kind_phys), pointer :: ffmm   (:)   => null()  !< fm parameter from PBL scheme
    real (kind=kind_phys), pointer :: ffhh   (:)   => null()  !< fh parameter from PBL scheme
    real (kind=kind_phys), pointer :: f10m   (:)   => null()  !< fm at 10m - Ratio of sigma level 1 wind and 10m wind
    real (kind=kind_phys), pointer :: rca     (:)  => null()  !< canopy resistance
    real (kind=kind_phys), pointer :: tprcp  (:)   => null()  !< sfc_fld%tprcp - total precipitation
    real (kind=kind_phys), pointer :: srflag (:)   => null()  !< sfc_fld%srflag - snow/rain flag for precipitation
    real (kind=kind_phys), pointer :: slc    (:,:) => null()  !< liquid soil moisture
    real (kind=kind_phys), pointer :: smc    (:,:) => null()  !< total soil moisture
    real (kind=kind_phys), pointer :: stc    (:,:) => null()  !< soil temperature

!--- Out
    real (kind=kind_phys), pointer :: t2m    (:)   => null()  !< 2 meter temperature
    real (kind=kind_phys), pointer :: th2m   (:)   => null()  !< 2 meter potential temperature
    real (kind=kind_phys), pointer :: q2m    (:)   => null()  !< 2 meter humidity

! -- In/Out for Noah MP
    real (kind=kind_phys), pointer :: snowxy  (:)  => null()  !<
    real (kind=kind_phys), pointer :: tvxy    (:)  => null()  !< veg temp
    real (kind=kind_phys), pointer :: tgxy    (:)  => null()  !< ground temp
    real (kind=kind_phys), pointer :: canicexy(:)  => null()  !<
    real (kind=kind_phys), pointer :: canliqxy(:)  => null()  !<
    real (kind=kind_phys), pointer :: eahxy   (:)  => null()  !<
    real (kind=kind_phys), pointer :: tahxy   (:)  => null()  !<
    real (kind=kind_phys), pointer :: cmxy    (:)  => null()  !<
    real (kind=kind_phys), pointer :: chxy    (:)  => null()  !<
    real (kind=kind_phys), pointer :: fwetxy  (:)  => null()  !<
    real (kind=kind_phys), pointer :: sneqvoxy(:)  => null()  !<
    real (kind=kind_phys), pointer :: alboldxy(:)  => null()  !<
    real (kind=kind_phys), pointer :: qsnowxy (:)  => null()  !<
    real (kind=kind_phys), pointer :: wslakexy(:)  => null()  !<
    real (kind=kind_phys), pointer :: zwtxy   (:)  => null()  !<
    real (kind=kind_phys), pointer :: waxy    (:)  => null()  !<
    real (kind=kind_phys), pointer :: wtxy    (:)  => null()  !<
    real (kind=kind_phys), pointer :: lfmassxy(:)  => null()  !<
    real (kind=kind_phys), pointer :: rtmassxy(:)  => null()  !<
    real (kind=kind_phys), pointer :: stmassxy(:)  => null()  !<
    real (kind=kind_phys), pointer :: woodxy  (:)  => null()  !<
    real (kind=kind_phys), pointer :: stblcpxy(:)  => null()  !<
    real (kind=kind_phys), pointer :: fastcpxy(:)  => null()  !<
    real (kind=kind_phys), pointer :: xsaixy  (:)  => null()  !<
    real (kind=kind_phys), pointer :: xlaixy  (:)  => null()  !<
    real (kind=kind_phys), pointer :: taussxy (:)  => null()  !<
    real (kind=kind_phys), pointer :: smcwtdxy(:)  => null()  !<
    real (kind=kind_phys), pointer :: deeprechxy(:)=> null()  !<
    real (kind=kind_phys), pointer :: rechxy  (:)  => null()  !<
    real (kind=kind_phys), pointer :: albdirvis_lnd (:) => null()  !<
    real (kind=kind_phys), pointer :: albdirnir_lnd (:) => null()  !<
    real (kind=kind_phys), pointer :: albdifvis_lnd (:) => null()  !<
    real (kind=kind_phys), pointer :: albdifnir_lnd (:) => null()  !<

    real (kind=kind_phys), pointer :: albdirvis_ice (:) => null()  !<
    real (kind=kind_phys), pointer :: albdifvis_ice (:) => null()  !<
    real (kind=kind_phys), pointer :: albdirnir_ice (:) => null()  !<
    real (kind=kind_phys), pointer :: albdifnir_ice (:) => null()  !<
!   real (kind=kind_phys), pointer :: sfalb_ice     (:) => null()  !<

    real (kind=kind_phys), pointer :: snicexy   (:,:) => null()  !<
    real (kind=kind_phys), pointer :: snliqxy   (:,:) => null()  !<
    real (kind=kind_phys), pointer :: tsnoxy    (:,:) => null()  !<
    real (kind=kind_phys), pointer :: smoiseq   (:,:) => null()  !<
    real (kind=kind_phys), pointer :: zsnsoxy   (:,:) => null()  !<

!--- NSSTM variables  (only allocated when [Model%nstf_name(1) > 0])
    real (kind=kind_phys), pointer :: tref   (:)   => null()  !< nst_fld%Tref - Reference Temperature
    real (kind=kind_phys), pointer :: z_c    (:)   => null()  !< nst_fld%z_c - Sub layer cooling thickness
    real (kind=kind_phys), pointer :: c_0    (:)   => null()  !< nst_fld%c_0 - coefficient1 to calculate d(Tz)/d(Ts)
    real (kind=kind_phys), pointer :: c_d    (:)   => null()  !< nst_fld%c_d - coefficient2 to calculate d(Tz)/d(Ts)
    real (kind=kind_phys), pointer :: w_0    (:)   => null()  !< nst_fld%w_0 - coefficient3 to calculate d(Tz)/d(Ts)
    real (kind=kind_phys), pointer :: w_d    (:)   => null()  !< nst_fld%w_d - coefficient4 to calculate d(Tz)/d(Ts)
    real (kind=kind_phys), pointer :: xt     (:)   => null()  !< nst_fld%xt      heat content in DTL
    real (kind=kind_phys), pointer :: xs     (:)   => null()  !< nst_fld%xs      salinity  content in DTL
    real (kind=kind_phys), pointer :: xu     (:)   => null()  !< nst_fld%xu      u current content in DTL
    real (kind=kind_phys), pointer :: xv     (:)   => null()  !< nst_fld%xv      v current content in DTL
    real (kind=kind_phys), pointer :: xz     (:)   => null()  !< nst_fld%xz      DTL thickness
    real (kind=kind_phys), pointer :: zm     (:)   => null()  !< nst_fld%zm      MXL thickness
    real (kind=kind_phys), pointer :: xtts   (:)   => null()  !< nst_fld%xtts    d(xt)/d(ts)
    real (kind=kind_phys), pointer :: xzts   (:)   => null()  !< nst_fld%xzts    d(xz)/d(ts)
    real (kind=kind_phys), pointer :: d_conv (:)   => null()  !< nst_fld%d_conv  thickness of Free Convection Layer (FCL)
    real (kind=kind_phys), pointer :: ifd    (:)   => null()  !< nst_fld%ifd     index to start DTM run or not
    real (kind=kind_phys), pointer :: dt_cool(:)   => null()  !< nst_fld%dt_cool Sub layer cooling amount
    real (kind=kind_phys), pointer :: qrain  (:)   => null()  !< nst_fld%qrain   sensible heat flux due to rainfall (watts)

    ! Soil properties for RUC LSM (number of levels different from NOAH 4-layer model)
    real (kind=kind_phys), pointer :: wetness(:)         => null()  !< normalized soil wetness for lsm
    real (kind=kind_phys), pointer :: sh2o(:,:)          => null()  !< volume fraction of unfrozen soil moisture for lsm
    real (kind=kind_phys), pointer :: keepsmfr(:,:)      => null()  !< RUC LSM: frozen moisture in soil
    real (kind=kind_phys), pointer :: smois(:,:)         => null()  !< volumetric fraction of soil moisture for lsm
    real (kind=kind_phys), pointer :: tslb(:,:)          => null()  !< soil temperature for land surface model
    real (kind=kind_phys), pointer :: flag_frsoil(:,:)   => null()  !< RUC LSM: flag for frozen soil physics
    !
    real (kind=kind_phys), pointer :: clw_surf_land(:)   => null()  !< RUC LSM: moist cloud water mixing ratio at surface over land
    real (kind=kind_phys), pointer :: clw_surf_ice(:)    => null()  !< RUC LSM: moist cloud water mixing ratio at surface over ice
    real (kind=kind_phys), pointer :: qwv_surf_land(:)   => null()  !< RUC LSM: water vapor mixing ratio at surface over land
    real (kind=kind_phys), pointer :: qwv_surf_ice(:)    => null()  !< RUC LSM: water vapor mixing ratio at surface over ice
    real (kind=kind_phys), pointer :: rhofr(:)           => null()  !< RUC LSM: internal density of frozen precipitation
    real (kind=kind_phys), pointer :: tsnow_land(:)      => null()  !< RUC LSM: snow temperature at the bottom of the first snow layer over land
    real (kind=kind_phys), pointer :: tsnow_ice(:)       => null()  !< RUC LSM: snow temperature at the bottom of the first snow layer over ice
    real (kind=kind_phys), pointer :: snowfallac_land(:) => null()  !< ruc lsm diagnostics over land
    real (kind=kind_phys), pointer :: snowfallac_ice(:)  => null()  !< ruc lsm diagnostics over ice
    real (kind=kind_phys), pointer :: acsnow_land(:)     => null()  !< ruc lsm diagnostics over land
    real (kind=kind_phys), pointer :: acsnow_ice(:)      => null()  !< ruc lsm diagnostics over ice

    !  MYNN surface layer
    real (kind=kind_phys), pointer :: ustm (:)         => null()  !u* including drag
    real (kind=kind_phys), pointer :: zol(:)           => null()  !surface stability parameter
    real (kind=kind_phys), pointer :: mol(:)           => null()  !theta star
    real (kind=kind_phys), pointer :: rmol(:)          => null()  !reciprocal of obukhov length
    real (kind=kind_phys), pointer :: flhc(:)          => null()  !drag coeff for heat
    real (kind=kind_phys), pointer :: flqc(:)          => null()  !drag coeff for moisture
    real (kind=kind_phys), pointer :: chs2(:)          => null()  !exch coeff for heat at 2m
    real (kind=kind_phys), pointer :: cqs2(:)          => null()  !exch coeff for moisture at 2m
    real (kind=kind_phys), pointer :: lh(:)            => null()  !latent heating at the surface

    !---- precipitation amounts from previous time step for RUC LSM/NoahMP LSM
    real (kind=kind_phys), pointer :: raincprv  (:)    => null()  !< explicit rainfall from previous timestep
    real (kind=kind_phys), pointer :: rainncprv (:)    => null()  !< convective_precipitation_amount from previous timestep
    real (kind=kind_phys), pointer :: iceprv    (:)    => null()  !< ice amount from previous timestep
    real (kind=kind_phys), pointer :: snowprv   (:)    => null()  !< snow amount from previous timestep
    real (kind=kind_phys), pointer :: graupelprv(:)    => null()  !< graupel amount from previous timestep

    !---- precipitation rates from previous time step for NoahMP LSM
    real (kind=kind_phys), pointer :: draincprv  (:)    => null()  !< convective precipitation rate from previous timestep
    real (kind=kind_phys), pointer :: drainncprv (:)    => null()  !< explicit rainfall rate from previous timestep
    real (kind=kind_phys), pointer :: diceprv    (:)    => null()  !< ice precipitation rate from previous timestep
    real (kind=kind_phys), pointer :: dsnowprv   (:)    => null()  !< snow precipitation rate from previous timestep
    real (kind=kind_phys), pointer :: dgraupelprv(:)    => null()  !< graupel precipitation rate from previous timestep

    ! CLM Lake model internal variables:
    real (kind=kind_phys), pointer :: lake_albedo(:)     => null()  !
    real (kind=kind_phys), pointer :: input_lakedepth(:) => null()  !
    real (kind=kind_phys), pointer :: lake_h2osno2d(:)   => null()  !
    real (kind=kind_phys), pointer :: lake_sndpth2d(:)   => null()  !
    real (kind=kind_phys), pointer :: lake_snl2d(:)      => null()  !
    real (kind=kind_phys), pointer :: lake_snow_z3d(:,:)      => null()  !
    real (kind=kind_phys), pointer :: lake_snow_dz3d(:,:)     => null()  !
    real (kind=kind_phys), pointer :: lake_snow_zi3d(:,:)     => null()  !
    real (kind=kind_phys), pointer :: lake_h2osoi_vol3d(:,:)  => null()  !
    real (kind=kind_phys), pointer :: lake_h2osoi_liq3d(:,:)   => null()  !
    real (kind=kind_phys), pointer :: lake_h2osoi_ice3d(:,:)   => null()  !
    real (kind=kind_phys), pointer :: lake_tsfc(:)   => null()  !
    real (kind=kind_phys), pointer :: lake_t_soisno3d(:,:) => null()  !
    real (kind=kind_phys), pointer :: lake_t_lake3d(:,:) => null()  !
    real (kind=kind_phys), pointer :: lake_savedtke12d(:)=> null()  !
    real (kind=kind_phys), pointer :: lake_icefrac3d(:,:)=> null()
    real (kind=kind_phys), pointer :: lake_rho0(:)=> null()
    real (kind=kind_phys), pointer :: lake_ht(:)=> null()
    integer, pointer :: lake_is_salty(:) => null()
    integer, pointer :: lake_cannot_freeze(:) => null()
    real (kind=kind_phys), pointer :: clm_lake_initialized(:) => null() !< lakeini was called
    !--- aerosol surface emissions for Thompson microphysics & smoke dust
    real (kind=kind_phys), pointer :: emdust  (:)     => null()  !< instantaneous dust emission
    real (kind=kind_phys), pointer :: emseas  (:)     => null()  !< instantaneous sea salt emission
    real (kind=kind_phys), pointer :: emanoc  (:)     => null()  !< instantaneous anthro. oc emission

    !--- Smoke. These 2 arrays are input smoke emission and frp
    real (kind=kind_phys), pointer :: ebb_smoke_in(:)   => null()  !< input smoke emission
    real (kind=kind_phys), pointer :: frp_output  (:)   => null()  !< output FRP
    !--- For fire diurnal cycle
    real (kind=kind_phys), pointer :: fhist       (:)   => null()  !< instantaneous fire coef_bb
    real (kind=kind_phys), pointer :: coef_bb_dc  (:)   => null()  !< instantaneous fire coef_bb
    integer, pointer               :: fire_type   (:)   => null()  !< fire type
    real (kind=kind_phys), pointer :: peak_hr     (:)   => null()  !< peak hour of fire emissions
    real (kind=kind_phys), pointer :: lu_nofire   (:)   => null()  !<lu_nofire pixels
    real (kind=kind_phys), pointer :: lu_qfire    (:)   => null()  !<lu_qfire pixels
    !--- wildfire heat flux
    real (kind=kind_phys), pointer :: fire_heat_flux   (:) => null() !< heat flux from wildfire
    real (kind=kind_phys), pointer :: frac_grid_burned (:) => null() !< fraction of grid cell burning

    !--- For smoke and dust auxiliary inputs
    real (kind=kind_phys), pointer :: fire_in   (:,:)   => null()  !< fire auxiliary inputs

    contains
      procedure :: create  => sfcprop_create  !<   allocate array data
  end type GFS_sfcprop_type


!---------------------------------------------------------------------
! GFS_coupling_type
!   fields to/from other coupled components (e.g. land/ice/ocean/etc.)
!---------------------------------------------------------------------
!! \section arg_table_GFS_coupling_type
!! \htmlinclude GFS_coupling_type.html
!!
  type GFS_coupling_type

!--- Out (radiation only)
    real (kind=kind_phys), pointer :: nirbmdi(:)     => null()   !< sfc nir beam sw downward flux (w/m2)
    real (kind=kind_phys), pointer :: nirdfdi(:)     => null()   !< sfc nir diff sw downward flux (w/m2)
    real (kind=kind_phys), pointer :: visbmdi(:)     => null()   !< sfc uv+vis beam sw downward flux (w/m2)
    real (kind=kind_phys), pointer :: visdfdi(:)     => null()   !< sfc uv+vis diff sw downward flux (w/m2)
    real (kind=kind_phys), pointer :: nirbmui(:)     => null()   !< sfc nir beam sw upward flux (w/m2)
    real (kind=kind_phys), pointer :: nirdfui(:)     => null()   !< sfc nir diff sw upward flux (w/m2)
    real (kind=kind_phys), pointer :: visbmui(:)     => null()   !< sfc uv+vis beam sw upward flux (w/m2)
    real (kind=kind_phys), pointer :: visdfui(:)     => null()   !< sfc uv+vis diff sw upward flux (w/m2)

    ! RRTMGP
    real (kind=kind_phys), pointer :: fluxlwUP_jac(:,:)       => null()  !< RRTMGP Jacobian of upward longwave all-sky flux
    real (kind=kind_phys), pointer :: hrlw(:,:)               => null()  !< RRTMGP updated LW heating rate
    real (kind=kind_phys), pointer :: tsfc_radtime(:)         => null()  !< RRTMGP surface temperature on radiation timestep
    real (kind=kind_phys), pointer :: fluxlwUP_radtime(:,:)   => null()  !< RRTMGP upward   longwave  all-sky flux profile
    real (kind=kind_phys), pointer :: fluxlwDOWN_radtime(:,:) => null()  !< RRTMGP downward  longwave  all-sky flux profile

    !--- In (physics only)
    real (kind=kind_phys), pointer :: sfcdsw(:)      => null()   !< total sky sfc downward sw flux ( w/m**2 )
                                                                 !< GFS_radtend_type%sfcfsw%dnfxc
    real (kind=kind_phys), pointer :: sfcnsw(:)      => null()   !< total sky sfc netsw flx into ground(w/m**2)
                                                                 !< difference of dnfxc & upfxc from GFS_radtend_type%sfcfsw
    real (kind=kind_phys), pointer :: sfcdlw(:)      => null()   !< total sky sfc downward lw flux ( w/m**2 )
                                                                 !< GFS_radtend_type%sfclsw%dnfxc
    real (kind=kind_phys), pointer :: sfculw(:)      => null()   !< total sky sfc upward lw flux ( w/m**2 )

!--- incoming quantities
    real (kind=kind_phys), pointer :: dusfcin_cpl(:)          => null()   !< aoi_fld%dusfcin(item,lan)
    real (kind=kind_phys), pointer :: dvsfcin_cpl(:)          => null()   !< aoi_fld%dvsfcin(item,lan)
    real (kind=kind_phys), pointer :: dtsfcin_cpl(:)          => null()   !< aoi_fld%dtsfcin(item,lan)
    real (kind=kind_phys), pointer :: dqsfcin_cpl(:)          => null()   !< aoi_fld%dqsfcin(item,lan)
    real (kind=kind_phys), pointer :: ulwsfcin_cpl(:)         => null()   !< aoi_fld%ulwsfcin(item,lan)
!   real (kind=kind_phys), pointer :: tseain_cpl(:)           => null()   !< aoi_fld%tseain(item,lan)
!   real (kind=kind_phys), pointer :: tisfcin_cpl(:)          => null()   !< aoi_fld%tisfcin(item,lan)
!   real (kind=kind_phys), pointer :: ficein_cpl(:)           => null()   !< aoi_fld%ficein(item,lan)
!   real (kind=kind_phys), pointer :: hicein_cpl(:)           => null()   !< aoi_fld%hicein(item,lan)
    real (kind=kind_phys), pointer :: hsnoin_cpl(:)           => null()   !< aoi_fld%hsnoin(item,lan)
!   real (kind=kind_phys), pointer :: sfc_alb_nir_dir_cpl(:)  => null()   !< sfc nir albedo for direct rad
!   real (kind=kind_phys), pointer :: sfc_alb_nir_dif_cpl(:)  => null()   !< sfc nir albedo for diffuse rad
!   real (kind=kind_phys), pointer :: sfc_alb_vis_dir_cpl(:)  => null()   !< sfc vis albedo for direct rad
!   real (kind=kind_phys), pointer :: sfc_alb_vis_dif_cpl(:)  => null()   !< sfc vis albedo for diffuse rad
    !--- only variable needed for cplwav2atm=.TRUE.
!   real (kind=kind_phys), pointer :: zorlwav_cpl(:)          => null()   !< roughness length from wave model
    !--- also needed for ice/ocn coupling
    real (kind=kind_phys), pointer :: slimskin_cpl(:)=> null()   !< aoi_fld%slimskin(item,lan)
    !--- variables needed for use_med_flux =.TRUE.
    real (kind=kind_phys), pointer :: dusfcin_med(:)         => null()   !< sfc u momentum flux over ocean
    real (kind=kind_phys), pointer :: dvsfcin_med(:)         => null()   !< sfc v momentum flux over ocean
    real (kind=kind_phys), pointer :: dtsfcin_med(:)         => null()   !< sfc latent heat flux over ocean
    real (kind=kind_phys), pointer :: dqsfcin_med(:)         => null()   !< sfc sensible heat flux over ocean
    real (kind=kind_phys), pointer :: ulwsfcin_med(:)        => null()   !< sfc upward lw flux over ocean
    !--- variables needed for cpllnd = .TRUE. and cpllnd2atm=.TRUE.
    real (kind=kind_phys), pointer :: sncovr1_lnd(:)         => null()   !< sfc snow area fraction over land
    real (kind=kind_phys), pointer :: qsurf_lnd(:)           => null()   !< sfc specific humidity
    real (kind=kind_phys), pointer :: evap_lnd(:)            => null()   !< sfc latent heat flux over land, converted to evaporative flux
    real (kind=kind_phys), pointer :: hflx_lnd(:)            => null()   !< sfc sensible heat flux over land
    real (kind=kind_phys), pointer :: ep_lnd(:)              => null()   !< sfc up pot latent heat flux over land
    real (kind=kind_phys), pointer :: t2mmp_lnd(:)           => null()   !< 2 meter temperature over land 
    real (kind=kind_phys), pointer :: q2mp_lnd(:)            => null()   !< 2 meter spec humidity over land
    real (kind=kind_phys), pointer :: gflux_lnd(:)           => null()   !< soil heat flux over land
    real (kind=kind_phys), pointer :: runoff_lnd(:)          => null()   !< surface runoff over land
    real (kind=kind_phys), pointer :: drain_lnd(:)           => null()   !< subsurface runoff over land
    real (kind=kind_phys), pointer :: cmm_lnd(:)             => null()   !< surface drag wind speed for momentum
    real (kind=kind_phys), pointer :: chh_lnd(:)             => null()   !< surface drag mass flux for heat and moisture 
    real (kind=kind_phys), pointer :: zvfun_lnd(:)           => null()   !< function of surface roughness length and green vegetation fraction 

!--- outgoing accumulated quantities
    real (kind=kind_phys), pointer :: rain_cpl  (:)  => null()   !< total rain precipitation
    real (kind=kind_phys), pointer :: rainc_cpl (:)  => null()   !< convective rain precipitation
    real (kind=kind_phys), pointer :: snow_cpl  (:)  => null()   !< total snow precipitation
    real (kind=kind_phys), pointer :: dusfc_cpl (:)  => null()   !< sfc u momentum flux
    real (kind=kind_phys), pointer :: dvsfc_cpl (:)  => null()   !< sfc v momentum flux
    real (kind=kind_phys), pointer :: dtsfc_cpl (:)  => null()   !< sfc sensible heat flux
    real (kind=kind_phys), pointer :: dqsfc_cpl (:)  => null()   !< sfc   latent heat flux
    real (kind=kind_phys), pointer :: dlwsfc_cpl(:)  => null()   !< sfc downward lw flux (w/m**2)
    real (kind=kind_phys), pointer :: dswsfc_cpl(:)  => null()   !< sfc downward sw flux (w/m**2)
    real (kind=kind_phys), pointer :: dnirbm_cpl(:)  => null()   !< sfc nir beam downward sw flux (w/m**2)
    real (kind=kind_phys), pointer :: dnirdf_cpl(:)  => null()   !< sfc nir diff downward sw flux (w/m**2)
    real (kind=kind_phys), pointer :: dvisbm_cpl(:)  => null()   !< sfc uv+vis beam dnwd sw flux (w/m**2)
    real (kind=kind_phys), pointer :: dvisdf_cpl(:)  => null()   !< sfc uv+vis diff dnwd sw flux (w/m**2)
    real (kind=kind_phys), pointer :: nlwsfc_cpl(:)  => null()   !< net downward lw flux (w/m**2)
    real (kind=kind_phys), pointer :: nswsfc_cpl(:)  => null()   !< net downward sw flux (w/m**2)
    real (kind=kind_phys), pointer :: nnirbm_cpl(:)  => null()   !< net nir beam downward sw flux (w/m**2)
    real (kind=kind_phys), pointer :: nnirdf_cpl(:)  => null()   !< net nir diff downward sw flux (w/m**2)
    real (kind=kind_phys), pointer :: nvisbm_cpl(:)  => null()   !< net uv+vis beam downward sw rad flux (w/m**2)
    real (kind=kind_phys), pointer :: nvisdf_cpl(:)  => null()   !< net uv+vis diff downward sw rad flux (w/m**2)

!--- outgoing instantaneous quantities
    real (kind=kind_phys), pointer :: dusfci_cpl (:) => null()   !< instantaneous sfc u momentum flux
    real (kind=kind_phys), pointer :: dvsfci_cpl (:) => null()   !< instantaneous sfc v momentum flux
    real (kind=kind_phys), pointer :: dtsfci_cpl (:) => null()   !< instantaneous sfc sensible heat flux
    real (kind=kind_phys), pointer :: dqsfci_cpl (:) => null()   !< instantaneous sfc   latent heat flux
    real (kind=kind_phys), pointer :: dlwsfci_cpl(:) => null()   !< instantaneous sfc downward lw flux
    real (kind=kind_phys), pointer :: dswsfci_cpl(:) => null()   !< instantaneous sfc downward sw flux
    real (kind=kind_phys), pointer :: dnirbmi_cpl(:) => null()   !< instantaneous sfc nir beam downward sw flux
    real (kind=kind_phys), pointer :: dnirdfi_cpl(:) => null()   !< instantaneous sfc nir diff downward sw flux
    real (kind=kind_phys), pointer :: dvisbmi_cpl(:) => null()   !< instantaneous sfc uv+vis beam downward sw flux
    real (kind=kind_phys), pointer :: dvisdfi_cpl(:) => null()   !< instantaneous sfc uv+vis diff downward sw flux
    real (kind=kind_phys), pointer :: nlwsfci_cpl(:) => null()   !< instantaneous net sfc downward lw flux
    real (kind=kind_phys), pointer :: nswsfci_cpl(:) => null()   !< instantaneous net sfc downward sw flux
    real (kind=kind_phys), pointer :: nnirbmi_cpl(:) => null()   !< instantaneous net nir beam sfc downward sw flux
    real (kind=kind_phys), pointer :: nnirdfi_cpl(:) => null()   !< instantaneous net nir diff sfc downward sw flux
    real (kind=kind_phys), pointer :: nvisbmi_cpl(:) => null()   !< instantaneous net uv+vis beam downward sw flux
    real (kind=kind_phys), pointer :: nvisdfi_cpl(:) => null()   !< instantaneous net uv+vis diff downward sw flux
    real (kind=kind_phys), pointer :: t2mi_cpl   (:) => null()   !< instantaneous T2m
    real (kind=kind_phys), pointer :: q2mi_cpl   (:) => null()   !< instantaneous Q2m
    real (kind=kind_phys), pointer :: u10mi_cpl  (:) => null()   !< instantaneous U10m
    real (kind=kind_phys), pointer :: v10mi_cpl  (:) => null()   !< instantaneous V10m
    real (kind=kind_phys), pointer :: tsfci_cpl  (:) => null()   !< instantaneous sfc temperature
    real (kind=kind_phys), pointer :: psurfi_cpl (:) => null()   !< instantaneous sfc pressure

    !--- topography-based information for the coupling system
    real (kind=kind_phys), pointer :: oro_cpl    (:) => null()   !< orography          (  oro from GFS_sfcprop_type)
    real (kind=kind_phys), pointer :: slmsk_cpl  (:) => null()   !< Land/Sea/Ice mask  (slmsk from GFS_sfcprop_type)

    !--- cellular automata
    real (kind=kind_phys), pointer :: ca1      (:)   => null() !
    real (kind=kind_phys), pointer :: ca2      (:)   => null() !
    real (kind=kind_phys), pointer :: ca3      (:)   => null() !
    real (kind=kind_phys), pointer :: ca_deep  (:)   => null() !
    real (kind=kind_phys), pointer :: ca_turb  (:)   => null() !
    real (kind=kind_phys), pointer :: ca_shal  (:)   => null() !
    real (kind=kind_phys), pointer :: ca_rad   (:)   => null() !
    real (kind=kind_phys), pointer :: ca_micro (:)   => null() !
    real (kind=kind_phys), pointer :: condition(:)   => null() !
    !--- stochastic physics
    real (kind=kind_phys), pointer :: shum_wts  (:,:) => null()  !
    real (kind=kind_phys), pointer :: sppt_wts  (:,:) => null()  !
    real (kind=kind_phys), pointer :: skebu_wts (:,:) => null()  !
    real (kind=kind_phys), pointer :: skebv_wts (:,:) => null()  !
    real (kind=kind_phys), pointer :: sfc_wts   (:,:) => null()  ! mg, sfc-perts
    real (kind=kind_phys), pointer :: spp_wts_pbl   (:,:) => null()  ! spp-pbl-perts
    real (kind=kind_phys), pointer :: spp_wts_sfc   (:,:) => null()  ! spp-sfc-perts
    real (kind=kind_phys), pointer :: spp_wts_mp    (:,:) => null()  ! spp-mp-perts
    real (kind=kind_phys), pointer :: spp_wts_gwd   (:,:) => null()  ! spp-gwd-perts
    real (kind=kind_phys), pointer :: spp_wts_rad   (:,:) => null()  ! spp-rad-perts
    real (kind=kind_phys), pointer :: spp_wts_cu_deep (:,:) => null()  ! spp-cu-deep-perts

    !--- aerosol surface emissions for Thompson microphysics
    real (kind=kind_phys), pointer :: nwfa2d  (:)     => null()  !< instantaneous water-friendly sfc aerosol source
    real (kind=kind_phys), pointer :: nifa2d  (:)     => null()  !< instantaneous ice-friendly sfc aerosol source

    !--- For fire diurnal cycle
    real (kind=kind_phys), pointer :: ebu_smoke (:,:) => null()  !< 3D ebu array

    !--- For MYNN PBL transport of  smoke and dust
    real (kind=kind_phys), pointer :: chem3d  (:,:,:)   => null()  !< 3D aod array
    real (kind=kind_phys), pointer :: ddvel   (:,:  )   => null()  !< 2D dry deposition velocity
    !--- For convective wet removal of  smoke and dust
    real (kind=kind_phys), pointer :: wetdpc_flux (:,:) => null()  !< 2D wet deposition array
    !--- For large-scale wet removal of  smoke and dust
    real (kind=kind_phys), pointer :: wetdpr_flux (:,:) => null()  !< 2D wet deposition array
    !--- For dry deposition of smoke and dust
    real (kind=kind_phys), pointer :: drydep_flux (:,:) => null()  !< 2D dry deposition flux of smoke

    !--- Fire plume rise diagnostics
    real (kind=kind_phys), pointer :: min_fplume (:)  => null()  !< minimum plume rise level
    real (kind=kind_phys), pointer :: max_fplume (:)  => null()  !< maximum plume rise level
    real (kind=kind_phys), pointer :: uspdavg (:)     => null()  !< BL average wind speed
    real (kind=kind_phys), pointer :: hpbl_thetav (:) => null()  !< BL depth parcel method
    !--- hourly fire potential index
    real (kind=kind_phys), pointer :: rrfs_hwp   (:)  => null()  !< hourly fire potential index
    real (kind=kind_phys), pointer :: rrfs_hwp_ave   (:)   => null()  !< *Average* hourly fire potential index

    !--- instantaneous quantities for chemistry coupling
    real (kind=kind_phys), pointer :: ushfsfci(:)     => null()  !< instantaneous upward sensible heat flux (w/m**2)
    real (kind=kind_phys), pointer :: qci_conv(:,:)   => null()  !< convective cloud condesate after rainout
    real (kind=kind_phys), pointer :: pfi_lsan(:,:)   => null()  !< instantaneous 3D flux of ice    nonconvective precipitation (kg m-2 s-1)
    real (kind=kind_phys), pointer :: pfl_lsan(:,:)   => null()  !< instantaneous 3D flux of liquid nonconvective precipitation (kg m-2 s-1)

    !-- prognostic updraft area fraction coupling in convection
    real (kind=kind_phys), pointer :: dqdt_qmicro(:,:) => null()  !< instantanious microphysics tendency to be passed from MP to convection

    contains
      procedure :: create  => coupling_create  !<   allocate array data
  end type GFS_coupling_type

!----------------------------------------------------------------
! dtend_var_label
!  Information about first dimension of dtidx
!----------------------------------------------------------------
!! \section arg_table_dtend_var_label
!! \htmlinclude dtend_var_label.html
!!
  type dtend_var_label
    character(len=20) :: name
    character(len=44) :: desc
    character(len=32) :: unit
  end type dtend_var_label
!----------------------------------------------------------------
! dtend_process_label
!  Information about second dimension of dtidx
!----------------------------------------------------------------
!! \section arg_table_dtend_process_label
!! \htmlinclude dtend_process_label.html
!!
  type dtend_process_label
    character(len=20) :: name
    character(len=44) :: desc
    logical :: time_avg
    character(len=20) :: mod_name
  end type dtend_process_label

!----------------------------------------------------------------------------------
! GFS_control_type
!   model control parameters input from a namelist and/or derived from others
!   list of those that can be modified during the run are at the bottom of the list
!----------------------------------------------------------------------------------
!! \section arg_table_GFS_control_type
!! \htmlinclude GFS_control_type.html
!!
  type GFS_control_type

    integer              :: me              !< MPI rank designator
    integer              :: master          !< MPI rank of master atmosphere processor
    integer              :: communicator    !< MPI communicator
    integer              :: ntasks          !< MPI size in communicator
    integer              :: nthreads        !< OpenMP threads available for physics
    integer              :: nlunit          !< unit for namelist
    character(len=64)    :: fn_nml          !< namelist filename for surface data cycling
    character(len=256), pointer, dimension(:) :: input_nml_file => null() !< character string containing full namelist
                                                                        !< for use with internal file reads
    integer              :: input_nml_file_length    !< length (number of lines) in namelist for internal reads
    integer              :: logunit
    real(kind=kind_phys) :: fhzero          !< hours between clearing of diagnostic buckets
    logical              :: ldiag3d         !< flag for 3d diagnostic fields
    logical              :: qdiag3d         !< flag for 3d tracer diagnostic fields
    logical              :: flag_for_gwd_generic_tend  !< true if GFS_GWD_generic should calculate tendencies
    logical              :: flag_for_pbl_generic_tend  !< true if GFS_PBL_generic should calculate tendencies
    logical              :: flag_for_scnv_generic_tend !< true if GFS_DCNV_generic should calculate tendencies
    logical              :: flag_for_dcnv_generic_tend !< true if GFS_DCNV_generic should calculate tendencies
    logical              :: lssav           !< logical flag for storing diagnostics
    integer              :: naux2d          !< number of auxiliary 2d arrays to output (for debugging)
    integer              :: naux3d          !< number of auxiliary 3d arrays to output (for debugging)
    logical, pointer     :: aux2d_time_avg(:) !< flags for time averaging of auxiliary 2d arrays
    logical, pointer     :: aux3d_time_avg(:) !< flags for time averaging of auxiliary 3d arrays

    real(kind=kind_phys) :: fhcyc           !< frequency for surface data cycling (hours)
    integer              :: thermodyn_id    !< valid for GFS only for get_prs/phi
    integer              :: sfcpress_id     !< valid for GFS only for get_prs/phi
    logical              :: gen_coord_hybrid!< for Henry's gen coord

!--- set some grid extent parameters
    integer              :: isc             !< starting i-index for this MPI-domain
    integer              :: jsc             !< starting j-index for this MPI-domain
    integer              :: nx              !< number of points in the i-dir for this MPI-domain
    integer              :: ny              !< number of points in the j-dir for this MPI-domain
    integer              :: levs            !< number of vertical levels
    !--- ak/bk for pressure level calculations
    real(kind=kind_phys), pointer :: ak(:)  !< from surface (k=1) to TOA (k=levs)
    real(kind=kind_phys), pointer :: bk(:)  !< from surface (k=1) to TOA (k=levs)
    integer              :: levsp1          !< number of vertical levels plus one
    integer              :: levsm1          !< number of vertical levels minus one
    integer              :: cnx             !< number of points in the i-dir for this cubed-sphere face
    integer              :: cny             !< number of points in the j-dir for this cubed-sphere face
    integer              :: lonr            !< number of global points in x-dir (i) along the equator
    integer              :: latr            !< number of global points in y-dir (j) along any meridian
    integer              :: tile_num
    integer              :: nblks           !< for explicit data blocking: number of blocks
    integer,     pointer :: blksz(:)        !< for explicit data blocking: block sizes of all blocks
    integer              :: ncols           !< total number of columns for all blocks

    integer              :: fire_aux_data_levels !< vertical levels of fire auxiliary data

!--- coupling parameters
    logical              :: cplflx          !< default no cplflx collection
    logical              :: cplice          !< default no cplice collection (used together with cplflx)
    logical              :: cplocn2atm      !< default yes ocn->atm coupling
    logical              :: cplwav          !< default no cplwav collection
    logical              :: cplwav2atm      !< default no wav->atm coupling
    logical              :: cplaqm          !< default no cplaqm collection
    logical              :: cplchm          !< default no cplchm collection
    logical              :: cpllnd          !< default no cpllnd collection
    logical              :: cpllnd2atm      !< default no lnd->atm coupling 
    logical              :: rrfs_sd         !< default no rrfs_sd collection
    logical              :: use_cice_alb    !< default .false. - i.e. don't use albedo imported from the ice model
    logical              :: cpl_imp_mrg     !< default no merge import with internal forcings
    logical              :: cpl_imp_dbg     !< default no write import data to file post merge
    logical              :: use_med_flux    !< default .false. - i.e. don't use atmosphere-ocean fluxes imported from mediator

!--- integrated dynamics through earth's atmosphere
    logical              :: lsidea

!vay 2018  GW physics switches

    logical              :: ldiag_ugwp
    logical              :: ugwp_seq_update ! flag to update winds between UGWP steps
    logical              :: do_ugwp         ! do mesoscale UGWP + TOFD + RF
    logical              :: do_tofd         ! tofd flag in gwdps.f
    logical              :: do_gwd          ! logical for gravity wave drag (gwd)
    logical              :: do_cnvgwd       ! logical for convective gwd

!--- calendars and time parameters and activation triggers
    real(kind=kind_phys) :: dtp             !< physics timestep in seconds
    real(kind=kind_phys) :: dtf             !< dynamics timestep in seconds
    integer              :: nscyc           !< trigger for surface data cycling
    integer              :: nszero          !< trigger for zeroing diagnostic buckets
    integer              :: idat(1:8)       !< initialization date and time
                                            !< (yr, mon, day, t-zone, hr, min, sec, mil-sec)
    integer              :: idate(4)        !< initial date with different size and ordering
                                            !< (hr, mon, day, yr)
!--- radiation control parameters
    real(kind=kind_phys) :: fhswr           !< frequency for shortwave radiation (secs)
    real(kind=kind_phys) :: fhlwr           !< frequency for longwave radiation (secs)
    integer              :: nsswr           !< integer trigger for shortwave radiation
    integer              :: nslwr           !< integer trigger for longwave  radiation
    integer              :: nhfrad          !< number of timesteps for which to call radiation on physics timestep (coldstarts)
    integer              :: levr            !< number of vertical levels for radiation calculations
    integer              :: levrp1          !< number of vertical levels for radiation calculations plus one
    integer              :: nfxr            !< second dimension for fluxr diagnostic variable (radiation)
    logical              :: iaerclm         !< flag for initializing aerosol data
    integer              :: ntrcaer         !< number of aerosol tracers for Morrison-Gettelman microphysics
    logical              :: lmfshal         !< parameter for radiation
    logical              :: lmfdeep2        !< parameter for radiation
    integer              :: nrcm            !< second dimension of random number stream for RAS
    integer              :: iflip           !< iflip - is not the same as flipv
    integer              :: isol            !< use prescribed solar constant
                                            !< 0  => fixed value=1366.0\f$W/m^2\f$(old standard)
                                            !< 10 => fixed value=1360.8\f$W/m^2\f$(new standard)
                                            !< 1  => NOAA ABS-scale TSI table (yearly) w 11-yr cycle approx
                                            !< 2  => NOAA TIM-scale TSI table (yearly) w 11-yr cycle approx
                                            !< 3  => CMIP5 TIM-scale TSI table (yearly) w 11-yr cycle approx
                                            !< 4  => CMIP5 TIM-scale TSI table (monthly) w 11-yr cycle approx
    integer              :: ico2            !< prescribed global mean value (old opernl)
    integer              :: ialb            !< use climatology alb, based on sfc type
                                            !< 1 => use modis based alb
                                            !< 2 => use LSM alb
    integer              :: iems            !< 1 => use fixed value of 1.0
                                            !< 2 => use LSM emiss
    integer              :: iaer            !< default aerosol effect in sw only
    integer              :: iaermdl         !< tropospheric aerosol model scheme flag
    integer              :: iaerflg         !< aerosol effect control flag
    character(len=26)    :: aeros_file      !< external file: aerosol data file
    character(len=26)    :: solar_file      !< external file: solar constant data table
    character(len=26)    :: semis_file      !< external file: surface emissivity data for radiation
    character(len=26)    :: co2dat_file     !< external file: co2 monthly observation data table
    character(len=26)    :: co2gbl_file     !< external file: co2 global annual mean data table
    character(len=26)    :: co2usr_file     !< external file: co2 user defined data table
    character(len=26)    :: co2cyc_file     !< external file: co2 climotological monthly cycle data
    logical              :: lalw1bd         !< selects 1 band or multi bands for LW aerosol properties
    integer              :: icliq_sw        !< sw optical property for liquid clouds
    integer              :: icice_sw        !< sw optical property for ice clouds
    integer              :: icliq_lw        !< lw optical property for liquid clouds
    integer              :: icice_lw        !< lw optical property for ice clouds
    integer              :: iovr            !< cloud-overlap used in cloud-sampling by radiation scheme(s)
    integer              :: ictm            !< ictm=0 => use data at initial cond time, if not
                                            !<           available; use latest; no extrapolation.
                                            !< ictm=1 => use data at the forecast time, if not
                                            !<           available; use latest; do extrapolation.
                                            !< ictm=yyyy0 => use yyyy data for the forecast time;
                                            !<           no extrapolation.
                                            !< ictm=yyyy1 = > use yyyy data for the fcst. If needed,
                                            !<           do extrapolation to match the fcst time.
                                            !< ictm=-1 => use user provided external data for
                                            !<           the fcst time; no extrapolation.
                                            !< ictm=-2 => same as ictm=0, but add seasonal cycle
                                            !<           from climatology; no extrapolation.
    integer              :: isubc_sw        !< sw clouds without sub-grid approximation
    integer              :: isubc_lw        !< lw clouds without sub-grid approximation
                                            !< =1 => sub-grid cloud with prescribed seeds
                                            !< =2 => sub-grid cloud with randomly generated
                                            !< seeds
    integer              :: iswmode         !< SW control flag for scattering process approximation
                                            !< =1 => two-stream delta-eddington (Joseph et al. 1976)
                                            !< =2 => two-stream PIFM            (Zdunkowski et al. 1980)
                                            !< =3 => discrete ordinates         (Liou, 1973)
    integer              :: idcor           !< Decorrelation length type for overlap assumption
                                            !< =0 => Use constant decorrelation length, decorr_con
                                            !< =1 => Use spatially varying decorrelation length (Hogan et al. 2010)
                                            !< =2 => Use spatially and temporally varyint decorrelation length (Oreopoulos et al. 2012)
    real(kind_phys)      :: dcorr_con       !< Decorrelation length constant (km) (if idcor = 0)
    logical              :: lcrick          !< CRICK-Proof cloud water
    logical              :: lcnorm          !< Cloud condensate normalized by cloud cover
    logical              :: lnoprec         !< radiation precip flag for Ferrier/Moorthi
    logical              :: lwhtr           !< flag to output lw heating rate (Radtend%lwhc)
    logical              :: swhtr           !< flag to output sw heating rate (Radtend%swhc)
    integer              :: rad_hr_units    !< flag to control units of lw/sw heating rate
                                            !< 1: K day-1 - 2: K s-1
    logical              :: inc_minor_gas   !< Include minor trace gases in RRTMG radiation calculation?
    integer              :: ipsd0           !< initial permutaion seed for mcica radiation
    integer              :: ipsdlim         !< limit initial permutaion seed for mcica radiation
    logical              :: lrseeds         !< flag to use host-provided random seeds
    integer              :: nrstreams       !< number of random number streams in host-provided random seed array
    logical              :: lextop          !< flag for using an extra top layer for radiation

    ! RRTMGP
    logical              :: do_RRTMGP               !< Use RRTMGP
    character(len=128)   :: active_gases            !< Character list of active gases used in RRTMGP
    integer              :: nGases                  !< Number of active gases
    character(len=128)   :: rrtmgp_root             !< Directory of rte+rrtmgp source code
    character(len=128)   :: lw_file_gas             !< RRTMGP K-distribution file, coefficients to compute optics for gaseous atmosphere
    character(len=128)   :: lw_file_clouds          !< RRTMGP file containing coefficients used to compute clouds optical properties
    integer              :: rrtmgp_nBandsLW         !< Number of RRTMGP LW bands.
    integer              :: rrtmgp_nGptsLW          !< Number of RRTMGP LW spectral points.
    character(len=128)   :: sw_file_gas             !< RRTMGP K-distribution file, coefficients to compute optics for gaseous atmosphere
    character(len=128)   :: sw_file_clouds          !< RRTMGP file containing coefficients used to compute clouds optical properties
    integer              :: rrtmgp_nBandsSW         !< Number of RRTMGP SW bands.
    integer              :: rrtmgp_nGptsSW          !< Number of RRTMGP SW spectral points.
    logical              :: doG_cldoptics           !< Use legacy RRTMG cloud-optics?
    logical              :: doGP_cldoptics_PADE     !< Use RRTMGP cloud-optics: PADE approximation?
    logical              :: doGP_cldoptics_LUT      !< Use RRTMGP cloud-optics: LUTs?
    integer              :: iovr_convcld            !< Cloud-overlap assumption for convective-cloud
    integer              :: rrtmgp_nrghice          !< Number of ice-roughness categories
    integer              :: rrtmgp_nGauss_ang       !< Number of angles used in Gaussian quadrature
    logical              :: do_GPsw_Glw             !< If set to true use rrtmgp for SW calculation, rrtmg for LW.
    character(len=128), pointer :: active_gases_array(:) => null() !< character array for each trace gas name
    logical              :: use_LW_jacobian         !< If true, use Jacobian of LW to update radiation tendency.
    logical              :: damp_LW_fluxadj         !< If true, damp the LW flux adjustment using the Jacobian w/ height with logistic function
    real(kind_phys)      :: lfnc_k                  !<          Logistic function transition depth (Pa)
    real(kind_phys)      :: lfnc_p0                 !<          Logistic function transition level (Pa)
    logical              :: doGP_lwscat             !< If true, include scattering in longwave cloud-optics, only compatible w/ GP cloud-optics
    logical              :: doGP_sgs_cnv            !< If true, include SubGridScale convective cloud in RRTMGP
    logical              :: doGP_sgs_mynn           !< If true, include SubGridScale MYNN-EDMF cloud in RRTMGP
    integer              :: rrtmgp_lw_phys_blksz    !< Number of columns to pass to RRTMGP LW per block.
    integer              :: rrtmgp_sw_phys_blksz    !< Number of columns to pass to RRTMGP SW per block.
    logical              :: doGP_smearclds          !< If true, include implicit SubGridScale clouds in RRTMGP
    real(kind_phys)      :: minGPpres               !< Minimum pressure allowed in RRTMGP.
    real(kind_phys)      :: maxGPpres               !< Maximum pressure allowed in RRTMGP.
    real(kind_phys)      :: minGPtemp               !< Minimum temperature allowed in RRTMGP.
    real(kind_phys)      :: maxGPtemp               !< Maximum temperature allowed in RRTMGP.
    logical              :: top_at_1                !< Vertical ordering flag.
    integer              :: iSFC                    !< Vertical index for surface
    integer              :: iTOA                    !< Vertical index for TOA

!--- microphysical switch
    logical              :: convert_dry_rho = .true.       !< flag for converting mass/number concentrations from moist to dry
                                                           !< for physics options that expect dry mass/number concentrations;
                                                           !< this flag will no longer be needed once the CCPP standard
                                                           !< names and the CCPP framework logic have been augmented to
                                                           !< automatically determine whether such conversions are necessary
                                                           !< and if yes, perform them; hardcoded to .true. for now
    !--- new microphysical switch
    integer              :: imp_physics                    !< choice of microphysics scheme
    integer              :: imp_physics_gfdl          = 11 !< choice of GFDL     microphysics scheme
    integer              :: imp_physics_thompson      = 8  !< choice of Thompson microphysics scheme
    integer              :: imp_physics_wsm6          = 6  !< choice of WSMG     microphysics scheme
    integer              :: imp_physics_zhao_carr     = 99 !< choice of Zhao-Carr microphysics scheme
    integer              :: imp_physics_zhao_carr_pdf = 98 !< choice of Zhao-Carr microphysics scheme with PDF clouds
    integer              :: imp_physics_mg            = 10 !< choice of Morrison-Gettelman microphysics scheme
    integer              :: imp_physics_fer_hires     = 15 !< choice of Ferrier-Aligo microphysics scheme
    integer              :: imp_physics_nssl          = 17 !< choice of NSSL microphysics scheme with background CCN
    integer              :: imp_physics_nssl2mccn     = 18 !< choice of NSSL microphysics scheme with predicted CCN (compatibility)
    integer              :: iovr_rand                 = 0  !< choice of cloud-overlap: random
    integer              :: iovr_maxrand              = 1  !< choice of cloud-overlap: maximum random
    integer              :: iovr_max                  = 2  !< choice of cloud-overlap: maximum
    integer              :: iovr_dcorr                = 3  !< choice of cloud-overlap: decorrelation length
    integer              :: iovr_exp                  = 4  !< choice of cloud-overlap: exponential
    integer              :: iovr_exprand              = 5  !< choice of cloud-overlap: exponential random
    integer              :: idcor_con                 = 0  !< choice for decorrelation-length: Use constant value
    integer              :: idcor_hogan               = 1  !< choice for decorrelation-length: (https://rmets.onlinelibrary.wiley.com/doi/full/10.1002/qj.647)
    integer              :: idcor_oreopoulos          = 2  !< choice for decorrelation-length: (10.5194/acp-12-9097-2012)
    !--- Z-C microphysical parameters
    real(kind=kind_phys) :: psautco(2)         !< [in] auto conversion coeff from ice to snow
    real(kind=kind_phys) :: prautco(2)         !< [in] auto conversion coeff from cloud to rain
    real(kind=kind_phys) :: evpco              !< [in] coeff for evaporation of largescale rain
    real(kind=kind_phys) :: wminco(2)          !< [in] water and ice minimum threshold for Zhao
    real(kind=kind_phys) :: avg_max_length     !< reset time in seconds for max hourly fields
    !--- M-G microphysical parameters
    integer              :: fprcp              !< no prognostic rain and snow (MG)
    integer              :: pdfflag            !< pdf flag for MG macrophysics
    real(kind=kind_phys) :: mg_dcs             !< Morrison-Gettelman microphysics parameters
    real(kind=kind_phys) :: mg_qcvar
    real(kind=kind_phys) :: mg_ts_auto_ice(2)  !< ice auto conversion time scale
    real(kind=kind_phys) :: mg_rhmini          !< relative humidity threshold parameter for nucleating ice

    real(kind=kind_phys) :: mg_ncnst           !< constant droplet num concentration (m-3)
    real(kind=kind_phys) :: mg_ninst           !< constant ice num concentration (m-3)
    real(kind=kind_phys) :: mg_ngnst           !< constant graupel/hail num concentration (m-3)
    real(kind=kind_phys) :: mg_berg_eff_factor !< berg efficiency factor
    real(kind=kind_phys) :: mg_alf             !< tuning factor for alphs in MG macrophysics
    real(kind=kind_phys) :: mg_qcmin(2)        !< min liquid and ice mixing ratio in Mg macro clouds
    character(len=16)    :: mg_precip_frac_method ! type of precipitation fraction method
    real(kind=kind_phys) :: tf
    real(kind=kind_phys) :: tcr
    real(kind=kind_phys) :: tcrf
!
    integer              :: num_dfi_radar      !< number of timespans with radar-prescribed temperature tendencies
    real (kind=kind_phys) :: fh_dfi_radar(dfi_radar_max_intervals_plus_one)   !< begin+end of timespans to receive radar-prescribed temperature tendencies
    logical              :: do_cap_suppress    !< enable convection suppression in GF scheme if fh_dfi_radar is specified
    real (kind=kind_phys) :: radar_tten_limits(2) !< radar_tten values outside this range (min,max) are discarded
    integer              :: ix_dfi_radar(dfi_radar_max_intervals) = -1 !< Index within dfi_radar_tten of each timespan (-1 means "none")
    integer              :: dfi_radar_max_intervals
    integer              :: dfi_radar_max_intervals_plus_one

    !
    logical              :: effr_in            !< eg to turn on ffective radii for MG
    logical              :: microp_uniform
    logical              :: do_cldliq
    logical              :: do_cldice
    logical              :: hetfrz_classnuc

    logical              :: mg_nccons
    logical              :: mg_nicons
    logical              :: mg_ngcons
    logical              :: sed_supersat
    logical              :: do_sb_physics
    logical              :: mg_do_graupel
    logical              :: mg_do_hail
    logical              :: mg_do_ice_gmao
    logical              :: mg_do_liq_liu

    real(kind=kind_phys) :: shoc_parm(5)    !< critical pressure in Pa for tke dissipation in shoc
    integer              :: ncnd            !< number of cloud condensate types

    !--- NSSL microphysics params
    real(kind=kind_phys) :: nssl_cccn      !<  CCN concentration (m-3)
    real(kind=kind_phys) :: nssl_alphah    !<  graupel shape parameter
    real(kind=kind_phys) :: nssl_alphahl   !<  hail shape parameter
    real(kind=kind_phys) :: nssl_alphar    ! shape parameter for rain (imurain=1 only)
    real(kind=kind_phys) :: nssl_ehw0      ! constant or max assumed graupel-droplet collection efficiency
    real(kind=kind_phys) :: nssl_ehlw0     ! constant or max assumed hail-droplet collection efficiency
    logical              :: nssl_hail_on   !<  NSSL flag to activate the hail category
    logical              :: nssl_ccn_on    !<  NSSL flag to activate the CCN category
    logical              :: nssl_invertccn !<  NSSL flag to treat CCN as activated (true) or unactivated (false)
    logical              :: nssl_3moment   !<  NSSL flag to turn on 3-moment for rain/graupel/hail

    !--- Thompson's microphysical parameters
    logical              :: ltaerosol       !< flag for aerosol version
    logical              :: mraerosol       !< flag for merra2_aerosol_aware
    logical              :: lradar          !< flag for radar reflectivity
    real(kind=kind_phys) :: nsfullradar_diag!< seconds between resetting radar reflectivity calculation
    real(kind=kind_phys) :: ttendlim        !< temperature tendency limiter per time step in K/s
    logical              :: ext_diag_thompson !< flag for extended diagnostic output from Thompson
    integer              :: thompson_ext_ndiag3d=37 !< number of 3d arrays for extended diagnostic output from Thompson
    real(kind=kind_phys) :: dt_inner        !< time step for the inner loop in s
    logical              :: sedi_semi       !< flag for semi Lagrangian sedi of rain
    integer              :: decfl           !< deformed CFL factor

    !--- GFDL microphysical paramters
    logical              :: lgfdlmprad      !< flag for GFDL mp scheme and radiation consistency

    !--- Thompson,GFDL mp parameter
    logical              :: lrefres          !< flag for radar reflectivity in restart file

    !--- land/surface model parameters
    integer              :: lsm             !< flag for land surface model lsm=1 for noah lsm
    integer              :: ilsm_noah=1     !< flag for NOAH land surface model
    integer              :: ilsm_noahmp=2   !< flag for NOAH land surface model
    integer              :: ilsm_ruc=3      !< flag for RUC land surface model
    integer              :: lsoil           !< number of soil layers
    integer              :: ivegsrc         !< ivegsrc = 0   => USGS,
                                            !< ivegsrc = 1   => IGBP (20 category)
                                            !< ivegsrc = 2   => UMD  (13 category)
                                            !< ivegsrc = 3   => NLCD40 (40 category, NOAH WRFv4 only)
                                            !< ivegsrc = 4   => USGS-RUC (28 category, NOAH WRFv4 only)
                                            !< ivegsrc = 5   => MODI-RUC (21 category, NOAH WRFv4 only)
    integer              :: nvegcat         !< nvegcat = 20 if ivegsrc = 1
    integer              :: isot            !< isot = 0   => Zobler soil type  ( 9 category)
                                            !< isot = 1   => STATSGO soil type (19 category, AKA 'STAS'(?))
                                            !< isot = 2   => STAS-RUC soil type (19 category, NOAH WRFv4 only)
    integer              :: nsoilcat        !< nsoilcat = 19 if isot = 1
    integer              :: kice            !< number of layers in sice
    integer              :: lsoil_lsm       !< number of soil layers internal to land surface model
    integer              :: lsnow_lsm       !< maximum number of snow layers internal to land surface model
    integer              :: lsnow_lsm_lbound!< lower bound for snow arrays, depending on lsnow_lsm
    integer              :: lsnow_lsm_ubound!< upper bound for snow arrays, depending on lsnow_lsm
    logical              :: exticeden       !< flag for calculating frozen precip ice density outside of the LSM
    real(kind=kind_phys), pointer :: zs(:)    => null() !< depth of soil levels for land surface model
    real(kind=kind_phys), pointer :: dzs(:)   => null() !< thickness of soil levels for land surface model
    real(kind=kind_phys), pointer :: pores(:) => null() !< max soil moisture for a given soil type for land surface model
    real(kind=kind_phys), pointer :: resid(:) => null() !< min soil moisture for a given soil type for land surface model
    logical              :: rdlai           !< read LAI from input file (for RUC LSM or NOAH LSM WRFv4)
    logical              :: ua_phys         !< flag for using University of Arizona? extension to NOAH LSM WRFv4
    logical              :: usemonalb       !< flag to read surface diffused shortwave albedo from input file for NOAH LSM WRFv4
    real(kind=kind_phys) :: aoasis          !< potential evaporation multiplication factor for NOAH LSM WRFv4
    integer              :: fasdas          !< flag to use "flux-adjusting surface data assimilation system"; 0 = OFF, 1 = ON
    integer              :: iopt_thcnd      !< option to treat thermal conductivity in Noah LSM (new in 3.8)
                                            !< = 1, original (default)
                                            !< = 2, McCumber and Pielke for silt loam and sandy loam

    ! -- the Noah MP options
    integer              :: iopt_dveg ! 1-> off table lai 2-> on 3-> off;4->off;5 -> on
    integer              :: iopt_crs  !canopy stomatal resistance (1-> ball-berry; 2->jarvis)
    integer              :: iopt_btr  !soil moisture factor for stomatal resistance (1-> noah; 2-> clm; 3-> ssib)
    integer              :: iopt_run  !runoff and groundwater (1->simgm; 2->simtop; 3->schaake96; 4->bats)
    integer              :: iopt_sfc  !surface layer drag coeff (ch & cm) (1->m-o; 2->chen97)
    integer              :: iopt_frz  !supercooled liquid water (1-> ny06; 2->koren99)
    integer              :: iopt_inf  !frozen soil permeability (1-> ny06; 2->koren99)
    integer              :: iopt_rad  !radiation transfer (1->gap=f(3d,cosz); 2->gap=0; 3->gap=1-fveg)
    integer              :: iopt_alb  !snow surface albedo (1->bats; 2->class)
    integer              :: iopt_snf  !rainfall & snowfall (1-jordan91; 2->bats; 3->noah)
    integer              :: iopt_tbot !lower boundary of soil temperature (1->zero-flux; 2->noah)
    integer              :: iopt_stc  !snow/soil temperature time scheme (only layer 1)
    integer              :: iopt_trs  !thermal roughness scheme (1-z0h=z0m; 2-czil; 3-ec;4-kb inversed)
    integer              :: iopt_diag !2m t/q diagnostic approach (1->external GFS sfc_diag 2->original NoahMP 2-title 3->NoahMP
                                      !2-title + internal GFS sfc_diag  )

    ! -- RUC LSM options
    integer              :: mosaic_lu=0     !< control for use of fractional landuse in RUC land surface model
    integer              :: mosaic_soil=0   !< control for use of fractional soil in RUC land surface model
    integer              :: isncond_opt=1   !< control for soil thermal conductivity option in RUC land surface model
    integer              :: isncovr_opt=1   !< control for snow cover fraction option in RUC land surface model

    ! -- Fire heat flux
    logical              :: add_fire_heat_flux=.false. !<control to add fireheat flux to RUC LSM

    logical              :: use_ufo         !< flag for gcycle surface option

    ! GFDL Surface Layer options
    logical              :: lcurr_sf        !< flag for taking ocean currents into account in GFDL surface layer
    logical              :: pert_cd         !< flag for perturbing the surface drag coefficient for momentum in surface layer scheme (1 = True)
    integer              :: ntsflg          !< flag for updating skin temperature in the GFDL surface layer scheme
    real(kind=kind_phys) :: sfenth          !< enthalpy flux factor 0 zot via charnock ..>0 zot enhanced>15m/s

!--- lake model parameters
    integer              :: lkm             !< =0 no lake, =1 lake, =2 lake&nsst
    integer              :: iopt_lake       !< =1 flake, =2 clm lake
    integer              :: iopt_lake_flake = 1
    integer              :: iopt_lake_clm = 2
    real(kind_phys)      :: lakedepth_threshold !< lakedepth must be GREATER than this value to enable a lake model
    real(kind_phys)      :: lakefrac_threshold  !< lakefrac must be GREATER than this value to enable a lake model
    logical              :: use_lake2m      !< use 2m T & Q calculated by the lake model

!--- clm lake model parameters
    integer              :: nlevlake_clm_lake !< Number of lake levels for clm lake model
    integer              :: nlevsoil_clm_lake !< Number of soil levels for clm lake model
    integer              :: nlevsnow_clm_lake !< Number of snow levels for clm lake model
    integer              :: nlevsnowsoil_clm_lake !< -nlevsnow:nlevsoil dimensioned variables
    integer              :: nlevsnowsoil1_clm_lake !< -nlevsnow+1:nlevsoil dimensioned variables
    real(kind_phys)      :: clm_lake_depth_default !< minimum lake elevation in clm lake model
    logical              :: clm_lake_use_lakedepth !< initialize lake from lakedepth
    logical              :: clm_lake_debug !< verbose debugging in clm_lake
    logical              :: clm_debug_print !< enables prints in clm_lakedebugging in clm_laki

!--- tuning parameters for physical parameterizations
    logical              :: ras             !< flag for ras convection scheme
    logical              :: flipv           !< flag for vertical direction flip (ras)
                                            !< .true. implies surface at k=1
    logical              :: trans_trac      !< flag for convective transport of tracers (RAS, CS, or SAMF)
    logical              :: old_monin       !< flag for diff monin schemes
    logical              :: cnvgwd          !< flag for conv gravity wave drag
    integer              :: gwd_opt         !< gwd_opt = 1  => original GFS gwd (gwdps.f)
                                            !< gwd_opt = 2  => unified ugwp GWD
                                            !< gwd_opt = 22 => unified ugwp GWD with extra output
                                            !< gwd_opt = 3  => GSL drag suite
                                            !< gwd_opt = 33 => GSL drag suite with extra output
    logical              :: do_ugwp_v0           !< flag for version 0 ugwp GWD
    logical              :: do_ugwp_v0_orog_only !< flag for version 0 ugwp GWD (orographic drag only)
    logical              :: do_ugwp_v0_nst_only  !< flag for version 0 ugwp GWD (non-stationary GWD only)
    logical              :: do_gsl_drag_ls_bl    !< flag for GSL drag (mesoscale GWD and blocking only)
    logical              :: do_gsl_drag_ss       !< flag for GSL drag (small-scale GWD only)
    logical              :: do_gsl_drag_tofd     !< flag for GSL drag (turbulent orog form drag only)
    logical              :: do_ugwp_v1           !< flag for version 1 ugwp GWD
    logical              :: do_ugwp_v1_orog_only !< flag for version 1 ugwp GWD (orographic drag only)
    logical              :: do_ugwp_v1_w_gsldrag !< flag for version 1 ugwp with OGWD of GSL
    logical              :: mstrat          !< flag for moorthi approach for stratus
    logical              :: moist_adj       !< flag for moist convective adjustment
    logical              :: cscnv           !< flag for Chikira-Sugiyama convection
    logical              :: cal_pre         !< flag controls precip type algorithm
    real(kind=kind_phys) :: rhgrd           !< fer_hires microphysics only
    logical              :: spec_adv        !< flag for individual cloud species advected
    integer              :: icloud          !< cloud effect to the optical depth in radiation; this also controls the cloud fraction options
                                            !<  3: with cloud effect, and use cloud fraction option 3, based on Sundqvist et al. (1989)
    logical              :: do_aw           !< AW scale-aware option in cs convection
    logical              :: do_awdd         !< AW scale-aware option in cs convection
    logical              :: flx_form        !< AW scale-aware option in cs convection
    logical              :: do_shoc         !< flag for SHOC
    logical              :: shocaftcnv      !< flag for SHOC
    logical              :: shoc_cld        !< flag for clouds
    logical              :: uni_cld         !< flag for clouds in grrad
    logical              :: h2o_phys        !< flag for stratosphere h2o
    logical              :: pdfcld          !< flag for pdfcld
    logical              :: shcnvcw         !< flag for shallow convective cloud
    logical              :: redrag          !< flag for reduced drag coeff. over sea
    logical              :: hybedmf         !< flag for hybrid edmf pbl scheme
    logical              :: satmedmf        !< flag for scale-aware TKE-based moist edmf
                                            !< vertical turbulent mixing scheme
    logical              :: shinhong        !< flag for scale-aware Shinhong vertical turbulent mixing scheme
    logical              :: do_ysu          !< flag for YSU turbulent mixing scheme
    logical              :: acm             !< flag for ACM turbulent mixing scheme
    logical              :: dspheat         !< flag for tke dissipative heating
    logical              :: hurr_pbl        !< flag for hurricane-specific options in PBL scheme
    logical              :: lheatstrg       !< flag for canopy heat storage parameterization
    logical              :: lseaspray       !< flag for sea spray parameterization
    logical              :: cnvcld
    logical              :: random_clds     !< flag controls whether clouds are random
    logical              :: shal_cnv        !< flag for calling shallow convection
    logical              :: do_deep         !< whether to do deep convection
    integer              :: imfshalcnv      !< flag for mass-flux shallow convection scheme
                                            !<     1: July 2010 version of mass-flux shallow conv scheme
                                            !<         current operational version as of 2016
                                            !<     2: scale- & aerosol-aware mass-flux shallow conv scheme (2017)
                                            !<     3: scale- & aerosol-aware Grell-Freitas scheme (GSD)
                                            !<     4: New Tiedtke scheme (CAPS)
                                            !<     0: modified Tiedtke's eddy-diffusion shallow conv scheme
                                            !<    -1: no shallow convection used
    integer              :: imfshalcnv_sas      = 1 !< flag for SAS mass-flux shallow convection scheme
    integer              :: imfshalcnv_samf     = 2 !< flag for SAMF scale- & aerosol-aware mass-flux shallow convection scheme
    integer              :: imfshalcnv_gf       = 3 !< flag for scale- & aerosol-aware Grell-Freitas scheme (GSD)
    integer              :: imfshalcnv_ntiedtke = 4 !< flag for new Tiedtke scheme (CAPS)
    integer              :: imfshalcnv_c3       = 5 !< flag for the Community Convective Cloud (C3) scheme
    logical              :: hwrf_samfdeep           !< flag for HWRF SAMF deepcnv scheme (HWRF)
    logical              :: progsigma               !< flag for prognostic area fraction in samf ddepcnv scheme (GFS)
    integer              :: imfdeepcnv      !< flag for mass-flux deep convection scheme
                                            !<     1: July 2010 version of SAS conv scheme
                                            !<           current operational version as of 2016
                                            !<     2: scale- & aerosol-aware mass-flux deep conv scheme (2017)
                                            !<     3: scale- & aerosol-aware Grell-Freitas scheme (GSD)
                                            !<     4: New Tiedtke scheme (CAPS)
                                            !<     0: old SAS Convection scheme before July 2010
    integer              :: imfdeepcnv_sas      = 1 !< flag for SAS mass-flux deep convection scheme
    integer              :: imfdeepcnv_samf     = 2 !< flag for SAMF scale- & aerosol-aware mass-flux deep convection scheme
    integer              :: imfdeepcnv_gf       = 3 !< flag for scale- & aerosol-aware Grell-Freitas scheme (GSD)
    integer              :: imfdeepcnv_ntiedtke = 4 !< flag for new Tiedtke scheme (CAPS)
    integer              :: imfdeepcnv_c3       = 5 !< flag for the Community Convective Cloud (C3) scheme
    logical              :: hwrf_samfshal           !< flag for HWRF SAMF shalcnv scheme (HWRF)
    integer              :: isatmedmf       !< flag for scale-aware TKE-based moist edmf scheme
                                            !<     0: initial version of satmedmf (Nov. 2018)
                                            !<     1: updated version of satmedmf (as of May 2019)
    integer              :: isatmedmf_vdif  = 0 !< flag for initial version of satmedmf (Nov. 2018)
    integer              :: isatmedmf_vdifq = 1 !< flag for updated version of satmedmf (as of May 2019)
    integer              :: ichoice         = 0 !< flag for closure of C3/GF deep convection
    integer              :: ichoicem        = 13!< flag for closure of C3/GF mid convection
    integer              :: ichoice_s       = 3 !< flag for closure of C3/GF shallow convection

    integer              :: nmtvr           !< number of topographic variables such as variance etc
                                            !< used in the GWD parameterization - 10 more added if
                                            !< GSL orographic drag scheme is used
    integer              :: jcap            !< number of spectral wave trancation used only by sascnv shalcnv
    real(kind=kind_phys) :: cs_parm(10)     !< tunable parameters for Chikira-Sugiyama convection
    real(kind=kind_phys) :: flgmin(2)       !< [in] ice fraction bounds
    real(kind=kind_phys) :: cgwf(2)         !< multiplication factor for convective GWD
    real(kind=kind_phys) :: ccwf(2)         !< multiplication factor for critical cloud
                                            !< workfunction for RAS
    real(kind=kind_phys) :: cdmbgwd(4)      !< multiplication factors for cdmb, gwd and NS gwd, tke based enhancement
    real(kind=kind_phys) :: sup             !< supersaturation in pdf cloud when t is very low
    real(kind=kind_phys) :: ctei_rm(2)      !< critical cloud top entrainment instability criteria
                                            !< (used if mstrat=.true.)
    real(kind=kind_phys) :: crtrh(3)        !< critical relative humidity at the surface
                                            !< PBL top and at the top of the atmosphere
    integer              :: icrtrh_sfc = 1  !< Index into crtrh for surface 
    integer              :: icrtrh_pbl = 2  !< Index into crtrh for PBL top
    integer              :: icrtrh_toa = 3  !< Index into crtrh for TOA
    real(kind=kind_phys) :: dlqf(2)         !< factor for cloud condensate detrainment
                                            !< from cloud edges for RAS
    real(kind=kind_phys) :: psauras(2)      !< [in] auto conversion coeff from ice to snow in ras
    real(kind=kind_phys) :: prauras(2)      !< [in] auto conversion coeff from cloud to rain in ras
    real(kind=kind_phys) :: wminras(2)      !< [in] water and ice minimum threshold for ras

    integer              :: seed0           !< random seed for radiation

    real(kind=kind_phys) :: rbcr            !< Critical Richardson Number in the PBL scheme
    real(kind=kind_phys) :: betascu         !< Tuning parameter for prog. closure shallow clouds
    real(kind=kind_phys) :: betamcu         !< Tuning parameter for prog. closure midlevel clouds 
    real(kind=kind_phys) :: betadcu         !< Tuning parameter for prog. closure deep clouds 

    !--- MYNN parameters/switches
    logical              :: do_mynnedmf
    logical              :: do_mynnsfclay
    ! DH* TODO - move this to MYNN namelist section
    integer              :: tke_budget         !< flag for activating TKE budget
    logical              :: bl_mynn_tkeadvect  !< activate computation of TKE advection (not yet in use for FV3)
    integer              :: bl_mynn_cloudpdf   !< flag to determine which cloud PDF to use
    integer              :: bl_mynn_mixlength  !< flag for different version of mixing length formulation
    integer              :: bl_mynn_edmf       !< flag to activate the mass-flux scheme
    integer              :: bl_mynn_edmf_mom   !< flag to activate the transport of momentum
    integer              :: bl_mynn_edmf_tke   !< flag to activate the transport of TKE
    integer              :: bl_mynn_cloudmix   !< flag to activate mixing of cloud species
    integer              :: bl_mynn_mixqt      !< flag to mix total water or individual species
    integer              :: bl_mynn_output     !< flag to initialize and write out extra 3D arrays
    integer              :: icloud_bl          !< flag for coupling sgs clouds to radiation
    real(kind=kind_phys) :: bl_mynn_closure    !< flag to determine closure level of MYNN
    logical              :: sfclay_compute_flux!< flag for thermal roughness lengths over water in mynnsfclay
    logical              :: sfclay_compute_diag!< flag for computing surface diagnostics in mynnsfclay
    integer              :: isftcflx           !< flag for thermal roughness lengths over water in mynnsfclay
    integer              :: iz0tlnd            !< flag for thermal roughness lengths over land in mynnsfclay
    real(kind=kind_phys) :: var_ric
    real(kind=kind_phys) :: coef_ric_l
    real(kind=kind_phys) :: coef_ric_s
    ! *DH
    ! MYJ switches
    logical              :: do_myjsfc          !< flag for MYJ surface layer scheme
    logical              :: do_myjpbl          !< flag for MYJ PBL scheme

!--- Rayleigh friction
    real(kind=kind_phys) :: prslrd0         !< pressure level from which Rayleigh Damping is applied
    real(kind=kind_phys) :: ral_ts          !< time scale for Rayleigh damping in days

!--- mass flux deep convection
    real(kind=kind_phys) :: clam_deep       !< c_e for deep convection (Han and Pan, 2011, eq(6))
    real(kind=kind_phys) :: c0s_deep        !< convective rain conversion parameter
    real(kind=kind_phys) :: c1_deep         !< conversion parameter of detrainment from liquid water into grid-scale cloud water
    real(kind=kind_phys) :: betal_deep      !< fraction factor of downdraft air mass reaching ground surface over land
    real(kind=kind_phys) :: betas_deep      !< fraction factor of downdraft air mass reaching ground surface over sea
    real(kind=kind_phys) :: evef            !< evaporation factor from convective rain
    real(kind=kind_phys) :: evfact_deep     !< evaporation factor from convective rain
    real(kind=kind_phys) :: evfactl_deep    !< evaporation factor from convective rain over land
    real(kind=kind_phys) :: pgcon_deep      !< reduction factor in momentum transport due to convection induced pressure gradient force
                                            !< 0.7 : Gregory et al. (1997, QJRMS)
                                            !< 0.55: Zhang & Wu (2003, JAS)
    real(kind=kind_phys) :: asolfac_deep    !< aerosol-aware parameter based on Lim (2011)
                                            !< asolfac= cx / c0s(=.002)
                                            !< cx = min([-0.7 ln(Nccn) + 24]*1.e-4, c0s)
                                            !< Nccn: CCN number concentration in cm^(-3)
                                            !< Until a realistic Nccn is provided, Nccns are assumed
                                            !< as Nccn=100 for sea and Nccn=1000 for land

!--- mass flux shallow convection
    real(kind=kind_phys) :: clam_shal       !< c_e for shallow convection (Han and Pan, 2011, eq(6))
    real(kind=kind_phys) :: c0s_shal        !< convective rain conversion parameter
    real(kind=kind_phys) :: c1_shal         !< conversion parameter of detrainment from liquid water into grid-scale cloud water
    real(kind=kind_phys) :: pgcon_shal      !< reduction factor in momentum transport due to convection induced pressure gradient force
                                            !< 0.7 : Gregory et al. (1997, QJRMS)
                                            !< 0.55: Zhang & Wu (2003, JAS)
    real(kind=kind_phys) :: asolfac_shal    !< aerosol-aware parameter based on Lim (2011)
                                            !< asolfac= cx / c0s(=.002)
                                            !< cx = min([-0.7 ln(Nccn) + 24]*1.e-4, c0s)
                                            !< Nccn: CCN number concentration in cm^(-3)
                                            !< Until a realistic Nccn is provided, Nccns are assumed
                                            !< as Nccn=100 for sea and Nccn=1000 for land

!--- near surface temperature model
    logical              :: nst_anl         !< flag for NSSTM analysis in gcycle/sfcsub
    integer              :: lsea
    integer              :: nstf_name(5)    !< flag 0 for no nst  1 for uncoupled nst  and 2 for coupled NST
                                            !< nstf_name contains the NSST related parameters
    integer              :: instf_opt       !< nstf_name(instf_opt)    : 0 = NSSTM off, 1 = NSSTM on but uncoupled
                                            !<                           2 = NSSTM on and coupled
    integer              :: instf_spinup    !< nstf_name(instf_spinup) : 1 = NSSTM spin up on, 0 = NSSTM spin up off
    integer              :: instf_anlys     !< nstf_name(instf_anlys)  : 1 = NSST analysis on, 0 = NSSTM analysis off
    integer              :: instf_zs1_lb    !< nstf_name(instf_zs1_lb) : lower bounds (in mm)
    integer              :: instf_zs2_ub    !< nstf_name(instf_zs2_ub) : upper bounds (in mm)
!--- fractional grid
    logical              :: frac_grid       !< flag for fractional grid
    logical              :: frac_ice        !< flag for fractional ice when fractional grid is not in use
    logical              :: ignore_lake     !< flag for ignoring lakes
    real(kind=kind_phys) :: min_lakeice     !< minimum lake ice value
    real(kind=kind_phys) :: min_seaice      !< minimum sea  ice value
    real(kind=kind_phys) :: min_lake_height !< minimum lake height value
    real(kind=kind_phys) :: rho_h2o         !< density of fresh water

!--- surface layer z0 scheme
    integer              :: sfc_z0_type     !< surface roughness options over ocean:
                                            !< 0=no change
                                            !< 6=areodynamical roughness over water with input 10-m wind
                                            !< 7=slightly decrease Cd for higher wind speed compare to 6
!--- air_sea_flux scheme
    integer              :: icplocn2atm     !< air_sea flux options over ocean:
                                            !< 0=no change
                                            !< l=including ocean current in the computation of air_sea fluxes

!--- potential temperature definition in surface layer physics
    logical              :: thsfc_loc       !< flag for local vs. standard potential temperature
!--- flux method in 2-m diagnostics
    logical              :: diag_flux       !< flag for flux method in 2-m diagnostics
!--- log method in 2-m diagnostics (for stable conditions)
    logical              :: diag_log        !< flag for log method in 2-m diagnostics (for stable conditions)

!--- vertical diffusion
    real(kind=kind_phys) :: xkzm_m          !< [in] bkgd_vdif_m  background vertical diffusion for momentum
    real(kind=kind_phys) :: xkzm_h          !< [in] bkgd_vdif_h  background vertical diffusion for heat q
    real(kind=kind_phys) :: xkzm_s          !< [in] bkgd_vdif_s  sigma threshold for background mom. diffusion
    real(kind=kind_phys) :: xkzminv         !< diffusivity in inversion layers
    real(kind=kind_phys) :: moninq_fac      !< turbulence diffusion coefficient factor
    real(kind=kind_phys) :: dspfac          !< tke dissipative heating factor
    real(kind=kind_phys) :: bl_upfr         !< updraft fraction in boundary layer mass flux scheme
    real(kind=kind_phys) :: bl_dnfr         !< downdraft fraction in boundary layer mass flux scheme
    real(kind=kind_phys) :: rlmx            !< maximum allowed mixing length in boundary layer mass flux scheme
    real(kind=kind_phys) :: elmx            !< maximum allowed dissipation mixing length in boundary layer mass flux scheme
    integer              :: sfc_rlm         !< choice of near surface mixing length in boundary layer mass flux scheme
    integer              :: tc_pbl          !< control for TC applications in the PBL scheme

!--- parameters for canopy heat storage (CHS) parameterization
    real(kind=kind_phys) :: h0facu          !< CHS factor for sensible heat flux in unstable surface layer
    real(kind=kind_phys) :: h0facs          !< CHS factor for sensible heat flux in stable surface layer

!---cellular automata control parameters
    integer              :: nca             !< number of independent cellular automata
    integer              :: nlives          !< cellular automata lifetime
    integer              :: ncells          !< cellular automata finer grid
    integer              :: nca_g           !< number of independent cellular automata
    integer              :: nlives_g        !< cellular automata lifetime
    integer              :: ncells_g        !< cellular automata finer grid
    real(kind=kind_phys) :: nfracseed       !< cellular automata seed probability
    integer              :: nseed           !< cellular automata seed frequency
    integer              :: nseed_g         !< cellular automata seed frequency
    logical              :: do_ca           !< cellular automata main switch
    logical              :: ca_advect       !< Advection of cellular automata
    logical              :: ca_sgs          !< switch for sgs ca
    logical              :: ca_global       !< switch for global ca
    logical              :: ca_smooth       !< switch for gaussian spatial filter
    integer(kind=kind_dbl_prec) :: iseed_ca        !< seed for random number generation in ca scheme
    integer              :: nspinup         !< number of iterations to spin up the ca
    real(kind=kind_phys) :: nthresh         !< threshold used for convection coupling
    real                 :: ca_amplitude    !< amplitude of ca trigger perturbation
    integer              :: nsmooth         !< number of passes through smoother
    logical              :: ca_closure      !< logical switch for ca on closure
    logical              :: ca_entr         !< logical switch for ca on entrainment
    logical              :: ca_trigger      !< logical switch for ca on trigger
    real (kind=kind_phys), allocatable :: vfact_ca(:) !< vertical tapering for ca_global

!--- stochastic physics control parameters
    logical              :: do_sppt
    logical              :: pert_clds
    logical              :: pert_radtend
    logical              :: pert_mp
    logical              :: use_zmtnblck
    logical              :: do_shum
    logical              :: do_skeb
    integer              :: skeb_npass
    integer              :: lndp_type         ! integer indicating land perturbation scheme type:
                                              ! 0 - none
                                              ! 1 - scheme from Gehne et al, MWR, 2019.  (Noah only, not maintained?)
                                              ! 2 - scheme from Draper, JHM, 2021.
    real(kind=kind_phys) :: sppt_amp          ! pjp cloud perturbations
    integer              :: n_var_lndp
    logical              :: lndp_each_step    ! flag to indicate that land perturbations are applied at every time step,
                                              ! otherwise they are applied only
                                              ! after gcycle is run

    ! next two are duplicated here to support lndp_type=1. If delete that scheme, could remove from GFS defs?
    character(len=3)    , pointer :: lndp_var_list(:)
    real(kind=kind_phys), pointer :: lndp_prt_list(:)
    logical              :: do_spp            ! Overall flag to turn on SPP or not
    integer              :: spp_pbl
    integer              :: spp_sfc
    integer              :: spp_mp
    integer              :: spp_rad
    integer              :: spp_gwd
    integer              :: spp_cu_deep
    integer              :: n_var_spp
    character(len=10)    , pointer :: spp_var_list(:)
    real(kind=kind_phys), pointer :: spp_prt_list(:)
    real(kind=kind_phys), pointer :: spp_stddev_cutoff(:)

!--- tracer handling
    character(len=32), pointer :: tracer_names(:) !< array of initialized tracers from dynamic core
    integer              :: ntrac                 !< number of tracers
    integer              :: ntracp1               !< number of tracers plus one
    integer              :: ntracp100             !< number of tracers plus one hundred
    integer              :: nqrimef               !< tracer index for mass weighted rime factor

    integer, pointer :: dtidx(:,:) => null()                                !< index in outermost dimension of dtend
    integer :: ndtend                                                       !< size of outermost dimension of dtend
    type(dtend_var_label), pointer :: dtend_var_labels(:) => null()         !< information about first dim of dtidx
    type(dtend_process_label), pointer :: dtend_process_labels(:) => null() !< information about second dim of dtidx

    ! Indices within inner dimension of dtidx for things that are not tracers:
    integer :: index_of_temperature  !< temperature in dtidx
    integer :: index_of_x_wind       !< x wind in dtidx
    integer :: index_of_y_wind       !< y wind in dtidx

    ! Indices within outer dimension of dtidx:
    integer :: nprocess                         !< maximum value of the below index_for_process_ variables
    integer :: nprocess_summed                  !< number of causes in dtend(:,:,dtidx(...)) to sum to make the physics tendency
    integer :: index_of_process_pbl              !< tracer changes caused by PBL scheme
    integer :: index_of_process_dcnv             !< tracer changes caused by deep convection scheme
    integer :: index_of_process_scnv             !< tracer changes caused by shallow convection scheme
    integer :: index_of_process_mp               !< tracer changes caused by microphysics scheme
    integer :: index_of_process_prod_loss        !< tracer changes caused by ozone production and loss
    integer :: index_of_process_ozmix            !< tracer changes caused by ozone mixing ratio
    integer :: index_of_process_temp             !< tracer changes caused by temperature
    integer :: index_of_process_longwave         !< tracer changes caused by long wave radiation
    integer :: index_of_process_shortwave        !< tracer changes caused by short wave radiation
    integer :: index_of_process_orographic_gwd   !< tracer changes caused by orographic gravity wave drag
    integer :: index_of_process_rayleigh_damping !< tracer changes caused by Rayleigh damping
    integer :: index_of_process_nonorographic_gwd   !< tracer changes caused by convective gravity wave drag
    integer :: index_of_process_overhead_ozone   !< tracer changes caused by overhead ozone column
    integer :: index_of_process_conv_trans       !< tracer changes caused by convective transport
    integer :: index_of_process_physics          !< tracer changes caused by physics schemes
    integer :: index_of_process_non_physics      !< tracer changes caused by everything except physics schemes
    integer :: index_of_process_dfi_radar        !< tracer changes caused by radar mp temperature tendency forcing
    integer :: index_of_process_photochem        !< all changes to ozone
    logical, pointer :: is_photochem(:) => null()!< flags for which processes should be summed as photochemical

    integer              :: ntqv            !< tracer index for water vapor (specific humidity)
    integer              :: ntoz            !< tracer index for ozone mixing ratio
    integer              :: ntcw            !< tracer index for cloud condensate (or liquid water)
    integer              :: ntiw            !< tracer index for ice water
    integer              :: ntrw            !< tracer index for rain water
    integer              :: ntsw            !< tracer index for snow water
    integer              :: ntgl            !< tracer index for graupel
    integer              :: nthl            !< tracer index for hail
    integer              :: ntclamt         !< tracer index for cloud amount
    integer              :: ntlnc           !< tracer index for liquid number concentration
    integer              :: ntinc           !< tracer index for ice    number concentration
    integer              :: ntrnc           !< tracer index for rain   number concentration
    integer              :: ntsnc           !< tracer index for snow   number concentration
    integer              :: ntgnc           !< tracer index for graupel number concentration
    integer              :: nthnc           !< tracer index for hail number concentration
    integer              :: ntccn           !< tracer index for CCN
    integer              :: ntccna          !< tracer index for activated CCN
    integer              :: ntgv            !< tracer index for graupel particle volume
    integer              :: nthv            !< tracer index for hail particle volume
    integer              :: ntrz            !< tracer index for rain reflectivity
    integer              :: ntgz            !< tracer index for graupel reflectivity
    integer              :: nthz            !< tracer index for hail reflectivity
    integer              :: ntke            !< tracer index for kinetic energy
    integer              :: ntsigma         !< tracer index for updraft area fraction
    integer              :: nto             !< tracer index for oxygen ion
    integer              :: nto2            !< tracer index for oxygen
    integer              :: ntwa            !< tracer index for water friendly aerosol
    integer              :: ntia            !< tracer index for ice friendly aerosol
    integer              :: ntsmoke         !< tracer index for smoke
    integer              :: ntdust          !< tracer index for dust
    integer              :: ntcoarsepm      !< tracer index for coarse PM
    integer              :: nchem           !< number of prognostic chemical species (vertically mixied)
    integer              :: ndvel           !< number of prognostic chemical species (which are deposited, usually =nchem)
    integer              :: ntchm           !< number of prognostic chemical tracers (advected)
    integer              :: ntchs           !< tracer index for first prognostic chemical tracer
    integer              :: ntche           !< tracer index for last prognostic chemical tracer
    integer              :: ntdu1           !< tracer index for dust bin1
    integer              :: ntdu2           !< tracer index for dust bin2
    integer              :: ntdu3           !< tracer index for dust bin3
    integer              :: ntdu4           !< tracer index for dust bin4
    integer              :: ntdu5           !< tracer index for dust bin5
    integer              :: ntss1           !< tracer index for sea salt bin1
    integer              :: ntss2           !< tracer index for sea salt bin2
    integer              :: ntss3           !< tracer index for sea salt bin3
    integer              :: ntss4           !< tracer index for sea salt bin4
    integer              :: ntss5           !< tracer index for sea salt bin5
    integer              :: ntsu            !< tracer index for sulfate
    integer              :: ntbcl           !< tracer index for BCPHILIC
    integer              :: ntbcb           !< tracer index for BCPHOBIC
    integer              :: ntocl           !< tracer index for OCPHILIC
    integer              :: ntocb           !< tracer index for OCPHOBIC
    integer              :: ndchm           !< number of diagnostic chemical tracers (not advected)
    integer              :: ndchs           !< tracer index for first diagnostic chemical tracer
    integer              :: ndche           !< tracer index for last diagnostic chemical tracer
    logical, pointer     :: ntdiag(:) => null() !< array to control diagnostics for chemical tracers
    real(kind=kind_phys), pointer :: fscav(:)  => null() !< array of aerosol scavenging coefficients

    !--- derived totals for phy_f*d
    integer              :: ntot2d          !< total number of variables for phyf2d
    integer              :: ntot3d          !< total number of variables for phyf3d
    integer              :: indcld          !< location of cloud fraction in phyf3d (used only for SHOC or MG)
    integer              :: num_p2d         !< number of 2D arrays needed for microphysics
    integer              :: num_p3d         !< number of 3D arrays needed for microphysics
    integer              :: nshoc_2d        !< number of 2d fields for SHOC
    integer              :: nshoc_3d        !< number of 3d fields for SHOC
    integer              :: ncnvcld3d       !< number of convective 3d clouds fields
    integer              :: npdf3d          !< number of 3d arrays associated with pdf based clouds/microphysics
    integer              :: nctp            !< number of cloud types in Chikira-Sugiyama scheme
    integer              :: ncnvw           !< the index of cnvw in phy_f3d
    integer              :: ncnvc           !< the index of cnvc in phy_f3d
    integer              :: nleffr          !< the index of cloud liquid water effective radius in phy_f3d
    integer              :: nieffr          !< the index of ice effective radius in phy_f3d
    integer              :: nreffr          !< the index of rain effective radius in phy_f3d
    integer              :: nseffr          !< the index of snow effective radius in phy_f3d
    integer              :: ngeffr          !< the index of graupel effective radius in phy_f3d
    integer              :: nkbfshoc        !< the index of upward kinematic buoyancy flux from SHOC in phy_f3d
    integer              :: nahdshoc        !< the index of diffusivity for heat from from SHOC in phy_f3d
    integer              :: nscfshoc        !< the index of subgrid-scale cloud fraction from from SHOC in phy_f3d
    integer              :: nT2delt         !< the index of air temperature 2 timesteps back for Z-C MP in phy_f3d
    integer              :: nTdelt          !< the index of air temperature at the previous timestep for Z-C MP in phy_f3d
    integer              :: nqv2delt        !< the index of specific humidity 2 timesteps back for Z-C MP in phy_f3d
    integer              :: nqvdelt         !< the index of specific humidity at the previous timestep for Z-C MP in phy_f3d
    integer              :: nps2delt        !< the index of surface air pressure 2 timesteps back for Z-C MP in phy_f2d
    integer              :: npsdelt         !< the index of surface air pressure at the previous timestep for Z-C MP in phy_f2d
    integer              :: ncnvwind        !< the index of surface wind enhancement due to convection for MYNN SFC and RAS CNV in phy f2d

!-- nml variables for RRFS-SD
    real(kind=kind_phys) :: dust_drylimit_factor  !< factor for drylimit parameterization in fengsha
    real(kind=kind_phys) :: dust_moist_correction !< factor to tune volumetric soil moisture
    integer              :: dust_moist_opt        !< dust moisture option 1:fecan 2:shao
    real(kind=kind_phys) :: dust_alpha        !< alpha parameter for fengsha dust scheme
    real(kind=kind_phys) :: dust_gamma        !< gamma parameter for fengsha dust scheme
    real(kind=kind_phys) :: wetdep_ls_alpha   !< alpha parameter for wet deposition
    integer              :: ebb_dcycle        !< 1:retro; 2:forecast of fire emission
    integer              :: seas_opt
    integer              :: dust_opt
    integer              :: drydep_opt
    integer              :: coarsepm_settling
    integer              :: plume_wind_eff
    logical              :: extended_sd_diags
    integer              :: wetdep_ls_opt
    logical              :: do_plumerise
    integer              :: addsmoke_flag
    integer              :: plumerisefire_frq
    integer              :: n_dbg_lines
    integer              :: smoke_forecast
    logical              :: aero_ind_fdb    ! WFA/IFA indirect
    logical              :: aero_dir_fdb    ! smoke/dust direct
    logical              :: rrfs_smoke_debug
    logical              :: do_smoke_transport
    logical              :: mix_chem
    logical              :: enh_mix
    real(kind=kind_phys) :: smoke_dir_fdb_coef(7) !< smoke & dust direct feedbck coefficents
    real(kind=kind_phys) :: smoke_conv_wet_coef(3) !< smoke & dust convective wet removal coefficents

!--- debug flags
    logical              :: debug
    logical              :: pre_rad         !< flag for testing purpose
    logical              :: print_diff_pgr  !< print average change in pgr every timestep (does not need debug flag)

!--- variables modified at each time step
    integer              :: ipt             !< index for diagnostic printout point
    logical              :: lprnt           !< control flag for diagnostic print out
    logical              :: lsswr           !< logical flags for sw radiation calls
    logical              :: lslwr           !< logical flags for lw radiation calls
    real(kind=kind_phys) :: solhr           !< hour time after 00z at the t-step
    real(kind=kind_phys) :: solcon          !< solar constant (sun-earth distant adjusted)  [set via radupdate]
    real(kind=kind_phys) :: slag            !< equation of time ( radian )                  [set via radupdate]
    real(kind=kind_phys) :: sdec            !< sin of the solar declination angle           [set via radupdate]
    real(kind=kind_phys) :: cdec            !< cos of the solar declination angle           [set via radupdate]
    real(kind=kind_phys) :: clstp           !< index used by cnvc90 (for convective clouds)
                                            !< legacy stuff - does not affect forecast
    real(kind=kind_phys) :: phour           !< previous forecast hour
    real(kind=kind_phys) :: fhour           !< current forecast hour
    real(kind=kind_phys) :: zhour           !< previous hour diagnostic buckets emptied
    integer              :: kdt             !< current forecast iteration
    logical              :: first_time_step !< flag signaling first time step for time integration routine
    logical              :: restart         !< flag whether this is a coldstart (.false.) or a warmstart/restart (.true.)
    logical              :: lsm_cold_start
    logical              :: hydrostatic     !< flag whether this is a hydrostatic or non-hydrostatic run
    integer              :: jdat(1:8)       !< current forecast date and time
                                            !< (yr, mon, day, t-zone, hr, min, sec, mil-sec)
    integer              :: imn             !< initial forecast month
    real(kind=kind_phys) :: julian          !< julian day using midnight of January 1 of forecast year as initial epoch
    integer              :: yearlen         !< length of the current forecast year in days
!
    integer              :: iccn            !< using IN CCN forcing for MG2/3
    real(kind=kind_phys), pointer :: si(:)  !< vertical sigma coordinate for model initialization
    real(kind=kind_phys)          :: sec    !< seconds since model initialization

!--- IAU
    integer              :: iau_offset
    real(kind=kind_phys) :: iau_delthrs     ! iau time interval (to scale increments) in hours
    character(len=240)   :: iau_inc_files(7)! list of increment files
    real(kind=kind_phys) :: iaufhrs(7)      ! forecast hours associated with increment files
    logical :: iau_filter_increments, iau_drymassfixer

    ! From physcons.F90, updated/set in control_initialize
    real(kind=kind_phys) :: dxinv           ! inverse scaling factor for critical relative humidity, replaces dxinv in physcons.F90
    real(kind=kind_phys) :: dxmax           ! maximum scaling factor for critical relative humidity, replaces dxmax in physcons.F90
    real(kind=kind_phys) :: dxmin           ! minimum scaling factor for critical relative humidity, replaces dxmin in physcons.F90
    real(kind=kind_phys) :: rhcmax          ! maximum critical relative humidity, replaces rhc_max in physcons.F90
    real(kind=kind_phys) :: huge            !< huge fill value

!--- lightning threat and diagsnostics
    logical              :: lightning_threat !< report lightning threat indices

!--- NRL Ozone physics
    logical         :: oz_phys         !< Flag for old (2006) ozone physics
    logical         :: oz_phys_2015    !< Flag for new (2015) ozone physics
    type(ty_ozphys) :: ozphys          !< DDT with data needed by ozone physics
    integer         :: levozp          !< Number of vertical layers in ozone forcing data
    integer         :: oz_coeff        !< Number of coefficients in ozone forcing data

!--- CCPP suite simulator
    logical                                :: do_ccpp_suite_sim  !
    integer                                :: nphys_proc          !
    integer                                :: proc_start          !
    integer                                :: proc_end            !
    logical                                :: in_pre_active       !
    logical                                :: in_post_active      !
    type(base_physics_process),allocatable :: physics_process(:)  !
    integer                                :: nprg_active         !
    integer                                :: iactive_T           !
    integer                                :: iactive_u           !
    integer                                :: iactive_v           !
    integer                                :: iactive_q           !

    contains
      procedure :: init            => control_initialize
      procedure :: init_chemistry  => control_chemistry_initialize
      procedure :: init_scavenging => control_scavenging_initialize
      procedure :: print           => control_print
  end type GFS_control_type


!--------------------------------------------------------------------
! GFS_grid_type
!   grid data needed for interpolations and length-scale calculations
!--------------------------------------------------------------------
!! \section arg_table_GFS_grid_type
!! \htmlinclude GFS_grid_type.html
!!
  type GFS_grid_type

    real (kind=kind_phys), pointer :: xlon   (:)    => null()   !< grid longitude in radians, ok for both 0->2pi
                                                                !! or -pi -> +pi ranges
    real (kind=kind_phys), pointer :: xlat   (:)    => null()   !< grid latitude in radians, default to pi/2 ->
                                                                !! -pi/2 range, otherwise adj in subr called
    real (kind=kind_phys), pointer :: xlat_d (:)    => null()   !< grid latitude in degrees, default to 90 ->
                                                                !! -90 range, otherwise adj in subr called
    real (kind=kind_phys), pointer :: xlon_d (:)    => null()   !< grid longitude in degrees, default to 0 ->
                                                                !! 360 range, otherwise adj in subr called
    real (kind=kind_phys), pointer :: sinlat (:)    => null()   !< sine of the grids corresponding latitudes
    real (kind=kind_phys), pointer :: coslat (:)    => null()   !< cosine of the grids corresponding latitudes
    real (kind=kind_phys), pointer :: area   (:)    => null()   !< area of the grid cell
    real (kind=kind_phys), pointer :: dx     (:)    => null()   !< relative dx for the grid cell

!--- grid-related interpolation data for prognostic ozone
    real (kind=kind_phys), pointer :: ddy_o3    (:) => null()   !< interpolation     weight for ozone
    integer,               pointer :: jindx1_o3 (:) => null()   !< interpolation  low index for ozone
    integer,               pointer :: jindx2_o3 (:) => null()   !< interpolation high index for ozone

!--- grid-related interpolation data for stratosphere water
    real (kind=kind_phys), pointer :: ddy_h     (:) => null()   !< interpolation     weight for h2o
    integer,               pointer :: jindx1_h  (:) => null()   !< interpolation  low index for h2o
    integer,               pointer :: jindx2_h  (:) => null()   !< interpolation high index for h2o

!--- grid-related interpolation data for prognostic iccn
    real (kind=kind_phys), pointer :: ddy_ci    (:) => null()   !< interpolation     weight for iccn
    integer,               pointer :: jindx1_ci (:) => null()   !< interpolation  low index for iccn
    integer,               pointer :: jindx2_ci (:) => null()   !< interpolation high index for iccn
    real (kind=kind_phys), pointer :: ddx_ci    (:) => null()   !< interpolation     weight for iccn
    integer,               pointer :: iindx1_ci (:) => null()   !< interpolation  low index for iccn
    integer,               pointer :: iindx2_ci (:) => null()   !< interpolation high index for iccn

!--- grid-related interpolation data for prescribed aerosols
    real (kind=kind_phys), pointer :: ddy_aer    (:) => null()   !< interpolation     weight for iaerclm
    integer,               pointer :: jindx1_aer (:) => null()   !< interpolation  low index for iaerclm
    integer,               pointer :: jindx2_aer (:) => null()   !< interpolation high index for iaerclm
    real (kind=kind_phys), pointer :: ddx_aer    (:) => null()   !< interpolation     weight for iaerclm
    integer,               pointer :: iindx1_aer (:) => null()   !< interpolation  low index for iaerclm
    integer,               pointer :: iindx2_aer (:) => null()   !< interpolation high index for iaerclm

!--- grid-related interpolation data for cires_ugwp_v1
    real (kind=kind_phys), pointer :: ddy_j1tau  (:) => null()   !< interpolation     weight for  tau_ugwp
    real (kind=kind_phys), pointer :: ddy_j2tau  (:) => null()   !< interpolation     weight for  tau_ugwp
    integer,               pointer :: jindx1_tau (:) => null()   !< interpolation  low index for tau_ugwp
    integer,               pointer :: jindx2_tau (:) => null()   !< interpolation high index for tau_ugwp

    contains
      procedure :: create   => grid_create   !<   allocate array data
  end type GFS_grid_type


!-----------------------------------------------
! GFS_tbd_type
!   data not yet assigned to a defined container
!-----------------------------------------------
!! \section arg_table_GFS_tbd_type
!! \htmlinclude GFS_tbd_type.html
!!
  type GFS_tbd_type

!--- radiation random seeds
    integer,               pointer :: icsdsw   (:)     => null()  !< (rad. only) auxiliary cloud control arrays passed to main
    integer,               pointer :: icsdlw   (:)     => null()  !< (rad. only) radiations. if isubcsw/isubclw (input to init)
                                                                  !< (rad. only) are set to 2, the arrays contains provided
                                                                  !< (rad. only) random seeds for sub-column clouds generators
    integer,               pointer :: rseeds   (:,:)   => null()  !< (rad. only) random seeds provided by host

!--- In
    real (kind=kind_phys), pointer :: ozpl     (:,:,:) => null()  !< ozone forcing data
    real (kind=kind_phys), pointer :: h2opl    (:,:,:) => null()  !< water forcing data
    real (kind=kind_phys), pointer :: in_nm    (:,:)   => null()  !< IN number concentration
    real (kind=kind_phys), pointer :: ccn_nm   (:,:)   => null()  !< CCN number concentration
    real (kind=kind_phys), pointer :: aer_nm   (:,:,:) => null()  !< GOCART aerosol climo
    real (kind=kind_phys), pointer :: tau_amf  (:    ) => null()  !< nonsta-gw monthly data

    integer,               pointer :: imap     (:)     => null()  !< map of local index ix to global index i for this block
    integer,               pointer :: jmap     (:)     => null()  !< map of local index ix to global index j for this block

    !--- active when ((.not. newsas .or. cal_pre) .and. random_clds)
    real (kind=kind_phys), pointer :: rann     (:,:)   => null()  !< random number array (0-1)

!--- In/Out
    real (kind=kind_phys), pointer :: acv      (:)     => null()  !< array containing accumulated convective clouds
    real (kind=kind_phys), pointer :: acvb     (:)     => null()  !< arrays used by cnvc90 bottom
    real (kind=kind_phys), pointer :: acvt     (:)     => null()  !< arrays used by cnvc90 top (cnvc90.f)

!--- Stochastic physics properties calculated in physics_driver
    real (kind=kind_phys), pointer :: dtdtnp    (:,:)  => null()  !< temperature change from physics that should not be perturbed with SPPT (k)
    real (kind=kind_phys), pointer :: dtotprcp  (:)    => null()  !< change in totprcp  (diag_type)
    real (kind=kind_phys), pointer :: dcnvprcp  (:)    => null()  !< change in cnvprcp  (diag_type)
    real (kind=kind_phys), pointer :: drain_cpl (:)    => null()  !< change in rain_cpl (coupling_type)
    real (kind=kind_phys), pointer :: dsnow_cpl (:)    => null()  !< change in show_cpl (coupling_type)

!--- phy_f*d variables needed for seamless restarts and moving data between grrad and gbphys
    real (kind=kind_phys), pointer :: phy_fctd (:,:)   => null()  !< cloud base mass flux for CS convection
    real (kind=kind_phys), pointer :: phy_f2d  (:,:)   => null()  !< 2d arrays saved for restart
    real (kind=kind_phys), pointer :: phy_f3d  (:,:,:) => null()  !< 3d arrays saved for restart

!--- Diagnostic that needs to be carried over to the next time step (removed from diag_type)
    real (kind=kind_phys), pointer :: hpbl     (:)     => null()  !< Planetary boundary layer height
    real (kind=kind_phys), pointer :: ud_mf  (:,:)     => null()  !< updraft mass flux

    !--- dynamical forcing variables for Grell-Freitas convection
    real (kind=kind_phys), pointer :: forcet (:,:)     => null()  !<
    real (kind=kind_phys), pointer :: forceq (:,:)     => null()  !<
    real (kind=kind_phys), pointer :: prevst (:,:)     => null()  !<
    real (kind=kind_phys), pointer :: prevsq (:,:)     => null()  !<
    integer,               pointer :: cactiv   (:)     => null()  !< convective activity memory contour
    integer,               pointer :: cactiv_m (:)     => null()  !< mid-level convective activity memory contour
    real (kind=kind_phys), pointer :: aod_gf   (:)     => null()

    !--- MYNN prognostic variables that can't be in the Intdiag or Interstitial DDTs
    real (kind=kind_phys), pointer :: CLDFRA_BL  (:,:)   => null()  !
    real (kind=kind_phys), pointer :: QC_BL      (:,:)   => null()  !
    real (kind=kind_phys), pointer :: QI_BL      (:,:)   => null()  !
    real (kind=kind_phys), pointer :: el_pbl     (:,:)   => null()  !
    real (kind=kind_phys), pointer :: Sh3D       (:,:)   => null()  !
    real (kind=kind_phys), pointer :: Sm3D       (:,:)   => null()  !
    real (kind=kind_phys), pointer :: qke        (:,:)   => null()  !
    real (kind=kind_phys), pointer :: tsq        (:,:)   => null()  !
    real (kind=kind_phys), pointer :: qsq        (:,:)   => null()  !
    real (kind=kind_phys), pointer :: cov        (:,:)   => null()  !

    !--- MYJ schemes saved variables (from previous time step)
    real (kind=kind_phys), pointer :: phy_myj_qsfc(:)    => null()  !
    real (kind=kind_phys), pointer :: phy_myj_thz0(:)    => null()  !
    real (kind=kind_phys), pointer :: phy_myj_qz0(:)     => null()  !
    real (kind=kind_phys), pointer :: phy_myj_uz0(:)     => null()  !
    real (kind=kind_phys), pointer :: phy_myj_vz0(:)     => null()  !
    real (kind=kind_phys), pointer :: phy_myj_akhs(:)    => null()  !
    real (kind=kind_phys), pointer :: phy_myj_akms(:)    => null()  !
    real (kind=kind_phys), pointer :: phy_myj_chkqlm(:)  => null()  !
    real (kind=kind_phys), pointer :: phy_myj_elflx(:)   => null()  !
    real (kind=kind_phys), pointer :: phy_myj_a1u(:)     => null()  !
    real (kind=kind_phys), pointer :: phy_myj_a1t(:)     => null()  !
    real (kind=kind_phys), pointer :: phy_myj_a1q(:)     => null()  !

    !--- DFI Radar
    real (kind=kind_phys), pointer :: dfi_radar_tten(:,:,:) => null() !
    real (kind=kind_phys), pointer :: cap_suppress(:,:) => null() !

    contains
      procedure :: create  => tbd_create  !<   allocate array data
  end type GFS_tbd_type


!------------------------------------------------------------------
! GFS_cldprop_type
!  cloud properties and tendencies needed by radiation from physics
!------------------------------------------------------------------
!! \section arg_table_GFS_cldprop_type
!! \htmlinclude GFS_cldprop_type.html
!!
  type GFS_cldprop_type

!--- In     (radiation)
!--- In/Out (physics)
    real (kind=kind_phys), pointer :: cv  (:)     => null()  !< fraction of convective cloud ; phys
    real (kind=kind_phys), pointer :: cvt (:)     => null()  !< convective cloud top pressure in pa ; phys
    real (kind=kind_phys), pointer :: cvb (:)     => null()  !< convective cloud bottom pressure in pa ; phys, cnvc90

    contains
      procedure :: create  => cldprop_create  !<   allocate array data
  end type GFS_cldprop_type


!-----------------------------------------
! GFS_radtend_type
!   radiation tendencies needed by physics
!-----------------------------------------
!! \section arg_table_GFS_radtend_type
!! \htmlinclude GFS_radtend_type.html
!!
  type GFS_radtend_type

    type (sfcfsw_type),    pointer :: sfcfsw(:)   => null()   !< sw radiation fluxes at sfc
                                                              !< [dim(im): created in grrad.f], components:
                                                              !!     (check module_radsw_parameters for definition)
                                                              !!\n   %upfxc - total sky upward sw flux at sfc (w/m**2)
                                                              !!\n   %upfx0 - clear sky upward sw flux at sfc (w/m**2)
                                                              !!\n   %dnfxc - total sky downward sw flux at sfc (w/m**2)
                                                              !!\n   %dnfx0 - clear sky downward sw flux at sfc (w/m**2)

    type (sfcflw_type),    pointer :: sfcflw(:)    => null()  !< lw radiation fluxes at sfc
                                                              !< [dim(im): created in grrad.f], components:
                                                              !!     (check module_radlw_paramters for definition)
                                                              !!\n   %upfxc - total sky upward lw flux at sfc (w/m**2)
                                                              !!\n   %upfx0 - clear sky upward lw flux at sfc (w/m**2)
                                                              !!\n   %dnfxc - total sky downward lw flux at sfc (w/m**2)
                                                              !!\n   %dnfx0 - clear sky downward lw flux at sfc (w/m**2)

!--- Out (radiation only)
    real (kind=kind_phys), pointer :: htrsw (:,:)  => null()  !< swh  total sky sw heating rate in k/sec
    real (kind=kind_phys), pointer :: htrlw (:,:)  => null()  !< hlw  total sky lw heating rate in k/sec
    real (kind=kind_phys), pointer :: sfalb (:)    => null()  !< mean surface diffused sw albedo

    real (kind=kind_phys), pointer :: coszen(:)    => null()  !< mean cos of zenith angle over rad call period
    real (kind=kind_phys), pointer :: tsflw (:)    => null()  !< surface air temp during lw calculation in k
    real (kind=kind_phys), pointer :: semis (:)    => null()  !< surface lw emissivity in fraction
    real (kind=kind_phys), pointer :: ext550 (:,:) => null()  !< aerosol optical extinction from radiation

!--- In/Out (???) (radiaition only)
    real (kind=kind_phys), pointer :: coszdg(:)    => null()  !< daytime mean cosz over rad call period

!--- In/Out (???) (physics only)
    real (kind=kind_phys), pointer :: swhc (:,:)   => null()  !< clear sky sw heating rates ( k/s )
    real (kind=kind_phys), pointer :: lwhc (:,:)   => null()  !< clear sky lw heating rates ( k/s )
    real (kind=kind_phys), pointer :: lwhd (:,:,:) => null()  !< idea sky lw heating rates ( k/s ) !DJS2023 THIS IS NOT USED. IT IS REFERENCED, BUT NEVER SET?

    contains
      procedure :: create  => radtend_create   !<   allocate array data
  end type GFS_radtend_type


!----------------------------------------------------------------
! GFS_diag_type
!  internal diagnostic type used as arguments to gbphys and grrad
!----------------------------------------------------------------
!! \section arg_table_GFS_diag_type
!! \htmlinclude GFS_diag_type.html
!!
  type GFS_diag_type

!! Input/Output only in radiation
    real (kind=kind_phys), pointer :: fluxr(:,:)     => null()   !< to save time accumulated 2-d fields defined as:!
                                                                 !< hardcoded field indices, opt. includes aerosols!
    type (topfsw_type),    pointer :: topfsw(:)      => null()   !< sw radiation fluxes at toa, components:
                                               !       %upfxc    - total sky upward sw flux at toa (w/m**2)
                                               !       %dnfxc    - total sky downward sw flux at toa (w/m**2)
                                               !       %upfx0    - clear sky upward sw flux at toa (w/m**2)
    type (topflw_type),    pointer :: topflw(:)      => null()   !< lw radiation fluxes at top, component:
                                               !        %upfxc    - total sky upward lw flux at toa (w/m**2)
                                               !        %upfx0    - clear sky upward lw flux at toa (w/m**2)

! Input/output - used by physics
    real (kind=kind_phys), pointer :: srunoff(:)     => null()   !< accumulated surface storm runoff (from lsm)
    real (kind=kind_phys), pointer :: evbsa  (:)     => null()   !< accumulated direct evaporation
    real (kind=kind_phys), pointer :: evcwa  (:)     => null()   !< accumulated canopy evaporation
    real (kind=kind_phys), pointer :: snohfa (:)     => null()   !< heat flux for phase change of snow (melting)
    real (kind=kind_phys), pointer :: transa (:)     => null()   !< accumulated transpiration
    real (kind=kind_phys), pointer :: sbsnoa (:)     => null()   !< accumulated snow sublimation
    real (kind=kind_phys), pointer :: snowca (:)     => null()   !< snow cover
    real (kind=kind_phys), pointer :: sbsno  (:)     => null()   !< instantaneous snow sublimation
    real (kind=kind_phys), pointer :: evbs(:)        => null()   !< instantaneous direct evaporation
    real (kind=kind_phys), pointer :: trans  (:)     => null()   !< instantaneous transpiration
    real (kind=kind_phys), pointer :: evcw(:)        => null()   !< instantaneous canopy evaporation
    real (kind=kind_phys), pointer :: snowmt_land(:) => null()   !< ruc lsm diagnostics over land
    real (kind=kind_phys), pointer :: snowmt_ice(:)  => null()   !< ruc lsm diagnostics over ice
    real (kind=kind_phys), pointer :: soilm  (:)     => null()   !< integrated soil moisture
    real (kind=kind_phys), pointer :: paha   (:)     => null()   !< noah lsm diagnostics
    real (kind=kind_phys), pointer :: tmpmin (:)     => null()   !< min temperature at 2m height (k)
    real (kind=kind_phys), pointer :: tmpmax (:)     => null()   !< max temperature at 2m height (k)
    real (kind=kind_phys), pointer :: dusfc  (:)     => null()   !< u component of surface stress
    real (kind=kind_phys), pointer :: dvsfc  (:)     => null()   !< v component of surface stress
    real (kind=kind_phys), pointer :: dtsfc  (:)     => null()   !< sensible heat flux (w/m2)
    real (kind=kind_phys), pointer :: dqsfc  (:)     => null()   !< latent heat flux (w/m2)
    real (kind=kind_phys), pointer :: totprcp(:)     => null()   !< accumulated total precipitation (kg/m2)
    real (kind=kind_phys), pointer :: totprcpb(:)    => null()   !< accumulated total precipitation in bucket(kg/m2)
    real (kind=kind_phys), pointer :: gflux  (:)     => null()   !< groud conductive heat flux
    real (kind=kind_phys), pointer :: dlwsfc (:)     => null()   !< time accumulated sfc dn lw flux ( w/m**2 )
    real (kind=kind_phys), pointer :: ulwsfc (:)     => null()   !< time accumulated sfc up lw flux ( w/m**2 )
    real (kind=kind_phys), pointer :: suntim (:)     => null()   !< sunshine duration time (s)
    real (kind=kind_phys), pointer :: runoff (:)     => null()   !< total water runoff
    real (kind=kind_phys), pointer :: ep     (:)     => null()   !< potential evaporation
    real (kind=kind_phys), pointer :: tecan  (:)     => null()   !< total evaporation of intercepted water
    real (kind=kind_phys), pointer :: tetran (:)     => null()   !< total transpiration rate
    real (kind=kind_phys), pointer :: tedir  (:)     => null()   !< total soil surface evaporation rate
    real (kind=kind_phys), pointer :: twa    (:)     => null()   !< total water storage in aquifer
    real (kind=kind_phys), pointer :: cldwrk (:)     => null()   !< cloud workfunction (valid only with sas)
    real (kind=kind_phys), pointer :: dugwd  (:)     => null()   !< vertically integrated u change by OGWD
    real (kind=kind_phys), pointer :: dvgwd  (:)     => null()   !< vertically integrated v change by OGWD
    real (kind=kind_phys), pointer :: psmean (:)     => null()   !< surface pressure (kPa)
    real (kind=kind_phys), pointer :: cnvprcp(:)     => null()   !< accumulated convective precipitation (kg/m2)
    real (kind=kind_phys), pointer :: cnvprcpb(:)    => null()   !< accumulated convective precipitation in bucket (kg/m2)
    real (kind=kind_phys), pointer :: spfhmin(:)     => null()   !< minimum specific humidity
    real (kind=kind_phys), pointer :: spfhmax(:)     => null()   !< maximum specific humidity
    real (kind=kind_phys), pointer :: u10mmax(:)     => null()   !< maximum u-wind
    real (kind=kind_phys), pointer :: v10mmax(:)     => null()   !< maximum v-wind
    real (kind=kind_phys), pointer :: wind10mmax(:)  => null()   !< maximum wind speed
    real (kind=kind_phys), pointer :: u10max(:)      => null()   !< maximum u-wind used with avg_max_length
    real (kind=kind_phys), pointer :: v10max(:)      => null()   !< maximum v-wind used with avg_max_length
    real (kind=kind_phys), pointer :: spd10max(:)    => null()   !< maximum wind speed used with avg_max_length
    real (kind=kind_phys), pointer :: rain   (:)     => null()   !< total rain at this time step
    real (kind=kind_phys), pointer :: rainc  (:)     => null()   !< convective rain at this time step
    real (kind=kind_phys), pointer :: ice    (:)     => null()   !< ice fall at this time step
    real (kind=kind_phys), pointer :: snow   (:)     => null()   !< snow fall at this time step
    real (kind=kind_phys), pointer :: graupel(:)     => null()   !< graupel fall at this time step
    real (kind=kind_phys), pointer :: totice (:)     => null()   !< accumulated ice precipitation (kg/m2)
    real (kind=kind_phys), pointer :: totsnw (:)     => null()   !< accumulated snow precipitation (kg/m2)
    real (kind=kind_phys), pointer :: totgrp (:)     => null()   !< accumulated graupel precipitation (kg/m2)
    real (kind=kind_phys), pointer :: toticeb(:)     => null()   !< accumulated ice precipitation in bucket (kg/m2)
    real (kind=kind_phys), pointer :: totsnwb(:)     => null()   !< accumulated snow precipitation in bucket (kg/m2)
    real (kind=kind_phys), pointer :: totgrpb(:)     => null()   !< accumulated graupel precipitation in bucket (kg/m2)
    real (kind=kind_phys), pointer :: frzr   (:)     => null()   !< accumulated surface freezing rain (m)
    real (kind=kind_phys), pointer :: frzrb  (:)     => null()   !< accumulated surface freezing rain in bucket (m)
    real (kind=kind_phys), pointer :: frozr  (:)     => null()   !< accumulated surface graupel (m)
    real (kind=kind_phys), pointer :: frozrb (:)     => null()   !< accumulated surface graupel in bucket (m)
    real (kind=kind_phys), pointer :: tsnowp (:)     => null()   !< accumulated surface snowfall (m)
    real (kind=kind_phys), pointer :: tsnowpb(:)     => null()   !< accumulated surface snowfall in bucket (m)
    real (kind=kind_phys), pointer :: rhonewsn1(:)   => null()   !< precipitation ice density outside RUC LSM (kg/m3)

    !--- MYNN variables
    real (kind=kind_phys), pointer :: edmf_a     (:,:)   => null()  !
    real (kind=kind_phys), pointer :: edmf_w     (:,:)   => null()  !
    real (kind=kind_phys), pointer :: edmf_qt    (:,:)   => null()  !
    real (kind=kind_phys), pointer :: edmf_thl   (:,:)   => null()  !
    real (kind=kind_phys), pointer :: edmf_ent   (:,:)   => null()  !
    real (kind=kind_phys), pointer :: edmf_qc    (:,:)   => null()  !
    real (kind=kind_phys), pointer :: sub_thl    (:,:)   => null()  !
    real (kind=kind_phys), pointer :: sub_sqv    (:,:)   => null()  !
    real (kind=kind_phys), pointer :: det_thl    (:,:)   => null()  !
    real (kind=kind_phys), pointer :: det_sqv    (:,:)   => null()  !
    real (kind=kind_phys), pointer :: maxMF       (:)    => null()  !
    real (kind=kind_phys), pointer :: maxwidth    (:)    => null()  !
    real (kind=kind_phys), pointer :: ztop_plume  (:)    => null()  !
    integer, pointer               :: ktop_plume  (:)    => null()  !
    real (kind=kind_phys), pointer :: exch_h     (:,:)   => null()  !
    real (kind=kind_phys), pointer :: exch_m     (:,:)   => null()  !
    real (kind=kind_phys), pointer :: dqke       (:,:)   => null()  !< timestep change of tke
    real (kind=kind_phys), pointer :: qwt        (:,:)   => null()  !< vertical transport of tke
    real (kind=kind_phys), pointer :: qshear     (:,:)   => null()  !< shear production of tke
    real (kind=kind_phys), pointer :: qbuoy      (:,:)   => null()  !< buoyancy production of tke
    real (kind=kind_phys), pointer :: qdiss      (:,:)   => null()  !< dissipation of tke

! Output - only in physics
    real (kind=kind_phys), pointer :: u10m   (:)     => null()   !< 10 meter u/v wind speed
    real (kind=kind_phys), pointer :: v10m   (:)     => null()   !< 10 meter u/v wind speed
    real (kind=kind_phys), pointer :: dpt2m  (:)     => null()   !< 2 meter dew point temperature
    real (kind=kind_phys), pointer :: zlvl   (:)     => null()   !< layer 1 height (m)
    real (kind=kind_phys), pointer :: psurf  (:)     => null()   !< surface pressure (Pa)
    real (kind=kind_phys), pointer :: pwat   (:)     => null()   !< precipitable water
    real (kind=kind_phys), pointer :: t1     (:)     => null()   !< layer 1 temperature (K)
    real (kind=kind_phys), pointer :: q1     (:)     => null()   !< layer 1 specific humidity (kg/kg)
    real (kind=kind_phys), pointer :: u1     (:)     => null()   !< layer 1 zonal wind (m/s)
    real (kind=kind_phys), pointer :: v1     (:)     => null()   !< layer 1 merdional wind (m/s)
    real (kind=kind_phys), pointer :: chh    (:)     => null()   !< thermal exchange coefficient
    real (kind=kind_phys), pointer :: cmm    (:)     => null()   !< momentum exchange coefficient
    real (kind=kind_phys), pointer :: dlwsfci(:)     => null()   !< instantaneous sfc dnwd lw flux ( w/m**2 )
    real (kind=kind_phys), pointer :: ulwsfci(:)     => null()   !< instantaneous sfc upwd lw flux ( w/m**2 )
    real (kind=kind_phys), pointer :: dswsfci(:)     => null()   !< instantaneous sfc dnwd sw flux ( w/m**2 )
    real (kind=kind_phys), pointer :: nswsfci(:)     => null()   !< instantaneous sfc net dnwd sw flux ( w/m**2 )
    real (kind=kind_phys), pointer :: uswsfci(:)     => null()   !< instantaneous sfc upwd sw flux ( w/m**2 )
    real (kind=kind_phys), pointer :: dusfci (:)     => null()   !< instantaneous u component of surface stress
    real (kind=kind_phys), pointer :: dvsfci (:)     => null()   !< instantaneous v component of surface stress
    real (kind=kind_phys), pointer :: dtsfci (:)     => null()   !< instantaneous sfc sensible heat flux
    real (kind=kind_phys), pointer :: dqsfci (:)     => null()   !< instantaneous sfc latent heat flux
    real (kind=kind_phys), pointer :: gfluxi (:)     => null()   !< instantaneous sfc ground heat flux
    real (kind=kind_phys), pointer :: pahi   (:)     => null()   !< instantaneous precipitation advected heat flux
    real (kind=kind_phys), pointer :: epi    (:)     => null()   !< instantaneous sfc potential evaporation
    real (kind=kind_phys), pointer :: smcwlt2(:)     => null()   !< wilting point (volumetric)
    real (kind=kind_phys), pointer :: smcref2(:)     => null()   !< soil moisture threshold (volumetric)
    real (kind=kind_phys), pointer :: wet1   (:)     => null()   !< normalized soil wetness
    real (kind=kind_phys), pointer :: sr     (:)     => null()   !< snow ratio : ratio of snow to total precipitation
    real (kind=kind_phys), pointer :: tdomr  (:)     => null()   !< dominant accumulated rain type
    real (kind=kind_phys), pointer :: tdomzr (:)     => null()   !< dominant accumulated freezing rain type
    real (kind=kind_phys), pointer :: tdomip (:)     => null()   !< dominant accumulated sleet type
    real (kind=kind_phys), pointer :: tdoms  (:)     => null()   !< dominant accumulated snow type
    real (kind=kind_phys), pointer :: zmtnblck(:)    => null()   !<mountain blocking level

    ! dtend/dtidxt: Multitudinous 3d tendencies in a 4D array: (i,k,1:100+ntrac,nprocess)
    ! Sparse in outermost two dimensions. dtidx(1:100+ntrac,nprocess) maps to dtend
    ! outer dimension index.
    real (kind=kind_phys), pointer :: dtend (:,:,:)  => null()   !< tracer changes due to physics

    real (kind=kind_phys), pointer :: refdmax (:)    => null()   !< max hourly 1-km agl reflectivity
    real (kind=kind_phys), pointer :: refdmax263k(:) => null()   !< max hourly -10C reflectivity
    real (kind=kind_phys), pointer :: t02max  (:)    => null()   !< max hourly 2m T
    real (kind=kind_phys), pointer :: t02min  (:)    => null()   !< min hourly 2m T
    real (kind=kind_phys), pointer :: rh02max (:)    => null()   !< max hourly 2m RH
    real (kind=kind_phys), pointer :: rh02min (:)    => null()   !< min hourly 2m RH
    real (kind=kind_phys), pointer :: pratemax(:)    => null()   !< max hourly precipitation rate
!--- accumulated quantities for 3D diagnostics
    real (kind=kind_phys), pointer :: upd_mf (:,:)   => null()  !< instantaneous convective updraft mass flux
    real (kind=kind_phys), pointer :: dwn_mf (:,:)   => null()  !< instantaneous convective downdraft mass flux
    real (kind=kind_phys), pointer :: det_mf (:,:)   => null()  !< instantaneous convective detrainment mass flux
!--- F-A MP scheme
    real (kind=kind_phys), pointer :: train  (:,:)   => null()  !< accumulated stratiform T tendency (K s-1)
    real (kind=kind_phys), pointer :: cldfra (:,:)   => null()  !< instantaneous 3D cloud fraction
    !--- MP quantities for 3D diagnositics
    real (kind=kind_phys), pointer :: refl_10cm(:,:) => null()  !< instantaneous refl_10cm
    real (kind=kind_phys), pointer :: max_hail_diam_sfc(:) => null()  !< instantaneous max hail diameter sfc
    real (kind=kind_phys), pointer :: cldfra2d (:)   => null()  !< instantaneous 2D cloud fraction
    real (kind=kind_phys), pointer :: total_albedo (:)   => null()  !< total sky (with cloud) albedo at toa
    real (kind=kind_phys), pointer :: lwp_ex (:)     => null()  !< liquid water path from microphysics
    real (kind=kind_phys), pointer :: iwp_ex (:)     => null()  !< ice water path from microphysics
    real (kind=kind_phys), pointer :: lwp_fc (:)     => null()  !< liquid water path from cloud fraction scheme
    real (kind=kind_phys), pointer :: iwp_fc (:)     => null()  !< ice water path from cloud fraction scheme

    !--- Extra PBL diagnostics
    real (kind=kind_phys), pointer :: dkt(:,:)       => null()  !< Eddy diffusitivity for heat
    real (kind=kind_phys), pointer :: dku(:,:)       => null()  !< Eddy diffusitivity for momentum

!
!---vay-2018 UGWP-diagnostics instantaneous
!
! OGWs +NGWs
    real (kind=kind_phys), pointer :: dudt_gw(:,:)   => null()  !<
    real (kind=kind_phys), pointer :: dvdt_gw(:,:)   => null()  !<
    real (kind=kind_phys), pointer :: dtdt_gw(:,:)   => null()  !<
    real (kind=kind_phys), pointer :: kdis_gw(:,:)   => null()  !<
!oro-GWs
    real (kind=kind_phys), pointer :: dudt_ogw(:,:)  => null()  !<
    real (kind=kind_phys), pointer :: dvdt_ogw(:,:)  => null()  !<
    real (kind=kind_phys), pointer :: dudt_obl(:,:)  => null()  !<
    real (kind=kind_phys), pointer :: dvdt_obl(:,:)  => null()  !<
    real (kind=kind_phys), pointer :: dudt_oss(:,:)  => null()  !<
    real (kind=kind_phys), pointer :: dvdt_oss(:,:)  => null()  !<
    real (kind=kind_phys), pointer :: dudt_ofd(:,:)  => null()  !<
    real (kind=kind_phys), pointer :: dvdt_ofd(:,:)  => null()  !<

    real (kind=kind_phys), pointer :: du_ogwcol(:)   => null()  !< instantaneous sfc u-momentum flux from OGW
    real (kind=kind_phys), pointer :: dv_ogwcol(:)   => null()  !< instantaneous sfc v-momentum flux from OGW
    real (kind=kind_phys), pointer :: du_oblcol(:)   => null()  !< instantaneous sfc u-momentum flux from blocking
    real (kind=kind_phys), pointer :: dv_oblcol(:)   => null()  !< instantaneous sfc v-momentum flux from blocking
    real (kind=kind_phys), pointer :: du_osscol(:)   => null()  !< instantaneous sfc u-momentum flux from SSGWD
    real (kind=kind_phys), pointer :: dv_osscol(:)   => null()  !< instantaneous sfc v-momentum flux from SSGWD
    real (kind=kind_phys), pointer :: du_ofdcol(:)   => null()  !< instantaneous sfc u-momentum flux from TOFD
    real (kind=kind_phys), pointer :: dv_ofdcol(:)   => null()  !< instantaneous sfc v-momentum flux from TOFD
    real (kind=kind_phys), pointer :: du3_ogwcol(:)  => null()  !< time-averaged sfc u-momentum flux from OGW
    real (kind=kind_phys), pointer :: dv3_ogwcol(:)  => null()  !< time-averaged sfc v-momentum flux from OGW
    real (kind=kind_phys), pointer :: du3_oblcol(:)  => null()  !< time-averaged sfc u-momentum flux from blocking
    real (kind=kind_phys), pointer :: dv3_oblcol(:)  => null()  !< time-averaged sfc v-momentum flux from blocking
    real (kind=kind_phys), pointer :: du3_osscol(:)  => null()  !< time-averaged sfc u-momentum flux from SSGWD
    real (kind=kind_phys), pointer :: dv3_osscol(:)  => null()  !< time-averaged sfc v-momentum flux from SSGWD
    real (kind=kind_phys), pointer :: du3_ofdcol(:)  => null()  !< time-averaged sfc u-momentum flux from TOFD
    real (kind=kind_phys), pointer :: dv3_ofdcol(:)  => null()  !< time-averaged sfc v-momentum flux from TOFD
!
!---vay-2018 UGWP-diagnostics daily mean
!
    real (kind=kind_phys), pointer :: dudt_tot (:,:) => null()  !< daily aver GFS_phys tend for WE-U
    real (kind=kind_phys), pointer :: dvdt_tot (:,:) => null()  !< daily aver GFS_phys tend for SN-V
    real (kind=kind_phys), pointer :: dtdt_tot (:,:) => null()  !< daily aver GFS_phys tend for Temp-re
!
    real (kind=kind_phys), pointer :: du3dt_pbl(:,:) => null()  !< daily aver GFS_phys tend for WE-U pbl
    real (kind=kind_phys), pointer :: dv3dt_pbl(:,:) => null()  !< daily aver GFS_phys tend for SN-V pbl
    real (kind=kind_phys), pointer :: dt3dt_pbl(:,:) => null()  !< daily aver GFS_phys tend for Temp pbl
!
    real (kind=kind_phys), pointer :: du3dt_ogw(:,:) => null()  !< daily aver GFS_phys tend for WE-U OGW
!
    real (kind=kind_phys), pointer :: ldu3dt_ogw(:,:) => null()  !< time aver GFS_phys tend for WE-U OGW
    real (kind=kind_phys), pointer :: ldu3dt_obl(:,:) => null()  !< time aver GFS_phys tend for WE-U OBL
    real (kind=kind_phys), pointer :: ldu3dt_oss(:,:) => null()  !< time aver GFS_phys tend for WE-U OSS
    real (kind=kind_phys), pointer :: ldu3dt_ofd(:,:) => null()  !< time aver GFS_phys tend for WE-U OFD
!
    real (kind=kind_phys), pointer :: du3dt_mtb(:,:) => null()  !< daily aver GFS_phys tend for WE-U MTB
!
    real (kind=kind_phys), pointer :: du3dt_tms(:,:) => null()  !< daily aver GFS_phys tend for WE-U TMS
!
    real (kind=kind_phys), pointer :: du3dt_ngw(:,:) => null()  !< daily aver GFS_phys tend for WE-U NGW
    real (kind=kind_phys), pointer :: dv3dt_ngw(:,:) => null()  !< daily aver GFS_phys tend for SN-V NGW
!
    real (kind=kind_phys), pointer :: dws3dt_ogw(:,:) => null()  !< time aver GFS_phys tend for windspeed OGW
    real (kind=kind_phys), pointer :: dws3dt_obl(:,:) => null()  !< time aver GFS_phys tend for windspeed OBL
    real (kind=kind_phys), pointer :: dws3dt_oss(:,:) => null()  !< time aver GFS_phys tend for windspeed OSS
    real (kind=kind_phys), pointer :: dws3dt_ofd(:,:) => null()  !< time aver GFS_phys tend for windspeed OFD
!
    real (kind=kind_phys), pointer :: ldu3dt_ngw(:,:) => null()  !< time aver GFS_phys tend for u wind NGW
    real (kind=kind_phys), pointer :: ldv3dt_ngw(:,:) => null()  !< time aver GFS_phys tend for v wind NGW
    real (kind=kind_phys), pointer :: ldt3dt_ngw(:,:) => null()  !< time aver GFS_phys tend for temperature NGW
!
!--- Instantaneous UGWP-diagnostics  16-variables
!       Diag%gwp_ax, Diag%gwp_axo, Diag%gwp_axc, Diag%gwp_axf,       &
!       Diag%gwp_ay, Diag%gwp_ayo, Diag%gwp_ayc, Diag%gwp_ayf,       &
!       Diag%gwp_dtdt,   Diag%gwp_kdis, Diag%gwp_okw, Diag%gwp_fgf,  &
!       Diag%gwp_dcheat, Diag%gwp_precip, Diag%gwp_klevs,            &
!       Diag%gwp_scheat

    real (kind=kind_phys), pointer :: gwp_scheat(:,:) => null()  ! instant shal-conv heat tendency
    real (kind=kind_phys), pointer :: gwp_dcheat(:,:) => null()  ! instant deep-conv heat tendency
    real (kind=kind_phys), pointer :: gwp_precip(:)   => null()  ! total precip rates
    integer , pointer              :: gwp_klevs(:,:)  => null()  ! instant levels for GW-launches
    real (kind=kind_phys), pointer :: gwp_fgf(:)      => null()  ! fgf triggers
    real (kind=kind_phys), pointer :: gwp_okw(:)      => null()  ! okw triggers

    real (kind=kind_phys), pointer :: gwp_ax(:,:)    => null()   ! instant total UGWP tend m/s/s EW
    real (kind=kind_phys), pointer :: gwp_ay(:,:)    => null()   ! instant total UGWP tend m/s/s NS
    real (kind=kind_phys), pointer :: gwp_dtdt(:,:)  => null()   ! instant total heat tend   K/s
    real (kind=kind_phys), pointer :: gwp_kdis(:,:)  => null()   ! instant total eddy mixing m2/s
    real (kind=kind_phys), pointer :: gwp_axc(:,:)   => null()   ! instant con-UGWP tend m/s/s EW
    real (kind=kind_phys), pointer :: gwp_ayc(:,:)   => null()   ! instant con-UGWP tend m/s/s NS
    real (kind=kind_phys), pointer :: gwp_axo(:,:)   => null()   ! instant oro-UGWP tend m/s/s EW
    real (kind=kind_phys), pointer :: gwp_ayo(:,:)   => null()   ! instant oro-UGWP tend m/s/s NS
    real (kind=kind_phys), pointer :: gwp_axf(:,:)   => null()   ! instant jet-UGWP tend m/s/s EW
    real (kind=kind_phys), pointer :: gwp_ayf(:,:)   => null()   ! instant jet-UGWP tend m/s/s NS

    real (kind=kind_phys), pointer :: uav_ugwp(:,:)  => null()   ! aver  wind UAV from physics
    real (kind=kind_phys), pointer :: tav_ugwp(:,:)  => null()   ! aver  temp UAV from physics
    real (kind=kind_phys), pointer :: du3dt_dyn(:,:) => null()   ! U Tend-dynamics "In"-"PhysOut"

!--- COODRE ORO diagnostics
    real (kind=kind_phys), pointer :: zmtb(:)        => null()   !
    real (kind=kind_phys), pointer :: zogw(:)        => null()   !
    real (kind=kind_phys), pointer :: zlwb(:)        => null()   !
    real (kind=kind_phys), pointer :: tau_ogw(:)     => null()   !
    real (kind=kind_phys), pointer :: tau_ngw(:)     => null()   !
    real (kind=kind_phys), pointer :: tau_mtb(:)     => null()   !
    real (kind=kind_phys), pointer :: tau_tofd(:)    => null()   !
!---vay-2018 UGWP-diagnostics

    ! Diagnostic arrays for per-timestep diagnostics
    real (kind=kind_phys), pointer :: old_pgr(:) => null()     !< pgr at last timestep

    ! Extended output diagnostics for Thompson MP
    real (kind=kind_phys), pointer :: thompson_ext_diag3d (:,:,:) => null() ! extended diagnostic 3d output arrays from Thompson MP

    ! Diagnostics for coupled air quality model
    real (kind=kind_phys), pointer :: aod   (:)   => null()    !< instantaneous aerosol optical depth ( n/a )

    ! Auxiliary output arrays for debugging
    real (kind=kind_phys), pointer :: aux2d(:,:)  => null()    !< auxiliary 2d arrays in output (for debugging)
    real (kind=kind_phys), pointer :: aux3d(:,:,:)=> null()    !< auxiliary 2d arrays in output (for debugging)

    !--- Lightning threat indices
    real (kind=kind_phys), pointer :: ltg1_max(:)        => null()  !
    real (kind=kind_phys), pointer :: ltg2_max(:)        => null()  !
    real (kind=kind_phys), pointer :: ltg3_max(:)        => null()  !

    !--- NRL Ozone physics diagnostics
    real (kind=kind_phys), pointer :: do3_dt_prd(:,:)  => null()
    real (kind=kind_phys), pointer :: do3_dt_ozmx(:,:) => null()
    real (kind=kind_phys), pointer :: do3_dt_temp(:,:) => null()
    real (kind=kind_phys), pointer :: do3_dt_ohoz(:,:) => null()

    contains
      procedure :: create    => diag_create
      procedure :: rad_zero  => diag_rad_zero
      procedure :: phys_zero => diag_phys_zero
  end type GFS_diag_type

!----------------
! PUBLIC ENTITIES
!----------------

  public GFS_init_type
  public GFS_statein_type,  GFS_stateout_type, GFS_sfcprop_type, &
         GFS_coupling_type
  public GFS_control_type,  GFS_grid_type,     GFS_tbd_type, &
         GFS_cldprop_type,  GFS_radtend_type,  GFS_diag_type

!*******************************************************************************************
  CONTAINS

!------------------------
! GFS_statein_type%create
!------------------------
  subroutine statein_create (Statein, IM, Model)
    implicit none

    class(GFS_statein_type)             :: Statein
    integer,                 intent(in) :: IM
    type(GFS_control_type),  intent(in) :: Model

    !--- level geopotential and pressures
    allocate (Statein%phii  (IM,Model%levs+1))
    allocate (Statein%prsi  (IM,Model%levs+1))
    allocate (Statein%prsik (IM,Model%levs+1))

    Statein%phii  = clear_val
    Statein%prsi  = clear_val
    Statein%prsik = clear_val

    !--- layer geopotential and pressures
    allocate (Statein%phil  (IM,Model%levs))
    allocate (Statein%prsl  (IM,Model%levs))
    allocate (Statein%prslk (IM,Model%levs))

    Statein%phil  = clear_val
    Statein%prsl  = clear_val
    Statein%prslk = clear_val

    !--- shared radiation and physics variables
    allocate (Statein%vvl  (IM,Model%levs))
    allocate (Statein%tgrs (IM,Model%levs))

    Statein%vvl  = clear_val
    Statein%tgrs = clear_val
! stochastic physics SKEB variable
    allocate (Statein%diss_est(IM,Model%levs))
    Statein%diss_est= clear_val
    !--- physics only variables
    allocate (Statein%pgr    (IM))
    allocate (Statein%ugrs   (IM,Model%levs))
    allocate (Statein%vgrs   (IM,Model%levs))
    if(Model%lightning_threat) then
      allocate (Statein%wgrs   (IM,Model%levs))
    endif
    allocate (Statein%qgrs   (IM,Model%levs,Model%ntrac))

    Statein%qgrs   = clear_val
    Statein%pgr    = clear_val
    Statein%ugrs   = clear_val
    Statein%vgrs   = clear_val

    if(Model%lightning_threat) then
      Statein%wgrs = clear_val
    endif

    !--- soil state variables - for soil SPPT - sfc-perts, mgehne
    allocate (Statein%smc  (IM,Model%lsoil))
    allocate (Statein%stc  (IM,Model%lsoil))
    allocate (Statein%slc  (IM,Model%lsoil))

    Statein%smc   = clear_val
    Statein%stc   = clear_val
    Statein%slc   = clear_val

  end subroutine statein_create


!-------------------------
! GFS_stateout_type%create
!-------------------------
  subroutine stateout_create (Stateout, IM, Model)

    implicit none

    class(GFS_stateout_type)           :: Stateout
    integer,                intent(in) :: IM
    type(GFS_control_type), intent(in) :: Model

    allocate (Stateout%gu0 (IM,Model%levs))
    allocate (Stateout%gv0 (IM,Model%levs))
    allocate (Stateout%gt0 (IM,Model%levs))
    allocate (Stateout%gq0 (IM,Model%levs,Model%ntrac))

    Stateout%gu0 = clear_val
    Stateout%gv0 = clear_val
    Stateout%gt0 = clear_val
    Stateout%gq0 = clear_val

 end subroutine stateout_create


!------------------------
! GFS_sfcprop_type%create
!------------------------
  subroutine sfcprop_create (Sfcprop, IM, Model)

    implicit none

    class(GFS_sfcprop_type)            :: Sfcprop
    integer,                intent(in) :: IM
    type(GFS_control_type), intent(in) :: Model

    !--- physics and radiation
    allocate (Sfcprop%slmsk    (IM))
    allocate (Sfcprop%oceanfrac(IM))
    allocate (Sfcprop%landfrac (IM))
    allocate (Sfcprop%vegtype_frac (IM,Model%nvegcat))
    allocate (Sfcprop%soiltype_frac(IM,Model%nsoilcat))
    allocate (Sfcprop%lakefrac (IM))
    allocate (Sfcprop%lakedepth(IM))

    allocate (Sfcprop%use_lake_model(IM))

    if(Model%lkm > 0) then
      if(Model%iopt_lake==Model%iopt_lake_clm) then
        allocate (Sfcprop%clm_lakedepth(IM))
      else if(Model%iopt_lake==Model%iopt_lake_flake) then
        allocate (Sfcprop%h_ML     (IM))
        allocate (Sfcprop%t_ML     (IM))
        allocate (Sfcprop%t_mnw    (IM))
        allocate (Sfcprop%h_talb   (IM))
        allocate (Sfcprop%t_talb   (IM))
        allocate (Sfcprop%t_bot1   (IM))
        allocate (Sfcprop%t_bot2   (IM))
        allocate (Sfcprop%c_t      (IM))
      endif
      allocate (Sfcprop%T_snow   (IM))
      allocate (Sfcprop%T_ice    (IM))
    endif

    allocate (Sfcprop%tsfc     (IM))
    allocate (Sfcprop%usfco    (IM))
    allocate (Sfcprop%vsfco    (IM))
    allocate (Sfcprop%tsfco    (IM))
    allocate (Sfcprop%tsfcl    (IM))
    allocate (Sfcprop%tisfc    (IM))
    allocate (Sfcprop%tiice    (IM,Model%kice))
    allocate (Sfcprop%snowd    (IM))
    allocate (Sfcprop%zorl     (IM))
    allocate (Sfcprop%zorlw    (IM))
    allocate (Sfcprop%zorll    (IM))
    allocate (Sfcprop%zorli    (IM))
    allocate (Sfcprop%zorlwav  (IM))
    allocate (Sfcprop%fice     (IM))
    allocate (Sfcprop%snodl    (IM))
    allocate (Sfcprop%weasdl   (IM))
    allocate (Sfcprop%snodi    (IM))
    allocate (Sfcprop%weasdi   (IM))
    allocate (Sfcprop%hprime   (IM,Model%nmtvr))
    allocate (Sfcprop%dust12m_in  (IM,12,5))
    allocate (Sfcprop%smoke_RRFS(IM,24,2))
    allocate (Sfcprop%smoke2d_RRFS(IM,4))
    allocate (Sfcprop%emi_in   (IM,1))
    allocate(Sfcprop%albdirvis_lnd (IM))
    allocate(Sfcprop%albdirnir_lnd (IM))
    allocate(Sfcprop%albdifvis_lnd (IM))
    allocate(Sfcprop%albdifnir_lnd (IM))
    allocate (Sfcprop%emis_lnd (IM))
    allocate (Sfcprop%emis_ice (IM))
    allocate (Sfcprop%emis_wat (IM))
    allocate (Sfcprop%acsnow_land (IM))
    allocate (Sfcprop%acsnow_ice (IM))

    Sfcprop%slmsk     = clear_val
    Sfcprop%oceanfrac = clear_val
    Sfcprop%landfrac  = clear_val
    Sfcprop%vegtype_frac  = clear_val
    Sfcprop%soiltype_frac = clear_val
    Sfcprop%lakefrac  = clear_val
    Sfcprop%lakedepth = clear_val

    Sfcprop%use_lake_model = zero
    if(Model%lkm > 0) then
      if(Model%iopt_lake==Model%iopt_lake_clm) then
        Sfcprop%clm_lakedepth = clear_val
      else if(Model%iopt_lake==Model%iopt_lake_flake) then
        Sfcprop%h_ML      = clear_val
        Sfcprop%t_ML      = clear_val
        Sfcprop%t_mnw     = clear_val
        Sfcprop%h_talb    = clear_val
        Sfcprop%t_talb    = clear_val
        Sfcprop%t_bot1    = clear_val
        Sfcprop%t_bot2    = clear_val
        Sfcprop%c_t       = clear_val
      endif
      Sfcprop%T_snow    = clear_val
      Sfcprop%T_ice     = clear_val
    endif

    Sfcprop%tsfc      = clear_val
    Sfcprop%usfco     = clear_val
    Sfcprop%vsfco     = clear_val
    Sfcprop%tsfco     = clear_val
    Sfcprop%tsfcl     = clear_val
    Sfcprop%tisfc     = clear_val
    Sfcprop%tiice     = clear_val
    Sfcprop%snowd     = clear_val
    Sfcprop%zorl      = clear_val
    Sfcprop%zorlw     = clear_val
    Sfcprop%zorll     = clear_val
    Sfcprop%zorli     = clear_val
    Sfcprop%zorlwav   = clear_val
    Sfcprop%fice      = clear_val
    Sfcprop%snodl     = clear_val
    Sfcprop%weasdl    = clear_val
    Sfcprop%snodi     = clear_val
    Sfcprop%weasdi    = clear_val
    Sfcprop%hprime    = clear_val
    Sfcprop%dust12m_in= clear_val
    Sfcprop%emi_in    = clear_val
    Sfcprop%smoke_RRFS= clear_val
    Sfcprop%smoke2d_RRFS= clear_val
    Sfcprop%albdirvis_lnd = clear_val
    Sfcprop%albdirnir_lnd = clear_val
    Sfcprop%albdifvis_lnd = clear_val
    Sfcprop%albdifnir_lnd = clear_val
    Sfcprop%emis_lnd  = clear_val
    Sfcprop%emis_ice  = clear_val
    Sfcprop%emis_wat  = clear_val
    Sfcprop%acsnow_land = clear_val
    Sfcprop%acsnow_ice = clear_val


!--- In (radiation only)
    allocate (Sfcprop%snoalb (IM))
    allocate (Sfcprop%alvsf  (IM))
    allocate (Sfcprop%alnsf  (IM))
    allocate (Sfcprop%alvwf  (IM))
    allocate (Sfcprop%alnwf  (IM))
    allocate (Sfcprop%facsf  (IM))
    allocate (Sfcprop%facwf  (IM))

    Sfcprop%snoalb = clear_val
    Sfcprop%alvsf  = clear_val
    Sfcprop%alnsf  = clear_val
    Sfcprop%alvwf  = clear_val
    Sfcprop%alnwf  = clear_val
    Sfcprop%facsf  = clear_val
    Sfcprop%facwf  = clear_val

!--- physics surface props
!--- In
    allocate (Sfcprop%slope      (IM))
    allocate (Sfcprop%slope_save (IM))
    allocate (Sfcprop%shdmin     (IM))
    allocate (Sfcprop%shdmax     (IM))
    allocate (Sfcprop%snoalb     (IM))
    allocate (Sfcprop%tg3        (IM))
    allocate (Sfcprop%vfrac      (IM))
    allocate (Sfcprop%vtype      (IM))
    allocate (Sfcprop%vtype_save (IM))
    allocate (Sfcprop%stype      (IM))
    allocate (Sfcprop%stype_save (IM))
    allocate (Sfcprop%scolor     (IM))
    allocate (Sfcprop%scolor_save(IM))
    allocate (Sfcprop%uustar     (IM))
    allocate (Sfcprop%oro        (IM))
    allocate (Sfcprop%oro_uf     (IM))
    allocate (Sfcprop%evap       (IM))
    allocate (Sfcprop%hflx       (IM))
    allocate (Sfcprop%qss        (IM))

    Sfcprop%slope      = zero
    Sfcprop%slope_save = zero
    Sfcprop%shdmin     = clear_val
    Sfcprop%shdmax     = clear_val
    Sfcprop%snoalb     = clear_val
    Sfcprop%tg3        = clear_val
    Sfcprop%vfrac      = clear_val
    Sfcprop%vtype      = zero
    Sfcprop%vtype_save = zero
    Sfcprop%stype      = zero
    Sfcprop%stype_save = zero
    Sfcprop%scolor      = zero
    Sfcprop%scolor_save = zero
    Sfcprop%uustar     = clear_val
    Sfcprop%oro        = clear_val
    Sfcprop%oro_uf     = clear_val
    Sfcprop%evap       = clear_val
    Sfcprop%hflx       = clear_val
    Sfcprop%qss        = clear_val

!--- In/Out
    allocate (Sfcprop%hice   (IM))
    allocate (Sfcprop%weasd  (IM))
    allocate (Sfcprop%sncovr (IM))
    allocate (Sfcprop%sncovr_ice (IM))
    if (Model%use_cice_alb .or. Model%lsm == Model%ilsm_ruc) then
      allocate (Sfcprop%albdirvis_ice (IM))
      allocate (Sfcprop%albdifvis_ice (IM))
      allocate (Sfcprop%albdirnir_ice (IM))
      allocate (Sfcprop%albdifnir_ice (IM))
    endif
    if (Model%lsm == Model%ilsm_ruc) then
      allocate (Sfcprop%sfalb_lnd (IM))
      allocate (Sfcprop%sfalb_ice (IM))
      allocate (Sfcprop%sfalb_lnd_bck (IM))
    endif
    allocate (Sfcprop%canopy (IM))
    allocate (Sfcprop%ffmm   (IM))
    allocate (Sfcprop%ffhh   (IM))
    allocate (Sfcprop%f10m   (IM))
    allocate (Sfcprop%tprcp  (IM))
    allocate (Sfcprop%srflag (IM))
    allocate (Sfcprop%slc    (IM,Model%lsoil))
    allocate (Sfcprop%smc    (IM,Model%lsoil))
    allocate (Sfcprop%stc    (IM,Model%lsoil))

    Sfcprop%hice   = clear_val
    Sfcprop%weasd  = clear_val
    Sfcprop%sncovr = clear_val
    Sfcprop%sncovr_ice = clear_val
    if (Model%use_cice_alb .or. Model%lsm == Model%ilsm_ruc) then
      Sfcprop%albdirvis_ice = clear_val
      Sfcprop%albdifvis_ice = clear_val
      Sfcprop%albdirnir_ice = clear_val
      Sfcprop%albdifnir_ice = clear_val
    endif
    if (Model%lsm == Model%ilsm_ruc) then
      Sfcprop%sfalb_lnd     = clear_val
      Sfcprop%sfalb_ice     = clear_val
      Sfcprop%sfalb_lnd_bck = clear_val
    endif
    Sfcprop%canopy = clear_val
    Sfcprop%ffmm   = clear_val
    Sfcprop%ffhh   = clear_val
    Sfcprop%f10m   = clear_val
    Sfcprop%tprcp  = clear_val
    Sfcprop%srflag = clear_val
    Sfcprop%slc    = clear_val
    Sfcprop%smc    = clear_val
    Sfcprop%stc    = clear_val

!--- Out
    allocate (Sfcprop%t2m (IM))
    allocate (Sfcprop%th2m(IM))
    allocate (Sfcprop%q2m (IM))

    Sfcprop%t2m  = clear_val
    Sfcprop%th2m = clear_val
    Sfcprop%q2m  = clear_val

    if (Model%nstf_name(1) > 0) then
      allocate (Sfcprop%tref   (IM))
      allocate (Sfcprop%z_c    (IM))
      allocate (Sfcprop%c_0    (IM))
      allocate (Sfcprop%c_d    (IM))
      allocate (Sfcprop%w_0    (IM))
      allocate (Sfcprop%w_d    (IM))
      allocate (Sfcprop%xt     (IM))
      allocate (Sfcprop%xs     (IM))
      allocate (Sfcprop%xu     (IM))
      allocate (Sfcprop%xv     (IM))
      allocate (Sfcprop%xz     (IM))
      allocate (Sfcprop%zm     (IM))
      allocate (Sfcprop%xtts   (IM))
      allocate (Sfcprop%xzts   (IM))
      allocate (Sfcprop%d_conv (IM))
      allocate (Sfcprop%ifd    (IM))
      allocate (Sfcprop%dt_cool(IM))
      allocate (Sfcprop%qrain  (IM))

      Sfcprop%tref    = zero
      Sfcprop%z_c     = zero
      Sfcprop%c_0     = zero
      Sfcprop%c_d     = zero
      Sfcprop%w_0     = zero
      Sfcprop%w_d     = zero
      Sfcprop%xt      = zero
      Sfcprop%xs      = zero
      Sfcprop%xu      = zero
      Sfcprop%xv      = zero
      Sfcprop%xz      = zero
      Sfcprop%zm      = zero
      Sfcprop%xtts    = zero
      Sfcprop%xzts    = zero
      Sfcprop%d_conv  = zero
      Sfcprop%ifd     = zero
      Sfcprop%dt_cool = zero
      Sfcprop%qrain   = zero
    endif
    if (Model%lsm == Model%ilsm_noah) then
      allocate (Sfcprop%xlaixy   (IM))
      allocate (Sfcprop%rca      (IM))
      Sfcprop%xlaixy     = clear_val
      Sfcprop%rca        = clear_val
    end if
    if (Model%lsm == Model%ilsm_ruc .or. Model%lsm == Model%ilsm_noahmp .or. &
         (Model%lkm>0 .and. Model%iopt_lake==Model%iopt_lake_clm)) then
     allocate(Sfcprop%raincprv  (IM))
     allocate(Sfcprop%rainncprv (IM))
     Sfcprop%raincprv   = clear_val
     Sfcprop%rainncprv  = clear_val
     if (Model%lsm == Model%ilsm_ruc .or. Model%lsm == Model%ilsm_noahmp) then
      allocate(Sfcprop%iceprv    (IM))
      allocate(Sfcprop%snowprv   (IM))
      allocate(Sfcprop%graupelprv(IM))

      Sfcprop%iceprv     = clear_val
      Sfcprop%snowprv    = clear_val
      Sfcprop%graupelprv = clear_val
     end if
    end if
! Noah MP allocate and init when used
!
    if (Model%lsm == Model%ilsm_noahmp ) then

      allocate (Sfcprop%snowxy   (IM))
      allocate (Sfcprop%tvxy     (IM))
      allocate (Sfcprop%tgxy     (IM))
      allocate (Sfcprop%canicexy (IM))
      allocate (Sfcprop%canliqxy (IM))
      allocate (Sfcprop%eahxy    (IM))
      allocate (Sfcprop%tahxy    (IM))
      allocate (Sfcprop%cmxy     (IM))
      allocate (Sfcprop%chxy     (IM))
      allocate (Sfcprop%fwetxy   (IM))
      allocate (Sfcprop%sneqvoxy (IM))
      allocate (Sfcprop%alboldxy (IM))
      allocate (Sfcprop%qsnowxy  (IM))
      allocate (Sfcprop%wslakexy (IM))
      allocate (Sfcprop%zwtxy    (IM))
      allocate (Sfcprop%waxy     (IM))
      allocate (Sfcprop%wtxy     (IM))
      allocate (Sfcprop%lfmassxy (IM))
      allocate (Sfcprop%rtmassxy (IM))
      allocate (Sfcprop%stmassxy (IM))
      allocate (Sfcprop%woodxy   (IM))
      allocate (Sfcprop%stblcpxy (IM))
      allocate (Sfcprop%fastcpxy (IM))
      allocate (Sfcprop%xsaixy   (IM))
      allocate (Sfcprop%xlaixy   (IM))
      allocate (Sfcprop%taussxy  (IM))
      allocate (Sfcprop%smcwtdxy (IM))
      allocate (Sfcprop%deeprechxy (IM))
      allocate (Sfcprop%rechxy     (IM))
      allocate (Sfcprop%snicexy    (IM, Model%lsnow_lsm_lbound:Model%lsnow_lsm_ubound))
      allocate (Sfcprop%snliqxy    (IM, Model%lsnow_lsm_lbound:Model%lsnow_lsm_ubound))
      allocate (Sfcprop%tsnoxy     (IM, Model%lsnow_lsm_lbound:Model%lsnow_lsm_ubound))
      allocate (Sfcprop%smoiseq    (IM, Model%lsoil_lsm))
      allocate (Sfcprop%zsnsoxy    (IM, Model%lsnow_lsm_lbound:Model%lsoil_lsm))

      Sfcprop%snowxy     = clear_val
      Sfcprop%tvxy       = clear_val
      Sfcprop%tgxy       = clear_val
      Sfcprop%canicexy   = clear_val
      Sfcprop%canliqxy   = clear_val
      Sfcprop%eahxy      = clear_val
      Sfcprop%tahxy      = clear_val
      Sfcprop%cmxy       = clear_val
      Sfcprop%chxy       = clear_val
      Sfcprop%fwetxy     = clear_val
      Sfcprop%sneqvoxy   = clear_val
      Sfcprop%alboldxy   = clear_val
      Sfcprop%qsnowxy    = clear_val
      Sfcprop%wslakexy   = clear_val
      Sfcprop%zwtxy      = clear_val
      Sfcprop%waxy       = clear_val
      Sfcprop%wtxy       = clear_val
      Sfcprop%lfmassxy   = clear_val
      Sfcprop%rtmassxy   = clear_val
      Sfcprop%stmassxy   = clear_val
      Sfcprop%woodxy     = clear_val
      Sfcprop%stblcpxy   = clear_val
      Sfcprop%fastcpxy   = clear_val
      Sfcprop%xsaixy     = clear_val
      Sfcprop%xlaixy     = clear_val
      Sfcprop%taussxy    = clear_val
      Sfcprop%smcwtdxy   = clear_val
      Sfcprop%deeprechxy = clear_val
      Sfcprop%rechxy     = clear_val

      Sfcprop%snicexy    = clear_val
      Sfcprop%snliqxy    = clear_val
      Sfcprop%tsnoxy     = clear_val
      Sfcprop%smoiseq    = clear_val
      Sfcprop%zsnsoxy    = clear_val

      allocate(Sfcprop%draincprv  (IM))
      allocate(Sfcprop%drainncprv (IM))
      allocate(Sfcprop%diceprv    (IM))
      allocate(Sfcprop%dsnowprv   (IM))
      allocate(Sfcprop%dgraupelprv(IM))

      Sfcprop%draincprv   = clear_val
      Sfcprop%drainncprv  = clear_val
      Sfcprop%diceprv     = clear_val
      Sfcprop%dsnowprv    = clear_val
      Sfcprop%dgraupelprv = clear_val

    endif

    if (Model%do_myjsfc .or. Model%do_myjpbl) then
      allocate(Sfcprop%z0base(IM))
      Sfcprop%z0base = clear_val
    end if

    allocate(Sfcprop%semisbase(IM))
    Sfcprop%semisbase = clear_val

    if (Model%lsm == Model%ilsm_ruc) then
       ! For land surface models with different numbers of levels than the four NOAH levels
       allocate (Sfcprop%wetness         (IM))
       allocate (Sfcprop%sh2o            (IM,Model%lsoil_lsm))
       allocate (Sfcprop%keepsmfr        (IM,Model%lsoil_lsm))
       allocate (Sfcprop%smois           (IM,Model%lsoil_lsm))
       allocate (Sfcprop%tslb            (IM,Model%lsoil_lsm))
       allocate (Sfcprop%flag_frsoil     (IM,Model%lsoil_lsm))
       allocate (Sfcprop%clw_surf_land   (IM))
       allocate (Sfcprop%clw_surf_ice    (IM))
       allocate (Sfcprop%qwv_surf_land   (IM))
       allocate (Sfcprop%qwv_surf_ice    (IM))
       allocate (Sfcprop%rhofr           (IM))
       allocate (Sfcprop%tsnow_land      (IM))
       allocate (Sfcprop%tsnow_ice       (IM))
       allocate (Sfcprop%snowfallac_land (IM))
       allocate (Sfcprop%snowfallac_ice  (IM))
       allocate (Sfcprop%acsnow_land     (IM))
       allocate (Sfcprop%acsnow_ice      (IM))
       allocate (Sfcprop%xlaixy   (IM))
       allocate (Sfcprop%fire_heat_flux  (IM))
       allocate (Sfcprop%frac_grid_burned(IM))

       !
       Sfcprop%wetness         = clear_val
       Sfcprop%sh2o            = clear_val
       Sfcprop%keepsmfr        = clear_val
       Sfcprop%smois           = clear_val
       Sfcprop%tslb            = clear_val
       Sfcprop%clw_surf_land   = clear_val
       Sfcprop%clw_surf_ice    = clear_val
       Sfcprop%qwv_surf_land   = clear_val
       Sfcprop%qwv_surf_ice    = clear_val
       Sfcprop%flag_frsoil     = clear_val
       Sfcprop%rhofr           = -1.e3
       Sfcprop%tsnow_land      = clear_val
       Sfcprop%tsnow_ice       = clear_val
       Sfcprop%snowfallac_land = clear_val
       Sfcprop%snowfallac_ice  = clear_val
       Sfcprop%acsnow_land     = clear_val
       Sfcprop%acsnow_ice      = clear_val
       Sfcprop%xlaixy          = clear_val
       Sfcprop%fire_heat_flux  = clear_val
       Sfcprop%frac_grid_burned= clear_val
       !
    end if

       allocate (Sfcprop%rmol   (IM ))
       allocate (Sfcprop%flhc   (IM ))
       allocate (Sfcprop%flqc   (IM ))
       Sfcprop%rmol        = clear_val
       Sfcprop%flhc        = clear_val
       Sfcprop%flqc        = clear_val
    if (Model%do_mynnsfclay) then
    ! For MYNN surface layer scheme
       !print*,"Allocating all MYNN-sfclay variables"
       allocate (Sfcprop%ustm   (IM ))
       allocate (Sfcprop%zol    (IM ))
       allocate (Sfcprop%mol    (IM ))
       allocate (Sfcprop%chs2   (IM ))
       allocate (Sfcprop%cqs2   (IM ))
       allocate (Sfcprop%lh     (IM ))
       !
       !print*,"Initializing all MYNN-SfcLay variables with ",clear_val
       Sfcprop%ustm        = clear_val
       Sfcprop%zol         = clear_val
       Sfcprop%mol         = clear_val
       Sfcprop%chs2        = clear_val
       Sfcprop%cqs2        = clear_val
       Sfcprop%lh          = clear_val
    end if
    if (Model%imfdeepcnv == Model%imfdeepcnv_gf .or. Model%imfdeepcnv == Model%imfdeepcnv_c3) then
        allocate (Sfcprop%maxupmf(IM))
        allocate (Sfcprop%conv_act(IM))
        allocate (Sfcprop%conv_act_m(IM))
        Sfcprop%maxupmf = zero
        Sfcprop%conv_act = zero
        Sfcprop%conv_act_m = zero
    end if

    ! CLM Lake Model variables
    if (Model%lkm/=0 .and. Model%iopt_lake==Model%iopt_lake_clm) then
       allocate(Sfcprop%lake_t2m(IM))
       allocate(Sfcprop%lake_q2m(IM))
       allocate(Sfcprop%lake_albedo(IM))
       allocate(Sfcprop%input_lakedepth(IM))
       allocate(Sfcprop%lake_h2osno2d(IM))
       allocate(Sfcprop%lake_sndpth2d(IM))
       allocate(Sfcprop%lake_snl2d(IM))
       allocate(Sfcprop%lake_snow_z3d(IM,Model%nlevsnowsoil1_clm_lake))
       allocate(Sfcprop%lake_snow_dz3d(IM,Model%nlevsnowsoil1_clm_lake))
       allocate(Sfcprop%lake_snow_zi3d(IM,Model%nlevsnowsoil_clm_lake))
       allocate(Sfcprop%lake_h2osoi_vol3d(IM,Model%nlevsnowsoil1_clm_lake))
       allocate(Sfcprop%lake_h2osoi_liq3d(IM,Model%nlevsnowsoil1_clm_lake))
       allocate(Sfcprop%lake_h2osoi_ice3d(IM,Model%nlevsnowsoil1_clm_lake))
       allocate(Sfcprop%lake_tsfc(IM))
       allocate(Sfcprop%lake_t_soisno3d(IM,Model%nlevsnowsoil1_clm_lake))
       allocate(Sfcprop%lake_t_lake3d(IM,Model%nlevlake_clm_lake))
       allocate(Sfcprop%lake_savedtke12d(IM))
       allocate(Sfcprop%lake_icefrac3d(IM,Model%nlevlake_clm_lake))
       allocate(Sfcprop%lake_rho0(IM))
       allocate(Sfcprop%lake_ht(IM))
       allocate(Sfcprop%lake_is_salty(IM))
       allocate(Sfcprop%lake_cannot_freeze(IM))
       allocate(Sfcprop%clm_lake_initialized(IM))

       Sfcprop%lake_t2m = clear_val
       Sfcprop%lake_q2m = clear_val
       Sfcprop%lake_albedo = clear_val
       Sfcprop%input_lakedepth = clear_val
       Sfcprop%lake_h2osno2d = clear_val
       Sfcprop%lake_sndpth2d = clear_val
       Sfcprop%lake_snl2d = clear_val
       Sfcprop%lake_snow_z3d = clear_val
       Sfcprop%lake_snow_dz3d = clear_val
       Sfcprop%lake_snow_zi3d = clear_val
       Sfcprop%lake_h2osoi_vol3d = clear_val
       Sfcprop%lake_h2osoi_liq3d = clear_val
       Sfcprop%lake_h2osoi_ice3d = clear_val
       Sfcprop%lake_tsfc = clear_val
       Sfcprop%lake_t_soisno3d = clear_val
       Sfcprop%lake_t_lake3d = clear_val
       Sfcprop%lake_savedtke12d = clear_val
       Sfcprop%lake_icefrac3d = clear_val
       Sfcprop%lake_rho0 = -111
       Sfcprop%lake_ht = -111
       Sfcprop%lake_is_salty = zero
       Sfcprop%lake_cannot_freeze = zero
       Sfcprop%clm_lake_initialized = zero
    endif

    if(Model%rrfs_sd) then
    !--- needed for smoke aerosol option
      allocate (Sfcprop%emdust    (IM))
      allocate (Sfcprop%emseas    (IM))
      allocate (Sfcprop%emanoc    (IM))
      allocate (Sfcprop%ebb_smoke_in (IM))
      allocate (Sfcprop%frp_output (IM))
      allocate (Sfcprop%fhist     (IM))
      allocate (Sfcprop%coef_bb_dc(IM))
      allocate (Sfcprop%fire_type (IM))
      allocate (Sfcprop%peak_hr   (IM))
      allocate (Sfcprop%lu_nofire (IM))
      allocate (Sfcprop%lu_qfire  (IM))
      allocate (Sfcprop%fire_in   (IM,Model%fire_aux_data_levels))

      ! IMPORTANT: This initialization must match rrfs_sd_fill_data
      Sfcprop%emdust     = clear_val
      Sfcprop%emseas     = clear_val
      Sfcprop%emanoc     = clear_val
      Sfcprop%ebb_smoke_in = clear_val
      Sfcprop%frp_output  = clear_val
      Sfcprop%fhist      = 1.
      Sfcprop%coef_bb_dc = clear_val
      Sfcprop%fire_type  = 0
      Sfcprop%fire_in    = clear_val
      Sfcprop%peak_hr    = clear_val
      Sfcprop%lu_nofire  = clear_val
      Sfcprop%lu_qfire   = clear_val
    endif

  end subroutine sfcprop_create


!-------------------------
! GFS_coupling_type%create
!-------------------------
  subroutine coupling_create (Coupling, IM, Model)

    implicit none

    class(GFS_coupling_type)           :: Coupling
    integer,                intent(in) :: IM
    type(GFS_control_type), intent(in) :: Model

    !--- radiation out
    !--- physics in
    allocate (Coupling%nirbmdi (IM))
    allocate (Coupling%nirdfdi (IM))
    allocate (Coupling%visbmdi (IM))
    allocate (Coupling%visdfdi (IM))
    allocate (Coupling%nirbmui (IM))
    allocate (Coupling%nirdfui (IM))
    allocate (Coupling%visbmui (IM))
    allocate (Coupling%visdfui (IM))

    Coupling%nirbmdi = clear_val
    Coupling%nirdfdi = clear_val
    Coupling%visbmdi = clear_val
    Coupling%visdfdi = clear_val
    Coupling%nirbmui = clear_val
    Coupling%nirdfui = clear_val
    Coupling%visbmui = clear_val
    Coupling%visdfui = clear_val

    allocate (Coupling%sfcdsw (IM))
    allocate (Coupling%sfcnsw (IM))
    allocate (Coupling%sfcdlw (IM))
    allocate (Coupling%sfculw (IM))

    Coupling%sfcdsw = clear_val
    Coupling%sfcnsw = clear_val
    Coupling%sfcdlw = clear_val
    Coupling%sfculw = clear_val

    if (Model%do_RRTMGP) then
       allocate (Coupling%fluxlwUP_radtime   (IM, Model%levs+1))
       allocate (Coupling%fluxlwDOWN_radtime (IM, Model%levs+1))
       allocate (Coupling%fluxlwUP_jac       (IM, Model%levs+1))
       allocate (Coupling%hrlw               (IM, Model%levs))
       allocate (Coupling%tsfc_radtime       (IM))
       Coupling%fluxlwUP_radtime   = clear_val
       Coupling%fluxlwDOWN_radtime = clear_val
       Coupling%fluxlwUP_jac       = clear_val
       Coupling%hrlw               = clear_val
       Coupling%tsfc_radtime       = clear_val
    endif

    if (Model%cplflx .or. Model%do_sppt .or. Model%cplchm .or. Model%ca_global .or. Model%cpllnd) then
      allocate (Coupling%rain_cpl (IM))
      allocate (Coupling%snow_cpl (IM))
      Coupling%rain_cpl = clear_val
      Coupling%snow_cpl = clear_val
    endif

    if (Model%cplflx .or. Model%cplchm .or. Model%cplwav) then
      !--- instantaneous quantities
      allocate (Coupling%u10mi_cpl (IM))
      allocate (Coupling%v10mi_cpl (IM))

      Coupling%u10mi_cpl = clear_val
      Coupling%v10mi_cpl = clear_val
    endif

    if (Model%cplflx .or. Model%cplchm .or. Model%cpllnd) then
      !--- instantaneous quantities
      allocate (Coupling%tsfci_cpl (IM))
      Coupling%tsfci_cpl = clear_val
    endif

!   if (Model%cplwav2atm) then
      !--- incoming quantities
!     allocate (Coupling%zorlwav_cpl (IM))

!     Coupling%zorlwav_cpl  = clear_val
!   endif

    if (Model%cplflx .or. Model%cpllnd) then
      allocate (Coupling%dlwsfci_cpl (IM))
      allocate (Coupling%dswsfci_cpl (IM))
      allocate (Coupling%dlwsfc_cpl  (IM))
      allocate (Coupling%dswsfc_cpl  (IM))
      allocate (Coupling%psurfi_cpl  (IM))
      allocate (Coupling%nswsfc_cpl  (IM))
      allocate (Coupling%nswsfci_cpl (IM))
      allocate (Coupling%nnirbmi_cpl (IM))
      allocate (Coupling%nnirdfi_cpl (IM))
      allocate (Coupling%nvisbmi_cpl (IM))
      allocate (Coupling%nvisdfi_cpl (IM))
      allocate (Coupling%nnirbm_cpl  (IM))
      allocate (Coupling%nnirdf_cpl  (IM))
      allocate (Coupling%nvisbm_cpl  (IM))
      allocate (Coupling%nvisdf_cpl  (IM))

      Coupling%dlwsfci_cpl  = clear_val
      Coupling%dswsfci_cpl  = clear_val
      Coupling%dlwsfc_cpl  = clear_val
      Coupling%dswsfc_cpl  = clear_val
      Coupling%psurfi_cpl  = clear_val
      Coupling%nswsfc_cpl  = clear_val
      Coupling%nswsfci_cpl = clear_val
      Coupling%nnirbmi_cpl = clear_val
      Coupling%nnirdfi_cpl = clear_val
      Coupling%nvisbmi_cpl = clear_val
      Coupling%nvisdfi_cpl = clear_val
      Coupling%nnirbm_cpl  = clear_val
      Coupling%nnirdf_cpl  = clear_val
      Coupling%nvisbm_cpl  = clear_val
      Coupling%nvisdf_cpl  = clear_val
    end if

    if (Model%cplflx) then
      !--- incoming quantities
      allocate (Coupling%slimskin_cpl        (IM))
      allocate (Coupling%dusfcin_cpl         (IM))
      allocate (Coupling%dvsfcin_cpl         (IM))
      allocate (Coupling%dtsfcin_cpl         (IM))
      allocate (Coupling%dqsfcin_cpl         (IM))
      allocate (Coupling%ulwsfcin_cpl        (IM))
!     allocate (Coupling%tseain_cpl          (IM))
!     allocate (Coupling%tisfcin_cpl         (IM))
!     allocate (Coupling%ficein_cpl          (IM))
!     allocate (Coupling%hicein_cpl          (IM))
      allocate (Coupling%hsnoin_cpl          (IM))
!     allocate (Coupling%sfc_alb_nir_dir_cpl (IM))
!     allocate (Coupling%sfc_alb_nir_dif_cpl (IM))
!     allocate (Coupling%sfc_alb_vis_dir_cpl (IM))
!     allocate (Coupling%sfc_alb_vis_dif_cpl (IM))

      Coupling%slimskin_cpl          = clear_val
      Coupling%dusfcin_cpl           = clear_val
      Coupling%dvsfcin_cpl           = clear_val
      Coupling%dtsfcin_cpl           = clear_val
      Coupling%dqsfcin_cpl           = clear_val
      Coupling%ulwsfcin_cpl          = clear_val
!     Coupling%tseain_cpl            = clear_val
!     Coupling%tisfcin_cpl           = clear_val
!     Coupling%ficein_cpl            = clear_val
!     Coupling%hicein_cpl            = clear_val
      Coupling%hsnoin_cpl            = clear_val
!     Coupling%sfc_alb_nir_dir_cpl   = clear_val
!     Coupling%sfc_alb_nir_dif_cpl   = clear_val
!     Coupling%sfc_alb_vis_dir_cpl   = clear_val
!     Coupling%sfc_alb_vis_dif_cpl   = clear_val

      ! -- Coupling options to retrive atmosphere-ocean fluxes from mediator
      if (Model%use_med_flux) then
        allocate (Coupling%dusfcin_med (IM))
        allocate (Coupling%dvsfcin_med (IM))
        allocate (Coupling%dtsfcin_med (IM))
        allocate (Coupling%dqsfcin_med (IM))
        allocate (Coupling%ulwsfcin_med(IM))

        Coupling%dusfcin_med  = clear_val
        Coupling%dvsfcin_med  = clear_val
        Coupling%dtsfcin_med  = clear_val
        Coupling%dqsfcin_med  = clear_val
        Coupling%ulwsfcin_med = clear_val
      end if

      !--- accumulated quantities
      allocate (Coupling%dusfc_cpl  (IM))
      allocate (Coupling%dvsfc_cpl  (IM))
      allocate (Coupling%dtsfc_cpl  (IM))
      allocate (Coupling%dqsfc_cpl  (IM))
      allocate (Coupling%dnirbm_cpl (IM))
      allocate (Coupling%dnirdf_cpl (IM))
      allocate (Coupling%dvisbm_cpl (IM))
      allocate (Coupling%dvisdf_cpl (IM))
      allocate (Coupling%nlwsfc_cpl (IM))

      Coupling%dusfc_cpl  = clear_val
      Coupling%dvsfc_cpl  = clear_val
      Coupling%dtsfc_cpl  = clear_val
      Coupling%dqsfc_cpl  = clear_val
      Coupling%dnirbm_cpl = clear_val
      Coupling%dnirdf_cpl = clear_val
      Coupling%dvisbm_cpl = clear_val
      Coupling%dvisdf_cpl = clear_val
      Coupling%nlwsfc_cpl = clear_val

      !--- instantaneous quantities
      allocate (Coupling%dusfci_cpl  (IM))
      allocate (Coupling%dvsfci_cpl  (IM))
      allocate (Coupling%dtsfci_cpl  (IM))
      allocate (Coupling%dqsfci_cpl  (IM))
      allocate (Coupling%dnirbmi_cpl (IM))
      allocate (Coupling%dnirdfi_cpl (IM))
      allocate (Coupling%dvisbmi_cpl (IM))
      allocate (Coupling%dvisdfi_cpl (IM))
      allocate (Coupling%nlwsfci_cpl (IM))
      allocate (Coupling%t2mi_cpl    (IM))
      allocate (Coupling%q2mi_cpl    (IM))
      allocate (Coupling%oro_cpl     (IM))
      allocate (Coupling%slmsk_cpl   (IM))

      Coupling%dusfci_cpl  = clear_val
      Coupling%dvsfci_cpl  = clear_val
      Coupling%dtsfci_cpl  = clear_val
      Coupling%dqsfci_cpl  = clear_val
      Coupling%dnirbmi_cpl = clear_val
      Coupling%dnirdfi_cpl = clear_val
      Coupling%dvisbmi_cpl = clear_val
      Coupling%dvisdfi_cpl = clear_val
      Coupling%nlwsfci_cpl = clear_val
      Coupling%t2mi_cpl    = clear_val
      Coupling%q2mi_cpl    = clear_val
      Coupling%oro_cpl     = clear_val  !< pointer to sfcprop%oro
      Coupling%slmsk_cpl   = clear_val  !< pointer to sfcprop%slmsk
    endif

    ! -- Coupling options to retrive land fluxes from external land component 
    if (Model%cpllnd .and. Model%cpllnd2atm) then
      allocate (Coupling%sncovr1_lnd (IM))
      allocate (Coupling%qsurf_lnd   (IM))
      allocate (Coupling%evap_lnd    (IM))
      allocate (Coupling%hflx_lnd    (IM))
      allocate (Coupling%ep_lnd      (IM))
      allocate (Coupling%t2mmp_lnd   (IM))
      allocate (Coupling%q2mp_lnd    (IM))
      allocate (Coupling%gflux_lnd   (IM))
      allocate (Coupling%runoff_lnd  (IM))
      allocate (Coupling%drain_lnd   (IM))
      allocate (Coupling%cmm_lnd     (IM))
      allocate (Coupling%chh_lnd     (IM))
      allocate (Coupling%zvfun_lnd   (IM))

      Coupling%sncovr1_lnd = clear_val
      Coupling%qsurf_lnd   = clear_val
      Coupling%evap_lnd    = clear_val
      Coupling%hflx_lnd    = clear_val
      Coupling%ep_lnd      = clear_val
      Coupling%t2mmp_lnd   = clear_val
      Coupling%q2mp_lnd    = clear_val
      Coupling%gflux_lnd   = clear_val
      Coupling%runoff_lnd  = clear_val
      Coupling%drain_lnd   = clear_val
      Coupling%cmm_lnd     = clear_val
      Coupling%chh_lnd     = clear_val
      Coupling%zvfun_lnd   = clear_val
    end if

    !-- cellular automata
    allocate (Coupling%condition(IM))
    if (Model%do_ca) then
      allocate (Coupling%ca1      (IM))
      allocate (Coupling%ca2      (IM))
      allocate (Coupling%ca3      (IM))
      allocate (Coupling%ca_deep  (IM))
      allocate (Coupling%ca_turb  (IM))
      allocate (Coupling%ca_shal  (IM))
      allocate (Coupling%ca_rad   (IM))
      allocate (Coupling%ca_micro (IM))
      Coupling%ca1       = clear_val
      Coupling%ca2       = clear_val
      Coupling%ca3       = clear_val
      Coupling%ca_deep   = clear_val
      Coupling%ca_turb   = clear_val
      Coupling%ca_shal   = clear_val
      Coupling%ca_rad    = clear_val
      Coupling%ca_micro  = clear_val
      Coupling%condition = clear_val
    endif

    ! -- Aerosols coupling options
    if (Model%cplchm) then
      !--- outgoing instantaneous quantities
      allocate (Coupling%ushfsfci  (IM))
      ! -- instantaneous 3d fluxes of nonconvective ice and liquid precipitations
      allocate (Coupling%pfi_lsan  (IM,Model%levs))
      allocate (Coupling%pfl_lsan  (IM,Model%levs))
      Coupling%ushfsfci  = clear_val
      Coupling%pfi_lsan  = clear_val
      Coupling%pfl_lsan  = clear_val
    endif

    if (Model%cplchm .or. Model%cplflx .or. Model%cpllnd) then
      !--- accumulated convective rainfall
      allocate (Coupling%rainc_cpl (IM))
      Coupling%rainc_cpl = clear_val
    end if

    ! -- additional coupling options for air quality
    if (Model%cplaqm .and. .not.Model%cplflx) then
      !--- outgoing instantaneous quantities
      allocate (Coupling%dtsfci_cpl  (IM))
      allocate (Coupling%dqsfci_cpl  (IM))
      allocate (Coupling%nswsfci_cpl (IM))
      allocate (Coupling%t2mi_cpl    (IM))
      allocate (Coupling%q2mi_cpl    (IM))
      allocate (Coupling%psurfi_cpl  (IM))
      Coupling%dtsfci_cpl  = clear_val
      Coupling%dqsfci_cpl  = clear_val
      Coupling%nswsfci_cpl = clear_val
      Coupling%t2mi_cpl    = clear_val
      Coupling%q2mi_cpl    = clear_val
      Coupling%psurfi_cpl  = clear_val
    endif

    if(Model%progsigma)then
       allocate(Coupling%dqdt_qmicro (IM,Model%levs))
       Coupling%dqdt_qmicro = clear_val
    endif

    !--- stochastic physics option
    if (Model%do_sppt .or. Model%ca_global) then
      allocate (Coupling%sppt_wts  (IM,Model%levs))
      Coupling%sppt_wts = clear_val
    endif

    !--- stochastic shum option
    if (Model%do_shum) then
      allocate (Coupling%shum_wts  (IM,Model%levs))
      Coupling%shum_wts = clear_val
    endif

    !--- stochastic skeb option
    if (Model%do_skeb) then
      allocate (Coupling%skebu_wts (IM,Model%levs))
      allocate (Coupling%skebv_wts (IM,Model%levs))

      Coupling%skebu_wts = clear_val
      Coupling%skebv_wts = clear_val
    endif

    !--- stochastic land perturbation option
    if (Model%lndp_type /= 0) then
      allocate (Coupling%sfc_wts  (IM,Model%n_var_lndp))
      Coupling%sfc_wts = clear_val
    endif

    !--- stochastic spp perturbation option
    if (Model%do_spp) then
      allocate (Coupling%spp_wts_pbl  (IM,Model%levs))
      Coupling%spp_wts_pbl = clear_val
      allocate (Coupling%spp_wts_sfc  (IM,Model%levs))
      Coupling%spp_wts_sfc = clear_val
      allocate (Coupling%spp_wts_mp   (IM,Model%levs))
      Coupling%spp_wts_mp = clear_val
      allocate (Coupling%spp_wts_gwd   (IM,Model%levs))
      Coupling%spp_wts_gwd = clear_val
      allocate (Coupling%spp_wts_rad   (IM,Model%levs))
      Coupling%spp_wts_rad = clear_val
      allocate (Coupling%spp_wts_cu_deep   (IM,Model%levs))
      Coupling%spp_wts_cu_deep = clear_val
    endif

    !--- needed for Thompson's aerosol option
    if(Model%imp_physics == Model%imp_physics_thompson .and. (Model%ltaerosol .or. Model%mraerosol)) then
      allocate (Coupling%nwfa2d (IM))
      allocate (Coupling%nifa2d (IM))
      Coupling%nwfa2d   = clear_val
      Coupling%nifa2d   = clear_val
    endif

    if(Model%rrfs_sd) then
    !--- needed for smoke aerosol option
      allocate (Coupling%ebu_smoke (IM,Model%levs))
      allocate (Coupling%chem3d    (IM,Model%levs,Model%nchem))
      allocate (Coupling%ddvel     (IM,Model%ndvel))
      allocate (Coupling%wetdpc_flux(IM,Model%nchem))
      allocate (Coupling%wetdpr_flux(IM,Model%nchem))
      allocate (Coupling%drydep_flux(IM,Model%ndvel))
      allocate (Coupling%min_fplume(IM))
      allocate (Coupling%max_fplume(IM))
      allocate (Coupling%uspdavg(IM))
      allocate (Coupling%hpbl_thetav(IM))
      allocate (Coupling%rrfs_hwp  (IM))
      allocate (Coupling%rrfs_hwp_ave  (IM))
      Coupling%ebu_smoke  = clear_val
      Coupling%chem3d     = clear_val
      Coupling%ddvel      = clear_val
      Coupling%wetdpc_flux = clear_val
      Coupling%wetdpr_flux = clear_val
      Coupling%drydep_flux = clear_val
      Coupling%min_fplume = clear_val
      Coupling%max_fplume = clear_val
      Coupling%uspdavg = clear_val
      Coupling%hpbl_thetav = clear_val
      Coupling%rrfs_hwp   = clear_val
      Coupling%rrfs_hwp_ave = clear_val
    endif

    if (Model%imfdeepcnv == Model%imfdeepcnv_gf .or. Model%imfdeepcnv == Model%imfdeepcnv_c3) then
      allocate (Coupling%qci_conv (IM,Model%levs))
      Coupling%qci_conv   = clear_val
    endif

  end subroutine coupling_create


!----------------------
! GFS_control_type%init
!----------------------
  subroutine control_initialize (Model, nlunit, fn_nml, me, master, &
                                 logunit, isc, jsc, nx, ny, levs,   &
                                 cnx, cny, gnx, gny, dt_dycore,     &
                                 dt_phys, iau_offset, idat, jdat,   &
                                 nwat, tracer_names, tracer_types,  &
                                 input_nml_file, tile_num, blksz,   &
                                 ak, bk, restart, hydrostatic,      &
                                 communicator, ntasks, nthreads)

!--- modules
    use physcons,         only: con_rerth, con_pi, con_p0, rhowater
    use mersenne_twister, only: random_setseed, random_number
    use parse_tracers,    only: get_tracer_index
!    use GFS_ccpp_suite_sim_pre, only: load_ccpp_suite_sim
!
    implicit none

!--- interface variables
    class(GFS_control_type)            :: Model
    integer,                intent(in) :: nlunit
    character(len=64),      intent(in) :: fn_nml
    integer,                intent(in) :: me
    integer,                intent(in) :: master
    integer,                intent(in) :: logunit
    integer,                intent(in) :: tile_num
    integer,                intent(in) :: isc
    integer,                intent(in) :: jsc
    integer,                intent(in) :: nx
    integer,                intent(in) :: ny
    integer,                intent(in) :: levs
    integer,                intent(in) :: cnx
    integer,                intent(in) :: cny
    integer,                intent(in) :: gnx
    integer,                intent(in) :: gny
    real(kind=kind_phys),   intent(in) :: dt_dycore
    real(kind=kind_phys),   intent(in) :: dt_phys
    integer,                intent(in) :: iau_offset
    integer,                intent(in) :: idat(8)
    integer,                intent(in) :: jdat(8)
    integer,                intent(in) :: nwat
    character(len=32),      intent(in) :: tracer_names(:)
    integer,                intent(in) :: tracer_types(:)
    character(len=:),       intent(in), dimension(:), pointer :: input_nml_file
    integer,                intent(in) :: blksz(:)
    real(kind=kind_phys), dimension(:), intent(in) :: ak
    real(kind=kind_phys), dimension(:), intent(in) :: bk
    logical,                intent(in) :: restart
    logical,                intent(in) :: hydrostatic
    integer,                intent(in) :: communicator
    integer,                intent(in) :: ntasks
    integer,                intent(in) :: nthreads

    !--- local variables
    integer :: i, j, n
    integer :: ios
    integer :: seed0
    logical :: exists
    real(kind=kind_phys) :: tem
    real(kind=kind_phys) :: rinc(5)
    real(kind=kind_sngl_prec) :: rinc4(5)
    real(kind=kind_dbl_prec) :: rinc8(5)
    real(kind=kind_phys) :: wrk(1)
    real(kind=kind_phys), parameter :: con_hr = 3600.

!--- BEGIN NAMELIST VARIABLES
    real(kind=kind_phys) :: fhzero         = 0.0             !< hours between clearing of diagnostic buckets
    logical              :: ldiag3d        = .true.          !< flag for 3d diagnostic fields
    logical              :: qdiag3d        = .true.          !< flag for 3d tracer diagnostic fields
    logical              :: lssav          = .false.         !< logical flag for storing diagnostics
    integer, parameter :: pat_len = 60, pat_count=100        !< dimensions of dtend_select
    character(len=pat_len) :: dtend_select(pat_count)         !< fglob_list() patterns to decide which 3d diagnostic fields to enable
    integer              :: naux2d         = 0               !< number of auxiliary 2d arrays to output (for debugging)
    integer              :: naux3d         = 0               !< number of auxiliary 3d arrays to output (for debugging)
    logical              :: aux2d_time_avg(1:naux2dmax) = .false. !< flags for time averaging of auxiliary 2d arrays
    logical              :: aux3d_time_avg(1:naux3dmax) = .false. !< flags for time averaging of auxiliary 3d arrays

    real(kind=kind_phys) :: fhcyc          = 0.              !< frequency for surface data cycling (hours)
    integer              :: thermodyn_id   =  1              !< valid for GFS only for get_prs/phi
    integer              :: sfcpress_id    =  1              !< valid for GFS only for get_prs/phi

    !--- coupling parameters
    logical              :: cplflx         = .false.         !< default no cplflx collection
    logical              :: cplice         = .false.         !< default no cplice collection (used together with cplflx)
    logical              :: cplocn2atm     = .true.          !< default yes cplocn2atm coupling (turn on the feedback from ocn to atm)
    logical              :: cplwav         = .false.         !< default no cplwav collection
    logical              :: cplwav2atm     = .false.         !< default no cplwav2atm coupling
    logical              :: cplaqm         = .false.         !< default no cplaqm collection
    logical              :: cplchm         = .false.         !< default no cplchm collection
    logical              :: cpllnd         = .false.         !< default no cpllnd collection
    logical              :: cpllnd2atm     = .false.         !< default no cpllnd2atm coupling
    logical              :: rrfs_sd        = .false.         !< default no rrfs_sd collection
    logical              :: use_cice_alb   = .false.         !< default no cice albedo
    logical              :: cpl_imp_mrg    = .false.         !< default no merge import with internal forcings
    logical              :: cpl_imp_dbg    = .false.         !< default no write import data to file post merge
    logical              :: use_med_flux   = .false.         !< default no atmosphere-ocean fluxes from mediator

!--- integrated dynamics through earth's atmosphere
    logical              :: lsidea         = .false.

!--- radiation parameters
    real(kind=kind_phys) :: fhswr          = 3600.           !< frequency for shortwave radiation (secs)
    real(kind=kind_phys) :: fhlwr          = 3600.           !< frequency for longwave radiation (secs)
    integer              :: nhfrad         = 0               !< number of timesteps for which to call radiation on physics timestep (coldstarts)
    integer              :: levr           = -99             !< number of vertical levels for radiation calculations
    integer              :: nfxr           = 39+6            !< second dimension of input/output array fluxr
    logical              :: iaerclm        = .false.         !< flag for initializing aero data
    integer              :: iccn           =  0              !< logical to use IN CCN forcing for MG2/3
    integer              :: iflip          =  1              !< iflip - is not the same as flipv
    integer              :: isol           =  0              !< use prescribed solar constant
                                                             !< 0  => fixed value=1366.0\f$W/m^2\f$(old standard)
                                                             !< 10 => fixed value=1360.8\f$W/m^2\f$(new standard)
                                                             !< 1  => NOAA ABS-scale TSI table (yearly) w 11-yr cycle approx
                                                             !< 2  => NOAA TIM-scale TSI table (yearly) w 11-yr cycle approx
                                                             !< 3  => CMIP5 TIM-scale TSI table (yearly) w 11-yr cycle approx
                                                             !< 4  => CMIP5 TIM-scale TSI table (monthly) w 11-yr cycle approx
    integer              :: ico2           =  0              !< prescribed global mean value (old opernl)
    integer              :: ialb           =  0              !< use climatology alb, based on sfc type
                                                             !< 1 => use modis based alb (RUC lsm)
                                                             !< 2 => use LSM albedo (Noah MP lsm)
    integer              :: iems           =  0              !< 1.0 => Noah lsm
                                                             !< 2.0 => Noah MP and RUC lsms
    integer              :: iaer           =  1              !< default aerosol effect in sw only
    integer              :: iaermdl        =  0              !< default tropospheric aerosol model scheme flag
                                                             !< 0: seasonal global distributed OPAC aerosol climatology
                                                             !< 1: monthly global distributed GOCART aerosol climatology
                                                             !< 2: GOCART prognostic aerosol model
                                                             !< 5: OPAC climatoloy with new band mapping
    integer              :: iaerflg        =  0              !< aerosol effect control flag
                                                             !< 3-digit flag 'abc':
                                                             !< a-stratospheric volcanic aerols
                                                             !< b-tropospheric aerosols for LW
                                                             !< c-tropospheric aerosols for SW
                                                             !<  =0:aerosol effect is not included; =1:aerosol effect is included
    logical              :: lalw1bd        = .false.         !< selects 1 band or multi bands for LW aerosol properties
                                                             !< true.:  aerosol properties calculated in 1 broad LW band
                                                             !< false.: aerosol properties calculated for each LW bands
    character(len=26)    :: aeros_file     = 'aerosol.dat               '
    character(len=26)    :: solar_file     = 'solarconstant_noaa_a0.txt '
    character(len=26)    :: semis_file     = 'sfc_emissivity_idx.txt    '
    character(len=26)    :: co2dat_file    = 'co2historicaldata_2004.txt'
    character(len=26)    :: co2gbl_file    = 'co2historicaldata_glob.txt'
    character(len=26)    :: co2usr_file    = 'co2userdata.txt           '
    character(len=26)    :: co2cyc_file    = 'co2monthlycyc.txt         '
    integer              :: icliq_sw       =  1              !< sw optical property for liquid clouds
    integer              :: icice_sw       =  3              !< sw optical property for ice clouds
    integer              :: icliq_lw       =  1              !< lw optical property for liquid clouds
    integer              :: icice_lw       =  3              !< lw optical property for ice clouds
    integer              :: iovr           =  1              !< cloud-overlap used in cloud-sampling by radiation scheme(s)
    integer              :: ictm           =  1              !< ictm=0 => use data at initial cond time, if not
                                                             !<           available; use latest; no extrapolation.
                                                             !< ictm=1 => use data at the forecast time, if not
                                                             !<           available; use latest; do extrapolation.
                                                             !< ictm=yyyy0 => use yyyy data for the forecast time;
                                                             !<           no extrapolation.
                                                             !< ictm=yyyy1 = > use yyyy data for the fcst. If needed,
                                                             !<           do extrapolation to match the fcst time.
                                                             !< ictm=-1 => use user provided external data for
                                                             !<           the fcst time; no extrapolation.
                                                             !< ictm=-2 => same as ictm=0, but add seasonal cycle
                                                             !<           from climatology; no extrapolation.
    integer              :: isubc_sw          =  0           !< sw clouds without sub-grid approximation
    integer              :: isubc_lw          =  0           !< lw clouds without sub-grid approximation
                                                             !< =1 => sub-grid cloud with prescribed seeds
                                                             !< =2 => sub-grid cloud with randomly generated
                                                             !< seeds
    integer              :: iswmode           =  2           !< SW control flag for scattering process approximation
                                                             !< =1 => two-stream delta-eddington (Joseph et al. 1976)
                                                             !< =2 => two-stream PIFM            (Zdunkowski et al. 1980)
                                                             !< =3 => discrete ordinates         (Liou, 1973)
    integer              :: idcor = 1                        !< Decorrelation length type for overlap assumption
                                                             !< =0 => Use constant decorrelation length, decorr_con
                                                             !< =1 => Use spatially varying decorrelation length (Hogan et al. 2010)
                                                             !< =2 => Use spatially and temporally varyint decorrelation length (Oreopoulos et al. 2012)
    real(kind_phys)      :: dcorr_con         = 2.5          !< Decorrelation length constant (km) (if idcor = 0)
    logical              :: lcrick            = .false.      !< CRICK-Proof cloud water
    logical              :: lcnorm            = .false.      !< Cloud condensate normalized by cloud cover
    logical              :: lnoprec           = .false.      !< radiation precip flag for Ferrier/Moorthi
    logical              :: lwhtr             = .true.       !< flag to output lw heating rate (Radtend%lwhc)
    logical              :: swhtr             = .true.       !< flag to output sw heating rate (Radtend%swhc)
    integer              :: rad_hr_units      = 2            !< heating rate units are K s-1
    logical              :: inc_minor_gas     = .true.       !< Include minor trace gases in RRTMG radiation calculation
    integer              :: ipsd0             = 0            !< initial permutaion seed for mcica radiation
    integer              :: ipsdlim           = 1e8          !< limit initial permutaion seed for mcica radiation
    logical              :: lrseeds           = .false.      !< flag to use host-provided random seeds
    integer              :: nrstreams         = 2            !< number of random number streams in host-provided random seed array
    logical              :: lextop            = .false.      !< flag for using an extra top layer for radiation
    ! RRTMGP
    logical              :: do_RRTMGP           = .false.    !< Use RRTMGP?
    character(len=128)   :: active_gases        = ''         !< Character list of active gases used in RRTMGP
    integer              :: nGases              = 0          !< Number of active gases
    character(len=128)   :: rrtmgp_root         = ''         !< Directory of rte+rrtmgp source code
    character(len=128)   :: lw_file_gas         = ''         !< RRTMGP K-distribution file, coefficients to compute optics for gaseous atmosphere
    character(len=128)   :: lw_file_clouds      = ''         !< RRTMGP file containing coefficients used to compute clouds optical properties
    character(len=128)   :: sw_file_gas         = ''         !< RRTMGP K-distribution file, coefficients to compute optics for gaseous atmosphere
    character(len=128)   :: sw_file_clouds      = ''         !< RRTMGP file containing coefficients used to compute clouds optical properties
    integer              :: rrtmgp_nBandsSW     = -999       !< Number of RRTMGP SW bands.             # *NOTE*
    integer              :: rrtmgp_nGptsSW      = -999       !< Number of RRTMGP SW spectral points.   # The RRTMGP spectral dimensions in the files
    integer              :: rrtmgp_nBandsLW     = -999       !< Number of RRTMGP LW bands.             # need to be provided via namelsit.
    integer              :: rrtmgp_nGptsLW      = -999       !< Number of RRTMGP LW spectral points.   #
    logical              :: doG_cldoptics       = .false.    !< Use legacy RRTMG cloud-optics?
    logical              :: doGP_cldoptics_PADE = .false.    !< Use RRTMGP cloud-optics: PADE approximation?
    logical              :: doGP_cldoptics_LUT  = .false.    !< Use RRTMGP cloud-optics: LUTs?
    integer              :: iovr_convcld        = 1          !< Cloud-overlap assumption for convective-cloud (defaults to iovr if not set)
    integer              :: rrtmgp_nrghice      = 3          !< Number of ice-roughness categories
    integer              :: rrtmgp_nGauss_ang   = 1          !< Number of angles used in Gaussian quadrature
    logical              :: do_GPsw_Glw         = .false.
    logical              :: use_LW_jacobian     = .false.    !< Use Jacobian of LW to update LW radiation tendencies.
    logical              :: damp_LW_fluxadj     = .false.    !< Damp LW Jacobian flux adjustment with height.
    real(kind=kind_phys) :: lfnc_k              = -999       !<
    real(kind=kind_phys) :: lfnc_p0             = -999       !<
    logical              :: doGP_lwscat         = .false.    !< If true, include scattering in longwave cloud-optics, only compatible w/ GP cloud-optics
    logical              :: doGP_sgs_cnv        = .false.    !< If true, include SubGridScale convective cloud in RRTMGP
    logical              :: doGP_sgs_mynn       = .false.    !< If true, include SubGridScale MYNN-EDMF cloud in RRTMGP
    integer              :: rrtmgp_lw_phys_blksz= 1          !< Number of columns for RRTMGP LW scheme to process at each instance.
    integer              :: rrtmgp_sw_phys_blksz= 1          !< Number of columns for RRTMGP SW scheme to process at each instance.
    logical              :: doGP_smearclds      = .true.     !< If true, include implicit SubGridScale clouds in RRTMGP
!--- Z-C microphysical parameters
    integer              :: imp_physics       =  99                !< choice of cloud scheme
    real(kind=kind_phys) :: psautco(2)        = (/6.0d-4,3.0d-4/)  !< [in] auto conversion coeff from ice to snow
    real(kind=kind_phys) :: prautco(2)        = (/1.0d-4,1.0d-4/)  !< [in] auto conversion coeff from cloud to rain
    real(kind=kind_phys) :: evpco             = 2.0d-5             !< [in] coeff for evaporation of largescale rain
    real(kind=kind_phys) :: wminco(2)         = (/1.0d-5,1.0d-5/)  !< [in] water and ice minimum threshold for Zhao
!---Max hourly
    real(kind=kind_phys) :: avg_max_length = 3600.                 !< reset value in seconds for max hourly
!--- Ferrier-Aligo microphysical parameters
    real(kind=kind_phys) :: rhgrd             = 1.0                !< fer_hires microphysics only; for 3-km domain
    logical              :: spec_adv          = .true.             !< Individual cloud species advected
    integer              :: icloud            = 0                  !< cloud effect to the optical depth in radiation; this also controls the cloud fraction options
                                                                   !<  3: with cloud effect from FA, and use cloud fraction option 3, based on Sundqvist et al. (1989)
!--- M-G microphysical parameters
    integer              :: fprcp             =  2                 !< when "0" no prognostic rain and snow (MG)
                                                                   !< "1" for MG2 and "2" for MG3
    integer              :: pdfflag           =  4                 !< pdf flag for MG macro physics
    real(kind=kind_phys) :: mg_dcs            = 200.0              !< Morrison-Gettelman microphysics parameters
    real(kind=kind_phys) :: mg_qcvar          = 1.0
    real(kind=kind_phys) :: mg_ts_auto_ice(2) = (/180.0,180.0/)    !< ice auto conversion time scale
    real(kind=kind_phys) :: mg_rhmini         = 1.01               !< relative humidity threshold parameter for nucleating ice
    real(kind=kind_phys) :: mg_ncnst          = 100.e6             !< constant droplet num concentration (m-3)
    real(kind=kind_phys) :: mg_ninst          = 0.15e6             !< constant ice num concentration (m-3)
    real(kind=kind_phys) :: mg_ngnst          = 0.10e6             !< constant graupel/hail num concentration (m-3) = 0.1e6_r8
    real(kind=kind_phys) :: mg_alf            = 1.0                !< tuning factor for alphs in MG macrophysics
    real(kind=kind_phys) :: mg_qcmin(2)       = (/1.0d-9,1.0d-9/)  !< min liquid and ice mixing ratio in Mg macro clouds
    real(kind=kind_phys) :: mg_berg_eff_factor = 2.0               !< berg efficiency factor
    character(len=16)    :: mg_precip_frac_method = 'max_overlap'  !< type of precipitation fraction method
    real(kind=kind_phys) :: tf              = 258.16d0
    real(kind=kind_phys) :: tcr             = 273.16d0
!
    logical              :: effr_in         = .false.              !< flag to use effective radii of cloud species in radiation
    logical              :: microp_uniform  = .true.
    logical              :: do_cldliq       = .true.
    logical              :: do_cldice       = .true.
    logical              :: hetfrz_classnuc = .false.
    logical              :: mg_nccons       = .false.           !< set .true. to specify constant cloud droplet number
    logical              :: mg_nicons       = .false.           !< set .true. to specify constant cloud ice number
    logical              :: mg_ngcons       = .false.           !< set .true. to specify constant graupel/hail number
    logical              :: sed_supersat    = .true.
    logical              :: do_sb_physics   = .true.
    logical              :: mg_do_graupel   = .true.            !< set .true. to turn on prognostic grapuel (with fprcp=2)
    logical              :: mg_do_hail      = .false.           !< set .true. to turn on prognostic hail (with fprcp=2)
    logical              :: mg_do_ice_gmao  = .false.           !< set .true. to turn on gmao ice formulation
    logical              :: mg_do_liq_liu   = .true.            !< set .true. to turn on liu liquid treatment
    real(kind=kind_phys) :: fh_dfi_radar(1+dfi_radar_max_intervals) = -2e10             !< begin&end of four timespans over which radar_tten is applied
    logical              :: do_cap_suppress = .true.            !< set .true. to turn on convection suppression in GF scheme during limited intervals when fh_dfi_radar is enabled

    !--- NSSL microphysics params
    real(kind=kind_phys) :: nssl_cccn       = 0.6e9             !<  CCN concentration (m-3)
    real(kind=kind_phys) :: nssl_alphah     = 0.0               !<  graupel shape parameter
    real(kind=kind_phys) :: nssl_alphahl    = 1.0               !<  hail shape parameter
    real(kind=kind_phys) :: nssl_alphar     = 0.0               ! shape parameter for rain (imurain=1 only)
    real(kind=kind_phys) :: nssl_ehw0       = 0.9               ! constant or max assumed graupel-droplet collection efficiency
    real(kind=kind_phys) :: nssl_ehlw0      = 0.9               ! constant or max assumed hail-droplet collection efficiency
    logical              :: nssl_hail_on    = .false.           !<  NSSL flag to activate the hail category
    logical              :: nssl_ccn_on     = .true.            !<  NSSL flag to activate the CCN category
    logical              :: nssl_invertccn  = .true.            !<  NSSL flag to treat CCN as activated (true) or unactivated (false)
    logical              :: nssl_3moment    = .false.           !<  NSSL flag to turn on 3-moment for rain/graupel/hail

    !--- Thompson microphysical parameters
    logical              :: ltaerosol      = .false.            !< flag for aerosol version
    logical              :: mraerosol      = .false.            !< flag for merra2_aerosol_aware
    logical              :: lradar         = .false.            !< flag for radar reflectivity
    real(kind=kind_phys) :: nsfullradar_diag  = -999.0          !< seconds between resetting radar reflectivity calculation, set to <0 for every time step
    real(kind=kind_phys) :: ttendlim       = -999.0             !< temperature tendency limiter, set to <0 to deactivate
    logical              :: ext_diag_thompson = .false.         !< flag for extended diagnostic output from Thompson
    real(kind=kind_phys) :: dt_inner       = -999.0             !< time step for the inner loop
    logical              :: sedi_semi      = .false.            !< flag for semi Lagrangian sedi of rain
    integer              :: decfl          = 8                  !< deformed CFL factor

    !--- GFDL microphysical parameters
    logical              :: lgfdlmprad     = .false.            !< flag for GFDLMP radiation interaction

    !--- Thompson,GFDL microphysical parameter
    logical              :: lrefres        = .false.            !< flag for radar reflectivity in restart file

    !--- CLM Lake Model parameters (MUST match clm_lake.F90)
    integer, parameter   :: nlevlake_clm_lake = 10           !< number of lake levels
    integer, parameter   :: nlevsoil_clm_lake = 10           !< number of soil levels
    integer, parameter   :: nlevsnow_clm_lake = 5            !< number of snow levels
    integer, parameter   :: nlevsnowsoil_clm_lake = nlevsnow_clm_lake+nlevsoil_clm_lake+1 !< -nlevsno:nlevsoil dimensioned variables
    integer, parameter   :: nlevsnowsoil1_clm_lake = nlevsnow_clm_lake+nlevsoil_clm_lake !< -nlevsno+1:nlevsoil dimensioned variables

    !--- CLM Lake configurables
    real(kind_phys)      :: clm_lake_depth_default = 50         !< default lake depth in clm lake model
    logical              :: clm_lake_use_lakedepth = .true.     !< initialize depth from lakedepth
    logical              :: clm_lake_debug = .false.            !< verbose debugging in clm_lake
    logical              :: clm_debug_print = .false.           !< enables prints in clm_lake

    !--- land/surface model parameters
    integer              :: lsm            =  1              !< flag for land surface model to use =0  for osu lsm; =1  for noah lsm; =2  for noah mp lsm; =3  for RUC lsm
    integer              :: lsoil          =  4              !< number of soil layers
    integer              :: lsoil_lsm      =  -1             !< number of soil layers internal to land surface model; -1 use lsoil
    integer              :: lsnow_lsm      =  3              !< maximum number of snow layers internal to land surface model
    logical              :: exticeden      = .false.         !< Use variable precip ice density for NOAH LSM if true or original formulation
    logical              :: rdlai          = .false.         !< read LAI from input file at cold start (for RUC LSM or NOAH LSM WRFv4)
    logical              :: ua_phys        = .false.         !< flag for using University of Arizona? extension to NOAH LSM WRFv4
    logical              :: usemonalb      = .true.          !< flag to read surface diffused shortwave albedo from input file for NOAH LSM WRFv4
    real(kind=kind_phys) :: aoasis         = 1.0             !< potential evaporation multiplication factor for NOAH LSM WRFv4
    integer              :: fasdas         = 0               !< flag to use "flux-adjusting surface data assimilation system"; 0 = OFF, 1 = ON
    integer              :: iopt_thcnd     = 1               !< option to treat thermal conductivity in Noah LSM (new in 3.8)
                                                             !< = 1, original (default)
                                                             !< = 2, McCumber and Pielke for silt loam and sandy loam
    integer              :: kice           =  2              !< number of layers in ice; default is 2 (GFS sice)
    integer              :: ivegsrc        =  2              !< ivegsrc = 0   => USGS,
                                                             !< ivegsrc = 1   => IGBP (20 category)
                                                             !< ivegsrc = 2   => UMD  (13 category)
    integer              :: nvegcat        =  20             !< number of veg.  categories depending on ivegsrc
    integer              :: isot           =  0              !< isot = 0   => Zobler soil type  ( 9 category)
                                                             !< isot = 1   => STATSGO soil type (19 category)
    integer              :: nsoilcat       =  16             !< number of soil categories depending on isot
    ! -- to use Noah MP, lsm needs to be set to 2 and both ivegsrc and isot are set
    ! to 1 - MODIS IGBP and STATSGO - the defaults are the same as in the
    ! scripts;change from namelist

    integer              :: iopt_dveg      =  4  ! 4 -> off (use table lai; use maximum vegetation fraction)
    integer              :: iopt_crs       =  1  !canopy stomatal resistance (1-> ball-berry; 2->jarvis)
    integer              :: iopt_btr       =  1  !soil moisture factor for stomatal resistance (1-> noah; 2-> clm; 3-> ssib)
    integer              :: iopt_run       =  3  !runoff and groundwater (1->simgm; 2->simtop; 3->schaake96; 4->bats)
    integer              :: iopt_sfc       =  1  !surface layer drag coeff (ch & cm) (1->m-o; 2->chen97)
    integer              :: iopt_frz       =  1  !supercooled liquid water (1-> ny06; 2->koren99)
    integer              :: iopt_inf       =  1  !frozen soil permeability (1-> ny06; 2->koren99)
    integer              :: iopt_rad       =  3  !radiation transfer (1->gap=f(3d,cosz); 2->gap=0; 3->gap=1-fveg)
    integer              :: iopt_alb       =  2  !snow surface albedo (1->bats; 2->class)
    integer              :: iopt_snf       =  1  !rainfall & snowfall (1-jordan91; 2->bats; 3->noah)
    integer              :: iopt_tbot      =  2  !lower boundary of soil temperature (1->zero-flux; 2->noah)
    integer              :: iopt_stc       =  1  !snow/soil temperature time scheme (only layer 1)
    integer              :: iopt_trs       =  2  !thermal roughness scheme (1-z0h=z0m; 2-czil; 3-ec;4-kb reversed)
    integer              :: iopt_diag      =  2  !2m t/q diagnostic approach (1->external GFS sfc_diag 2->original NoahMP 2-title
                                                 !3->NoahMP 2-title + internal GFS sfc_diag  )

    integer              :: mosaic_lu      =  0  ! 1 - used of fractional landuse in RUC lsm
    integer              :: mosaic_soil    =  0  ! 1 - used of fractional soil in RUC lsm
    integer              :: isncond_opt    =  1  ! 2 - Sturm (1997)
    integer              :: isncovr_opt    =  1  ! 2 - Niu-Yang (2007), 3-updated Niu-Yang similar to Noah MP

    logical              :: use_ufo        = .false.                  !< flag for gcycle surface option

    logical              :: add_fire_heat_flux = .false.              !< Flag for fire heat flux

    logical              :: lcurr_sf       = .false.                  !< flag for taking ocean currents into account in GFDL surface layer
    logical              :: pert_cd        = .false.                  !< flag for perturbing the surface drag coefficient for momentum in surface layer scheme
    integer              :: ntsflg         = 0                        !< flag for updating skin temperature in the GFDL surface layer scheme
    real(kind=kind_phys) :: sfenth         = 0.0                      !< enthalpy flux factor 0 zot via charnock ..>0 zot enhanced>15m/s

!--- flake model parameters
    integer              :: lkm            =  0                       !< =1 run lake, =2 run lake&nsst =0 no lake
    integer              :: iopt_lake      =  2                       !< =1 flake, =2 clm lake (default)
    real(kind_phys)      :: lakedepth_threshold = 1.0                 !< lakedepth must be GREATER than this value to enable a lake model
    real(kind_phys)      :: lakefrac_threshold  = 0.0                 !< lakefrac must be GREATER than this value to enable a lake model
    logical              :: use_lake2m     = .false.                  !< use 2m T & Q from clm lake model

!--- tuning parameters for physical parameterizations
    logical              :: ras            = .false.                  !< flag for ras convection scheme
    logical              :: flipv          = .true.                   !< flag for vertical direction flip (ras)
                                                                      !< .true. implies surface at k=1
    logical              :: trans_trac     = .false.                  !< flag for convective transport of tracers (RAS, CS, or SAMF)
    logical              :: old_monin      = .false.                  !< flag for diff monin schemes
    logical              :: cnvgwd         = .false.                  !< flag for conv gravity wave drag
    integer              :: gwd_opt        =  1                       !< flag for configuring gwd scheme
                                                                      !< gwd_opt = 2  => unified ugwp GWD
                                                                      !< gwd_opt = 22 => unified ugwp GWD with extra output
                                                                      !< gwd_opt = 3 : GSL drag suite
                                                                      !< gwd_opt = 33: GSL drag suite with extra output
    logical              :: do_ugwp_v0           = .true.       !< flag for version 0 ugwp GWD
    logical              :: do_ugwp_v0_orog_only = .false.      !< flag for version 0 ugwp GWD (orographic drag only)
    logical              :: do_ugwp_v0_nst_only  = .false.      !< flag for version 0 ugwp GWD (non-stationary GWD only)
    logical              :: do_gsl_drag_ls_bl    = .false.      !< flag for GSL drag (mesoscale GWD and blocking only)
    logical              :: do_gsl_drag_ss       = .false.      !< flag for GSL drag (small-scale GWD only)
    logical              :: do_gsl_drag_tofd     = .false.      !< flag for GSL drag (turbulent orog form drag only)
    logical              :: do_ugwp_v1           = .false.      !< flag for version 1 ugwp GWD
    logical              :: do_ugwp_v1_orog_only = .false.      !< flag for version 1 ugwp GWD (orographic drag only)
    logical              :: do_ugwp_v1_w_gsldrag = .false.      !< flag for version 1 ugwp GWD (orographic drag only)
!--- vay-2018
    logical              :: ldiag_ugwp      = .false.                 !< flag for UGWP diag fields
    logical              :: ugwp_seq_update = .false.                 !< flag for updating winds between UGWP steps
    logical              :: do_ugwp         = .false.                 !< flag do UGWP+RF
    logical              :: do_tofd         = .false.                 !< flag do Turb oro Form Drag

    logical              :: do_gwd         = .false.                  !< flag for running gravity wave drag
    logical              :: do_cnvgwd      = .false.                  !< flag for running conv gravity wave drag

    logical              :: mstrat         = .false.                  !< flag for moorthi approach for stratus
    logical              :: moist_adj      = .false.                  !< flag for moist convective adjustment
    logical              :: cscnv          = .false.                  !< flag for Chikira-Sugiyama convection
    logical              :: cal_pre        = .false.                  !< flag controls precip type algorithm
    logical              :: do_aw          = .false.                  !< AW scale-aware option in cs convection
    logical              :: do_awdd        = .false.                  !< AW scale-aware option in cs convection
    logical              :: flx_form       = .false.                  !< AW scale-aware option in cs convection
    logical              :: do_shoc        = .false.                  !< flag for SHOC
    logical              :: shocaftcnv     = .false.                  !< flag for SHOC
    logical              :: shoc_cld       = .false.                  !< flag for SHOC in grrad
    logical              :: h2o_phys       = .false.                  !< flag for stratosphere h2o
    logical              :: pdfcld         = .false.                  !< flag for pdfcld
    logical              :: shcnvcw        = .false.                  !< flag for shallow convective cloud
    logical              :: redrag         = .false.                  !< flag for reduced drag coeff. over sea
    logical              :: hybedmf        = .false.                  !< flag for hybrid edmf pbl scheme
    logical              :: satmedmf       = .false.                  !< flag for scale-aware TKE-based moist edmf
                                                                      !< vertical turbulent mixing scheme
    logical              :: shinhong       = .false.                  !< flag for scale-aware Shinhong vertical turbulent mixing scheme
    logical              :: do_ysu         = .false.                  !< flag for YSU vertical turbulent mixing scheme
    logical              :: acm            = .false.                  !< flag for ACM vertical turbulent mixing scheme
    logical              :: dspheat        = .false.                  !< flag for tke dissipative heating
    logical              :: hurr_pbl       = .false.                  !< flag for hurricane-specific options in PBL scheme
    logical              :: lheatstrg      = .false.                  !< flag for canopy heat storage parameterization
    logical              :: lseaspray      = .false.                  !< flag for sea spray parameterization
    logical              :: cnvcld         = .false.
    logical              :: random_clds    = .false.                  !< flag controls whether clouds are random
    logical              :: shal_cnv       = .false.                  !< flag for calling shallow convection
    integer              :: imfshalcnv     =  1                       !< flag for mass-flux shallow convection scheme
                                                                      !<     1: July 2010 version of mass-flux shallow conv scheme
                                                                      !<         current operational version as of 2016
                                                                      !<     2: scale- & aerosol-aware mass-flux shallow conv scheme (2017)
                                                                      !<     3: scale- & aerosol-aware Grell-Freitas scheme (GSD)
                                                                      !<     4: New Tiedtke scheme (CAPS)
                                                                      !<     0: modified Tiedtke's eddy-diffusion shallow conv scheme
                                                                      !<    -1: no shallow convection used
    integer              :: imfdeepcnv     =  1                       !< flag for mass-flux deep convection scheme
                                                                      !<     1: July 2010 version of SAS conv scheme
                                                                      !<           current operational version as of 2016
                                                                      !<     2: scale- & aerosol-aware mass-flux deep conv scheme (2017)
                                                                      !<     3: scale- & aerosol-aware Grell-Freitas scheme (GSD)
                                                                      !<     4: New Tiedtke scheme (CAPS)
    integer              :: isatmedmf      =  0                       !< flag for scale-aware TKE-based moist edmf scheme
                                                                      !<     0: initial version of satmedmf (Nov. 2018)
                                                                      !<     1: updated version of satmedmf (as of May 2019)
    logical              :: do_deep        = .true.                   !< whether to do deep convection

    logical              :: hwrf_samfdeep     = .false.               !< flag for HWRF SAMF deepcnv scheme
    logical              :: hwrf_samfshal     = .false.               !< flag for HWRF SAMF shalcnv scheme
    logical              :: progsigma         = .false.               !< flag for prognostic updraft area fraction closure in saSAS or Unified conv.
    logical              :: do_mynnedmf       = .false.               !< flag for MYNN-EDMF
    logical              :: do_mynnsfclay     = .false.               !< flag for MYNN Surface Layer Scheme
    ! DH* TODO - move to MYNN namelist section
    integer              :: tke_budget        = 0
    logical              :: bl_mynn_tkeadvect = .false.
    integer              :: bl_mynn_cloudpdf  = 2
    integer              :: bl_mynn_mixlength = 1
    integer              :: bl_mynn_edmf      = 1
    integer              :: bl_mynn_edmf_mom  = 1
    integer              :: bl_mynn_edmf_tke  = 0
    integer              :: bl_mynn_cloudmix  = 1
    integer              :: bl_mynn_mixqt     = 0
    integer              :: bl_mynn_output    = 0
    integer              :: icloud_bl         = 1
    real(kind=kind_phys) :: bl_mynn_closure   = 2.6                   !<   <= 2.5  only prognose tke
                                                                      !<   2.5 < and < 3.0, prognose tke and q'2
                                                                      !<   >= 3.0, prognose tke, q'2, T'2, and T'q'
    logical              :: sfclay_compute_diag = .false.
    logical              :: sfclay_compute_flux = .false.
    integer              :: isftcflx          = 0
    integer              :: iz0tlnd           = 0
    real(kind=kind_phys) :: var_ric           = 1.0
    real(kind=kind_phys) :: coef_ric_l        = 0.16
    real(kind=kind_phys) :: coef_ric_s        = 0.25
    !Prognostic convective closure
    real(kind=kind_phys) :: betascu           = 8.0 !< Tuning parameter for prog. closure shallow clouds
    real(kind=kind_phys) :: betamcu           = 1.0 !< Tuning parameter for prog. closure midlevel clouds
    real(kind=kind_phys) :: betadcu           = 2.0 !< Tuning parameter for prog. closure deep clouds
    ! *DH
    logical              :: do_myjsfc         = .false.               !< flag for MYJ surface layer scheme
    logical              :: do_myjpbl         = .false.               !< flag for MYJ PBL scheme

    integer              :: nmtvr          = 14                       !< number of topographic variables such as variance etc
                                                                      !< used in the GWD parameterization
    integer              :: jcap           =  1              !< number of spectral wave trancation used only by sascnv shalcnv
!   real(kind=kind_phys) :: cs_parm(10) = (/5.0,2.5,1.0e3,3.0e3,20.0,-999.,-999.,0.,0.,0./)
    real(kind=kind_phys) :: cs_parm(10) = (/8.0,4.0,1.0e3,3.5e3,20.0,1.0,-999.,1.,0.6,0./)
    real(kind=kind_phys) :: flgmin(2)      = (/0.180,0.220/)          !< [in] ice fraction bounds
    real(kind=kind_phys) :: cgwf(2)        = (/0.5d0,0.05d0/)         !< multiplication factor for convective GWD
    real(kind=kind_phys) :: ccwf(2)        = (/1.0d0,1.0d0/)          !< multiplication factor for critical cloud
                                                                      !< workfunction for RAS
    real(kind=kind_phys) :: cdmbgwd(4)     = (/2.0d0,0.25d0,1.0d0,1.0d0/)   !< multiplication factors for cdmb, gwd, and NS gwd, tke based enhancement
    real(kind=kind_phys) :: sup            = 1.0                      !< supersaturation in pdf cloud (IMP_physics=98) when t is very low
                                                                      !< or ice super saturation in SHOC (when do_shoc=.true.)
    real(kind=kind_phys) :: ctei_rm(2)     = (/10.0d0,10.0d0/)        !< critical cloud top entrainment instability criteria
                                                                      !< (used if mstrat=.true.)
    real(kind=kind_phys) :: crtrh(3)       = (/0.90d0,0.90d0,0.90d0/) !< critical relative humidity at the surface
                                                                      !< PBL top and at the top of the atmosphere
    real(kind=kind_phys) :: dlqf(2)        = (/0.15,0.15/)            !< factor for cloud condensate detrainment
                                                                      !< from cloud edges for RAS
    real(kind=kind_phys) :: psauras(2)     = (/1.0d-3,1.0d-3/)        !< [in] auto conversion coeff from ice to snow in ras
    real(kind=kind_phys) :: prauras(2)     = (/2.0d-3,2.0d-3/)        !< [in] auto conversion coeff from cloud to rain in ras
    real(kind=kind_phys) :: wminras(2)     = (/1.0d-6,1.0d-6/)        !< [in] water and ice minimum threshold for ras
    integer              :: nrcmax         = 32                       !< number of random numbers used in RAS

    real(kind=kind_phys) :: rbcr           = 0.25                     !< Critical Richardson Number in PBL scheme
    real(kind=kind_phys) :: shoc_parm(5)   = (/7000.0,1.0,4.2857143,0.7,-999.0/)  !< some tunable parameters for shoc

!--- Rayleigh friction
    real(kind=kind_phys) :: prslrd0        = 0.0d0           !< pressure level from which Rayleigh Damping is applied
    real(kind=kind_phys) :: ral_ts         = 0.0d0           !< time scale for Rayleigh damping in days

!--- mass flux deep convection
    real(kind=kind_phys) :: clam_deep      = 0.1             !< c_e for deep convection (Han and Pan, 2011, eq(6))
    real(kind=kind_phys) :: c0s_deep       = 0.002           !< convective rain conversion parameter
    real(kind=kind_phys) :: c1_deep        = 0.002           !< conversion parameter of detrainment from liquid water into grid-scale cloud water
    real(kind=kind_phys) :: betal_deep     = 0.05            !< fraction factor of downdraft air mass reaching ground surface over land
    real(kind=kind_phys) :: betas_deep     = 0.05            !< fraction factor of downdraft air mass reaching ground surface over sea
    real(kind=kind_phys) :: evef           = 0.09            !< evaporation factor from convective rain
    real(kind=kind_phys) :: evfact_deep    = 0.3             !< evaporation factor from convective rain
    real(kind=kind_phys) :: evfactl_deep   = 0.3             !< evaporation factor from convective rain over land
    real(kind=kind_phys) :: pgcon_deep     = 0.55            !< reduction factor in momentum transport due to convection induced pressure gradient force
                                                             !< 0.7 : Gregory et al. (1997, QJRMS)
                                                             !< 0.55: Zhang & Wu (2003, JAS)
    real(kind=kind_phys) :: asolfac_deep   = 0.958           !< aerosol-aware parameter based on Lim (2011)
                                                             !< asolfac= cx / c0s(=.002)
                                                             !< cx = min([-0.7 ln(Nccn) + 24]*1.e-4, c0s)
                                                             !< Nccn: CCN number concentration in cm^(-3)
                                                             !< Until a realistic Nccn is provided, Nccns are assumed
                                                             !< as Nccn=100 for sea and Nccn=1000 for land

!--- mass flux shallow convection
    real(kind=kind_phys) :: clam_shal      = 0.3             !< c_e for shallow convection (Han and Pan, 2011, eq(6))
    real(kind=kind_phys) :: c0s_shal       = 0.002           !< conversion parameter of detrainment from liquid water into convetive precipitaiton
    real(kind=kind_phys) :: c1_shal        = 5.e-4           !< conversion parameter of detrainment from liquid water into grid-scale cloud water
    real(kind=kind_phys) :: pgcon_shal     = 0.55            !< reduction factor in momentum transport due to convection induced pressure gradient force
                                                             !< 0.7 : Gregory et al. (1997, QJRMS)
                                                             !< 0.55: Zhang & Wu (2003, JAS)
    real(kind=kind_phys) :: asolfac_shal   = 0.958           !< aerosol-aware parameter based on Lim (2011)
                                                             !< asolfac= cx / c0s(=.002)
                                                             !< cx = min([-0.7 ln(Nccn) + 24]*1.e-4, c0s)
                                                             !< Nccn: CCN number concentration in cm^(-3)
                                                             !< Until a realistic Nccn is provided, Nccns are assumed
                                                             !< as Nccn=100 for sea and Nccn=1000 for land

!--- near surface sea temperature model
    logical              :: nst_anl        = .false.         !< flag for NSSTM analysis in gcycle/sfcsub
    integer              :: lsea           = 0
    integer              :: nstf_name(5)   = (/0,0,1,0,5/)   !< flag 0 for no nst  1 for uncoupled nst  and 2 for coupled NST
                                                             !< nstf_name(instf_opt)    : 0 = NSSTM off, 1 = NSSTM on but uncoupled
                                                             !<                           2 = NSSTM on and coupled
                                                             !< nstf_name(instf_spinup) : 1 = NSSTM spin up on, 0 = NSSTM spin up off
                                                             !< nstf_name(instf_anlys)  : 1 = NSSTM analysis on, 0 = NSSTM analysis off
                                                             !< nstf_name(instf_zs1_lb) : lower bounds (in mm)
                                                             !< nstf_name(instf_zs2_ub) : upper bounds (in mm)
    integer              :: instf_opt    = 1
    integer              :: instf_spinup = 2
    integer              :: instf_anlys  = 3
    integer              :: instf_zs1_lb = 4
    integer              :: instf_zs2_ub = 5
!--- fractional grid
    logical              :: frac_grid       = .false.         !< flag for fractional grid
    logical              :: frac_ice        = .true.          !< flag for lake fractional ice when fractional grid is not in use
    logical              :: ignore_lake     = .true.          !< flag for ignoring lakes
    real(kind=kind_phys) :: min_lakeice     = 0.15d0          !< minimum lake ice value
    real(kind=kind_phys) :: min_seaice      = 1.0d-11         !< minimum sea  ice value
    real(kind=kind_phys) :: min_lake_height = 250.0           !< minimum lake height value
    real(kind=kind_phys) :: rho_h2o         = rhowater        !< fresh water density

!--- surface layer z0 scheme
    integer              :: sfc_z0_type    = 0               !< surface roughness options over ocean
                                                             !< 0=no change
                                                             !< 6=areodynamical roughness over water with input 10-m wind
                                                             !< 7=slightly decrease Cd for higher wind speed compare to 6
                                                             !< negative when cplwav2atm=.true. - i.e. two way wave coupling
    integer              :: icplocn2atm    = 0               !< air_sea_flux options over ocean
                                                             !< 0=ocean current is not used in the computation of air_sea fluxes
                                                             !< 1=including ocean current in the computation of air_sea fluxes

!--- potential temperature definition in surface layer physics
    logical              :: thsfc_loc      = .true.          !< flag for local vs. standard potential temperature
!--- flux method in 2-m diagnostics
    logical              :: diag_flux      = .false.         !< flag for flux method in 2-m diagnostics
!--- flux method in 2-m diagnostics (for stable conditions)
    logical              :: diag_log       = .false.         !< flag for log method in 2-m diagnostics (for stable conditions)
                                                             !<.true. means use local (gridpoint) surface pressure to define potential temperature
                                                             !<       this is the current GFS physics approach
                                                             !<.false. means use reference pressure of 1000 hPa to define potential temperature
                                                             !<       this is the alternative method proposed by GSL

!--- vertical diffusion
    real(kind=kind_phys) :: xkzm_m         = 1.0d0           !< [in] bkgd_vdif_m  background vertical diffusion for momentum
    real(kind=kind_phys) :: xkzm_h         = 1.0d0           !< [in] bkgd_vdif_h  background vertical diffusion for heat q
    real(kind=kind_phys) :: xkzm_s         = 1.0d0           !< [in] bkgd_vdif_s  sigma threshold for background mom. diffusion
    real(kind=kind_phys) :: xkzminv        = 0.3             !< diffusivity in inversion layers
    real(kind=kind_phys) :: moninq_fac     = 1.0             !< turbulence diffusion coefficient factor
    real(kind=kind_phys) :: dspfac         = 1.0             !< tke dissipative heating factor
    real(kind=kind_phys) :: bl_upfr        = 0.13            !< updraft fraction in boundary layer mass flux scheme
    real(kind=kind_phys) :: bl_dnfr        = 0.1             !< downdraft fraction in boundary layer mass flux scheme
    real(kind=kind_phys) :: rlmx           = 300.            !< maximum allowed mixing length in boundary layer mass flux scheme
    real(kind=kind_phys) :: elmx           = 300.            !< maximum allowed dissipation mixing length in boundary layer mass flux scheme
    integer              :: sfc_rlm        = 0               !< choice of near surface mixing length in boundary layer mass flux scheme
    integer              :: tc_pbl         = 0               !< control for TC applications in the PBL scheme

!--- parameters for canopy heat storage (CHS) parameterization
    real(kind=kind_phys) :: h0facu         = 0.25
    real(kind=kind_phys) :: h0facs         = 1.0

!---Cellular automaton options
    integer              :: nca            = 1
    integer              :: ncells         = 5
    integer              :: nlives         = 12

    integer              :: nca_g          = 1
    integer              :: ncells_g       = 1
    integer              :: nlives_g       = 100
    real(kind=kind_phys) :: nfracseed      = 0.5
    integer              :: nseed          = 1
    integer              :: nseed_g        = 100
    integer              :: iseed_ca       = 1
    integer              :: nspinup        = 1
    logical              :: do_ca          = .false.
    logical              :: ca_advect      = .false.
    logical              :: ca_sgs         = .false.
    logical              :: ca_global      = .false.
    logical              :: ca_smooth      = .false.
    real(kind=kind_phys) :: nthresh        = 18
    real                 :: ca_amplitude   = 0.35
    integer              :: nsmooth        = 100
    logical              :: ca_closure     = .false.
    logical              :: ca_entr        = .false.
    logical              :: ca_trigger     = .false.

!--- IAU options
    real(kind=kind_phys)  :: iau_delthrs      = 0           !< iau time interval (to scale increments)
    character(len=240)    :: iau_inc_files(7) = ''          !< list of increment files
    real(kind=kind_phys)  :: iaufhrs(7)       = -1          !< forecast hours associated with increment files
    logical  :: iau_filter_increments         = .false.     !< filter IAU increments
    logical  :: iau_drymassfixer              = .false.     !< IAU dry mass fixer

!--- debug flags
    logical              :: debug          = .false.
    logical              :: pre_rad        = .false.         !< flag for testing purpose
    logical              :: print_diff_pgr = .false.         !< print average change in pgr every timestep

!  max and min lon and lat for critical relative humidity
    integer :: max_lon=5000, max_lat=2000, min_lon=192, min_lat=94
    real(kind=kind_phys) :: rhcmax = 0.9999999               !< max critical rel. hum.
#ifdef SINGLE_PREC
    real(kind=kind_phys) :: huge   = 9.9692099683868690E30  !  NetCDF float FillValue
#else
    real(kind=kind_phys) :: huge   = 9.9692099683868690E36  !  NetCDF float FillValue
#endif


!--- stochastic physics control parameters
    logical :: do_sppt      = .false.
    logical :: pert_mp      = .false.
    logical :: pert_clds    = .false.
    logical :: pert_radtend = .true.
    logical :: use_zmtnblck = .false.
    logical :: do_shum      = .false.
    logical :: do_skeb      = .false.
    integer :: skeb_npass   = 11
    integer :: lndp_type      = 0
    integer :: n_var_lndp     = 0
    logical :: lndp_each_step = .false.
    integer :: n_var_spp    =  0
    integer :: spp_pbl      =  0
    integer :: spp_sfc      =  0
    integer :: spp_mp       =  0
    integer :: spp_rad      =  0
    integer :: spp_gwd      =  0
    integer :: spp_cu_deep  =  0
    logical :: do_spp       = .false.

    integer              :: ichoice         = 0 !< flag for closure of C3/GF deep convection
    integer              :: ichoicem        = 13!< flag for closure of C3/GF mid convection
    integer              :: ichoice_s       = 3 !< flag for closure of C3/GF shallow convection

!-- chem nml variables for RRFS-SD
    real(kind=kind_phys) :: dust_drylimit_factor  = 1.0
    real(kind=kind_phys) :: dust_moist_correction = 1.0
    real(kind=kind_phys) :: dust_alpha = 0.
    real(kind=kind_phys) :: dust_gamma = 0.
    real(kind=kind_phys) :: wetdep_ls_alpha = 0.5
    integer :: dust_moist_opt = 1         ! fecan :1  else shao
    integer :: ebb_dcycle = 1             ! 1:retro; 2:forecast
    integer :: seas_opt = 2
    integer :: dust_opt = 1
    integer :: drydep_opt  = 1
    integer :: coarsepm_settling  = 1
    integer :: plume_wind_eff = 1
    logical :: extended_sd_diags = .false.
    integer :: wetdep_ls_opt  = 1
    logical :: do_plumerise   = .false.
    integer :: addsmoke_flag  = 1
    integer :: plumerisefire_frq = 60
    integer :: n_dbg_lines = 3
    integer :: smoke_forecast = 0         ! RRFS-sd read in ebb_smoke
    logical :: aero_ind_fdb = .false.     ! RRFS-sd wfa/ifa emission
    logical :: aero_dir_fdb = .false.     ! RRFS-sd smoke/dust radiation feedback
    logical :: rrfs_smoke_debug = .false. ! RRFS-sd plumerise debug
    logical :: do_smoke_transport = .true.! RRFS-sd convective transport of smoke/dust
    logical :: mix_chem = .false.         ! tracer mixing option by MYNN PBL
    logical :: enh_mix  = .false.         ! enhance vertmix option by MYNN PBL
    real(kind=kind_phys) :: smoke_dir_fdb_coef(7) =(/ 0.33, 0.67, 0.02, 0.13, 0.85, 0.05, 0.95 /) !< smoke & dust direct feedbck coefficents
    real(kind=kind_phys) :: smoke_conv_wet_coef(3) =(/ 0.50, 0.50, 0.50 /) !< smoke & dust convective wet removal coefficents

!-- Lightning threat index
    logical :: lightning_threat = .false.

!--- NRL Ozone physics
    logical              :: oz_phys      = .false.  !< Flag for old (2006) ozone physics
    logical              :: oz_phys_2015 = .true.   !< Flag for new (2015) ozone physics
    integer              :: kozpl        = 28       !< File identifier for ozone forcing data
    integer              :: kozc         = 48       !< File identifier for ozone climotology data

!--- CCPP suite simulator
    logical            :: do_ccpp_suite_sim  = .false.
    integer            :: nphys_proc         = 0
    integer            :: proc_start         = 0
    integer            :: proc_end           = 0
    logical            :: in_pre_active      = .false.
    logical            :: in_post_active     = .false.
    integer            :: nprg_active        = 0
    integer            :: iactive_T          = 0
    integer            :: iactive_u          = 0
    integer            :: iactive_v          = 0
    integer            :: iactive_q          = 0

!--- aerosol scavenging factors
    integer, parameter :: max_scav_factors = 183
    character(len=40)  :: fscav_aero(max_scav_factors) = ''

    real(kind=kind_phys) :: radar_tten_limits(2) = (/ limit_unspecified, limit_unspecified /)
    integer :: itime
    integer :: w3kindreal,w3kindint

!--- END NAMELIST VARIABLES

    NAMELIST /gfs_physics_nml/                                                              &
                          !--- general parameters
                               fhzero, ldiag3d, qdiag3d, lssav, naux2d, dtend_select,       &
                               naux3d, aux2d_time_avg, aux3d_time_avg, fhcyc,               &
                               thermodyn_id, sfcpress_id,                                   &
                          !--- coupling parameters
                               cplflx, cplice, cplocn2atm, cplwav, cplwav2atm, cplaqm,      &
                               cplchm, cpllnd, cpllnd2atm, cpl_imp_mrg, cpl_imp_dbg,        &
                               rrfs_sd, use_cice_alb,                                       & 
#ifdef IDEA_PHYS
                               lsidea, weimer_model, f107_kp_size, f107_kp_interval,        &
                               f107_kp_skip_size, f107_kp_data_size, f107_kp_read_in_start, &
                               ipe_to_wam_coupling,                                         &
#else
                               lsidea, use_med_flux,                                        &
#endif
                          !--- radiation parameters
                               fhswr, fhlwr, levr, nfxr, iaerclm, iflip, isol, ico2, ialb,  &
                               isot, iems, iaer, icliq_sw, iovr, ictm, isubc_sw,            &
                               isubc_lw, lcrick, lcnorm, lwhtr, swhtr,                      &
                               nhfrad, idcor, dcorr_con,                                    &
                          ! --- RRTMGP
                               do_RRTMGP, active_gases, nGases, rrtmgp_root,                &
                               lw_file_gas, lw_file_clouds, rrtmgp_nBandsLW, rrtmgp_nGptsLW,&
                               sw_file_gas, sw_file_clouds, rrtmgp_nBandsSW, rrtmgp_nGptsSW,&
                               doG_cldoptics, doGP_cldoptics_PADE, doGP_cldoptics_LUT,      &
                               rrtmgp_nrghice, rrtmgp_nGauss_ang, do_GPsw_Glw,              &
                               use_LW_jacobian, doGP_lwscat, damp_LW_fluxadj, lfnc_k,       &
                               lfnc_p0, iovr_convcld, doGP_sgs_cnv, doGP_sgs_mynn,          &
                               rrtmgp_lw_phys_blksz, rrtmgp_sw_phys_blksz,                  &
                          ! IN CCN forcing
                               iccn, mraerosol,                                             &
                          !--- microphysical parameterizations
                               imp_physics, psautco, prautco, evpco, wminco,                &
                               fprcp, pdfflag, mg_dcs, mg_qcvar, mg_ts_auto_ice, mg_rhmini, &
                               effr_in, tf, tcr,                                            &
                               microp_uniform, do_cldice, hetfrz_classnuc,                  &
                               mg_do_graupel, mg_do_hail, mg_nccons, mg_nicons, mg_ngcons,  &
                               mg_ncnst, mg_ninst, mg_ngnst, sed_supersat, do_sb_physics,   &
                               mg_alf,   mg_qcmin, mg_do_ice_gmao, mg_do_liq_liu,           &
                               ltaerosol, lradar, nsfullradar_diag, lrefres, ttendlim,      &
                               ext_diag_thompson, dt_inner, lgfdlmprad,                     &
                               sedi_semi, decfl,                                            &
                               nssl_cccn, nssl_alphah, nssl_alphahl,                        &
                               nssl_alphar, nssl_ehw0, nssl_ehlw0,                          &
                               nssl_invertccn, nssl_hail_on, nssl_ccn_on, nssl_3moment,     &
                          !--- max hourly
                               avg_max_length,                                              &
                          !--- land/surface model control
                               lsm, lsoil, lsoil_lsm, lsnow_lsm, kice, rdlai,               &
                               nmtvr, ivegsrc, use_ufo, iopt_thcnd, ua_phys, usemonalb,     &
                               aoasis, fasdas, exticeden, nvegcat, nsoilcat,                &
                          !    Noah MP options
                               iopt_dveg,iopt_crs,iopt_btr,iopt_run,iopt_sfc, iopt_frz,     &
                               iopt_inf, iopt_rad,iopt_alb,iopt_snf,iopt_tbot,iopt_stc,     &
                               iopt_trs, iopt_diag,                                         &
                          !    RUC lsm options
                               add_fire_heat_flux,                                          &
                               mosaic_lu, mosaic_soil, isncond_opt, isncovr_opt,            &
                          !    GFDL surface layer options
                               lcurr_sf, pert_cd, ntsflg, sfenth,                           &
                          !--- lake model control
                               lkm, iopt_lake, lakedepth_threshold, lakefrac_threshold,     &
                               clm_lake_depth_default, clm_lake_use_lakedepth,              &
                               clm_lake_debug, clm_debug_print, use_lake2m,                 &
                          !--- physical parameterizations
                               ras, trans_trac, old_monin, cnvgwd, mstrat, moist_adj,       &
                               cscnv, cal_pre, do_aw, do_shoc, shocaftcnv, shoc_cld,        &
                               oz_phys, oz_phys_2015,                                       &
                               do_mynnedmf, do_mynnsfclay,                                  &
                               ! DH* TODO - move to MYNN namelist section
                               bl_mynn_cloudpdf, bl_mynn_edmf, bl_mynn_edmf_mom,            &
                               bl_mynn_edmf_tke, bl_mynn_mixlength, bl_mynn_cloudmix,       &
                               bl_mynn_mixqt, bl_mynn_output, icloud_bl, bl_mynn_tkeadvect, &
                               bl_mynn_closure, tke_budget,                                 &
                               isftcflx, iz0tlnd, sfclay_compute_flux, sfclay_compute_diag, &
                               ! *DH
                               gwd_opt, do_ugwp_v0, do_ugwp_v0_orog_only,                   &
                               do_ugwp_v0_nst_only,                                         &
                               do_gsl_drag_ls_bl, do_gsl_drag_ss, do_gsl_drag_tofd,         &
                               do_ugwp_v1, do_ugwp_v1_orog_only,  do_ugwp_v1_w_gsldrag,     &
                               ugwp_seq_update, var_ric, coef_ric_l, coef_ric_s, hurr_pbl,  &
                               do_myjsfc, do_myjpbl,                                        &
                               hwrf_samfdeep, hwrf_samfshal,progsigma,betascu,betamcu,      &
                               betadcu,h2o_phys, pdfcld, shcnvcw, redrag, hybedmf, satmedmf,&
                               shinhong, do_ysu, dspheat, lheatstrg, lseaspray, cnvcld,     &
                               random_clds, shal_cnv, imfshalcnv, imfdeepcnv, isatmedmf,    &
                               do_deep, jcap,                                               &
                               cs_parm, flgmin, cgwf, ccwf, cdmbgwd, sup, ctei_rm, crtrh,   &
                               dlqf, rbcr, shoc_parm, psauras, prauras, wminras,            &
                               do_sppt, do_shum, do_skeb,                                   &
                               do_spp, n_var_spp,                                           &
                               lndp_type,  n_var_lndp, lndp_each_step,                      &
                               pert_mp,pert_clds,pert_radtend,                              &
                          !--- Rayleigh friction
                               prslrd0, ral_ts,  ldiag_ugwp, do_ugwp, do_tofd,              &
                          ! --- Ferrier-Aligo
                               spec_adv, rhgrd, icloud,                                     &
                          !--- mass flux deep convection
                               clam_deep, c0s_deep, c1_deep, betal_deep,                    &
                               betas_deep, evef, evfact_deep, evfactl_deep, pgcon_deep,     &
                               asolfac_deep,                                                &
                          !--- mass flux shallow convection
                               clam_shal, c0s_shal, c1_shal, pgcon_shal, asolfac_shal,      &
                          !--- near surface sea temperature model
                               nst_anl, lsea, nstf_name,                                    &
                               frac_grid, min_lakeice, min_seaice, min_lake_height,         &
                               ignore_lake, frac_ice,                                       &
                          !--- surface layer
                               sfc_z0_type, icplocn2atm,                                    &
                          !--- switch beteeen local and standard potential temperature
                               thsfc_loc,                                                   &
                          !--- switches in 2-m diagnostics
                               diag_flux, diag_log,                                         &
                          !    vertical diffusion
                               xkzm_m, xkzm_h, xkzm_s, xkzminv, moninq_fac, dspfac,         &
                               bl_upfr, bl_dnfr, rlmx, elmx, sfc_rlm, tc_pbl,               &
                          !--- canopy heat storage parameterization
                               h0facu, h0facs,                                              &
                          !--- cellular automata
                               nca, ncells, nlives, nca_g, ncells_g, nlives_g, nfracseed,   &
                               nseed,  nseed_g,  nthresh, do_ca, ca_advect,                 &
                               ca_sgs, ca_global,iseed_ca,ca_smooth,                        &
                               nspinup,ca_amplitude,nsmooth,ca_closure,ca_entr,ca_trigger,  &
                          !--- IAU
                               iau_delthrs,iaufhrs,iau_inc_files,iau_filter_increments,     &
                               iau_drymassfixer,                                            &
                          !--- debug options
                               debug, pre_rad, print_diff_pgr,                              &
                          !--- parameter range for critical relative humidity
                               max_lon, max_lat, min_lon, min_lat, rhcmax, huge,            &
                               phys_version,                                                &
                          !--- aerosol scavenging factors ('name:value' string array)
                               fscav_aero,                                                  &
                          !--- RRFS-SD namelist
                               dust_drylimit_factor, dust_moist_correction, dust_moist_opt, &
                               dust_alpha, dust_gamma, wetdep_ls_alpha,                     &
                               seas_opt, dust_opt, drydep_opt, coarsepm_settling,           &
                               plume_wind_eff,ebb_dcycle, extended_sd_diags,                &
                               wetdep_ls_opt, smoke_forecast, aero_ind_fdb, aero_dir_fdb,   &
                               rrfs_smoke_debug, do_plumerise, plumerisefire_frq,           &
                               addsmoke_flag, enh_mix, mix_chem, smoke_dir_fdb_coef,        &
                               do_smoke_transport,smoke_conv_wet_coef,n_dbg_lines,          &
                          !--- C3/GF closures
                               ichoice,ichoicem,ichoice_s,                                  &
                          !--- (DFI) time ranges with radar-prescribed microphysics tendencies
                          !          and (maybe) convection suppression
                               fh_dfi_radar, radar_tten_limits, do_cap_suppress,            &
                          !--- GSL lightning threat indices
                               lightning_threat,                                            &
                          !--- CCPP suite simulator
                               do_ccpp_suite_sim

!--- other parameters
    integer :: nctp    =  0                !< number of cloud types in CS scheme
    logical :: gen_coord_hybrid = .false.  !< for Henry's gen coord

!--- SHOC parameters
    integer :: nshoc_2d  = 0  !< number of 2d fields for SHOC
    integer :: nshoc_3d  = 0  !< number of 3d fields for SHOC

!--- convective clouds
    integer :: ncnvcld3d = 0       !< number of convective 3d clouds fields

    integer :: itrac, ipat, ichem
    logical :: have_pbl, have_dcnv, have_scnv, have_mp, have_oz_phys, have_samf, have_pbl_edmf, have_cnvtrans, have_rdamp
    character(len=20) :: namestr
    character(len=44) :: descstr

!--- NRL ozone physics
    character(len=128) :: err_message

!--- CCPP suite simulator
    integer :: ncid, dimID, varID, status, ntime_sim_data, nlev_sim_data, errflg
    character(len=256) :: errmsg

    ! dtend selection: default is to match all variables:
    dtend_select(1)='*'
    do ipat=2,pat_count
       dtend_select(ipat)=' '
    enddo

!--- read in the namelist
#ifdef INTERNAL_FILE_NML
    ! allocate required to work around GNU compiler bug 100886 https://gcc.gnu.org/bugzilla/show_bug.cgi?id=100886
    allocate(Model%input_nml_file, mold=input_nml_file)
    Model%input_nml_file => input_nml_file
    read(Model%input_nml_file, nml=gfs_physics_nml)
    ! Set length (number of lines) in namelist for internal reads
    Model%input_nml_file_length = size(Model%input_nml_file)
#else
    inquire (file=trim(fn_nml), exist=exists)
    if (.not. exists) then
      write(6,*) 'GFS_namelist_read:: namelist file: ',trim(fn_nml),' does not exist'
      stop
    else
      open (unit=nlunit, file=fn_nml, action='READ', status='OLD', iostat=ios)
    endif
    rewind(nlunit)
    read (nlunit, nml=gfs_physics_nml)
    close (nlunit)
    ! Set length (number of lines) in namelist for internal reads
    Model%input_nml_file_length = 0
#endif
!--- write version number and namelist to log file ---
    if (me == master .and. logunit>=0) then
      write(logunit, '(a80)') '================================================================================'
      write(logunit, '(a64)') phys_version
      write(logunit, nml=gfs_physics_nml)
    endif

!--- MPI parameters
    Model%me               = me
    Model%master           = master
    Model%communicator     = communicator
    Model%ntasks           = ntasks
    Model%nthreads         = nthreads
    Model%nlunit           = nlunit
    Model%fn_nml           = fn_nml
    Model%logunit          = logunit
    Model%fhzero           = fhzero
    Model%ldiag3d          = ldiag3d
    Model%qdiag3d          = qdiag3d
    if (qdiag3d .and. .not. ldiag3d) then
      write(0,*) 'Logic error in GFS_typedefs.F90: qdiag3d requires ldiag3d'
      stop
    endif
    Model%flag_for_gwd_generic_tend = .true.
    Model%flag_for_pbl_generic_tend = .true.
    Model%flag_for_scnv_generic_tend = .true.
    Model%flag_for_dcnv_generic_tend = .true.

    Model%lightning_threat = lightning_threat

!--- CCPP suite simulator
!    Model%do_ccpp_suite_sim = do_ccpp_suite_sim
!    if (Model%do_ccpp_suite_sim) then
!       call load_ccpp_suite_sim(Model%nlunit, Model%fn_nml, Model%physics_process, &
!            Model%iactive_T, Model%iactive_u, Model%iactive_v, Model%iactive_q, errmsg, errflg)
!
!       if (errflg == 0) then
!          write(0,*) 'Using CCPP suite simulator'
!          Model%nphys_proc  = size(Model%physics_process)
!          Model%nprg_active = Model%physics_process(1)%nprg_active
!          if (Model%physics_process(1)%iactive_scheme == 1) then
!             Model%in_post_active = .true.
!          else
!             Model%in_pre_active = .true.
!          endif
!       else
!          write(0,*) 'CCPP suite simulator turned on, but error encountered loading data.'
!          write(0,*) errmsg
!          stop
!       endif
!       if(.not. qdiag3d .and. .not. ldiag3d) then
!          write(0,*) 'CCPP suite simulator turned on, but qdiag3d and/or ldiag3d are not set to .true.'
!          write(0,*) errmsg
!          stop
!       endif
!    endif

    Model%fh_dfi_radar     = fh_dfi_radar
    Model%num_dfi_radar    = 0
    Model%dfi_radar_max_intervals = dfi_radar_max_intervals ! module-level parameter, top of file
    Model%dfi_radar_max_intervals_plus_one = dfi_radar_max_intervals + 1
    Model%do_cap_suppress = do_cap_suppress

    call control_initialize_radar_tten(Model, radar_tten_limits)

    if(gwd_opt==1) then
      if(me==master) &
           write(*,*) 'FLAG: gwd_opt==1 so gwd not generic'
      Model%flag_for_gwd_generic_tend=.false.
    elseif(me==master) then
      write(*,*) 'NO FLAG: gwd is generic'
    endif

    if(satmedmf .and. isatmedmf==0) then
      if(me==master) &
           write(*,*) 'FLAG: satmedmf and isatedmf=0 so pbl not generic'
      Model%flag_for_pbl_generic_tend=.false.
    elseif(satmedmf .and. isatmedmf==1) then
      if(me==master) &
           write(*,*) 'FLAG: satmedmf and isatedmf=1 so pbl not generic'
      Model%flag_for_pbl_generic_tend=.false.
    else if(hybedmf) then
      if(me==master) &
           write(*,*) 'FLAG: hybedmf so pbl not generic'
      Model%flag_for_pbl_generic_tend=.false.
    else if(do_mynnedmf) then
      if(me==master) &
           write(*,*) 'FLAG: do_mynnedmf so pbl not generic'
      Model%flag_for_pbl_generic_tend=.false.
    else if(do_ysu) then
      if(me==master) &
           write(*,*) 'FLAG: do_ysu so pbl not generic'
      Model%flag_for_pbl_generic_tend=.false.
    else if(shinhong) then
      if(me==master) &
           write(*,*) 'FLAG: shinhong so pbl not generic'
      Model%flag_for_pbl_generic_tend=.false.
    else if(acm) then
      if(me==master) &
           write(*,*) 'FLAG: acm so pbl not generic'
      Model%flag_for_pbl_generic_tend=.false.
    elseif(me==master) then
      write(*,*) 'NO FLAG: pbl is generic'
    endif

    if(imfshalcnv == Model%imfshalcnv_gf .or. imfshalcnv == Model%imfshalcnv_c3) then
      if(me==master) &
           write(*,*) 'FLAG: imfshalcnv_gf or imfshalcnv_c3 so scnv not generic'
      Model%flag_for_scnv_generic_tend=.false.
    elseif(me==master) then
      write(*,*) 'NO FLAG: scnv is generic'
    endif

    if(imfdeepcnv == Model%imfdeepcnv_gf .or. imfdeepcnv == Model%imfdeepcnv_c3) then
      if(me==master) &
           write(*,*) 'FLAG: imfdeepcnv_gf or imfdeepcnv_c3 so dcnv not generic'
      Model%flag_for_dcnv_generic_tend=.false.
    elseif(me==master) then
      write(*,*) 'NO FLAG: dcnv is generic'
    endif

!
!VAY-ugwp  --- set some GW-related switches
!
    Model%ldiag_ugwp       = ldiag_ugwp
    Model%ugwp_seq_update  = ugwp_seq_update
    Model%do_ugwp          = do_ugwp
    Model%do_tofd          = do_tofd

    Model%lssav            = lssav
    !
    if (naux2d>naux2dmax) then
      write(0,*) "Error, number of requested auxiliary 2d arrays exceeds the maximum defined in GFS_typedefs.F90"
      stop
    endif
    if (naux3d>naux3dmax) then
      write(0,*) "Error, number of requested auxiliary 3d arrays exceeds the maximum defined in GFS_typedefs.F90"
      stop
    endif
    Model%naux2d           = naux2d
    Model%naux3d           = naux3d
    if (Model%naux2d>0) then
        allocate(Model%aux2d_time_avg(1:naux2d))
        Model%aux2d_time_avg(1:naux2d) = aux2d_time_avg(1:naux2d)
    end if
    if (Model%naux3d>0) then
        allocate(Model%aux3d_time_avg(1:naux3d))
        Model%aux3d_time_avg(1:naux3d) = aux3d_time_avg(1:naux3d)
    end if
    if (any(aux2d_time_avg) .or. any(aux3d_time_avg)) then
      write(0,*) "Error, the SCM has not implemented time averaging of diagnostics in GFS_typedefs.F90"
      stop
    end if

    Model%fhcyc            = fhcyc
    Model%thermodyn_id     = thermodyn_id
    Model%sfcpress_id      = sfcpress_id
    Model%gen_coord_hybrid = gen_coord_hybrid

    !--- set some grid extent parameters
    Model%tile_num         = tile_num
    Model%isc              = isc
    Model%jsc              = jsc
    Model%nx               = nx
    Model%ny               = ny
    Model%levs             = levs
    allocate(Model%ak(1:size(ak)))
    allocate(Model%bk(1:size(bk)))
    Model%ak               = ak
    Model%bk               = bk
    Model%levsp1           = Model%levs + 1
    Model%levsm1           = Model%levs - 1
    Model%cnx              = cnx
    Model%cny              = cny
    Model%lonr             = gnx         ! number longitudinal points
    Model%latr             = gny         ! number of latitudinal points from pole to pole
    Model%nblks            = size(blksz)
    allocate(Model%blksz(1:Model%nblks))
    Model%blksz            = blksz
    Model%ncols            = sum(Model%blksz)

!--- coupling parameters
    Model%cplflx           = cplflx
    Model%cplice           = cplice
    ! Consistency check, currently allowed combinations are
    ! Model%cplflx == .false. and Model%cplice == .false. (uncoupled runs)
    ! Model%cplflx == .true.  and Model%cplice == .true.  (coupled S2S runs)
    ! Model%cplflx == .true.  and Model%cplice == .false. (HAFS FV3ATM-HYCOM)
    if (Model%cplice .and. .not. Model%cplflx) then
      print *,' Logic error: Model%cplflx==.false. and Model%cplice==.true. is currently not supported - shutting down'
      stop
    endif
    Model%cplocn2atm       = cplocn2atm
    Model%cplwav           = cplwav
    Model%cplwav2atm       = cplwav2atm
    Model%cplaqm           = cplaqm
    Model%cplchm           = cplchm .or. cplaqm
    Model%cpllnd           = cpllnd
    Model%cpllnd2atm       = cpllnd2atm
    Model%use_cice_alb     = use_cice_alb
    Model%cpl_imp_mrg      = cpl_imp_mrg
    Model%cpl_imp_dbg      = cpl_imp_dbg
    Model%use_med_flux     = use_med_flux

!--- RRFS-SD
    Model%rrfs_sd           = rrfs_sd
    Model%dust_drylimit_factor = dust_drylimit_factor
    Model%dust_moist_correction = dust_moist_correction
    Model%dust_moist_opt    = dust_moist_opt
    Model%dust_alpha        = dust_alpha
    Model%dust_gamma        = dust_gamma
    Model%wetdep_ls_alpha   = wetdep_ls_alpha
    Model%ebb_dcycle        = ebb_dcycle
    Model%seas_opt          = seas_opt
    Model%dust_opt          = dust_opt
    Model%drydep_opt        = drydep_opt
    Model%coarsepm_settling = coarsepm_settling
    Model%plume_wind_eff    = plume_wind_eff
    Model%extended_sd_diags = extended_sd_diags
    Model%wetdep_ls_opt     = wetdep_ls_opt
    Model%do_plumerise      = do_plumerise
    Model%n_dbg_lines       = n_dbg_lines
    Model%plumerisefire_frq = plumerisefire_frq
    Model%addsmoke_flag     = addsmoke_flag
    Model%smoke_forecast    = smoke_forecast
    Model%aero_ind_fdb      = aero_ind_fdb
    Model%aero_dir_fdb      = aero_dir_fdb
    Model%rrfs_smoke_debug  = rrfs_smoke_debug
    Model%do_smoke_transport= do_smoke_transport
    Model%mix_chem          = mix_chem
    Model%enh_mix           = enh_mix
    Model%smoke_dir_fdb_coef  = smoke_dir_fdb_coef
    Model%smoke_conv_wet_coef = smoke_conv_wet_coef

    Model%fire_aux_data_levels = 1

    Model%ichoice_s = ichoice_s
    Model%ichoicem  = ichoicem
    Model%ichoice   = ichoice

!--- integrated dynamics through earth's atmosphere
    Model%lsidea           = lsidea
    if (Model%lsidea) then
      print *,' LSIDEA is active but needs to be reworked for FV3 - shutting down'
      stop
    endif
#ifdef IDEA_PHYS
!--- integrated dynamics through earth's atmosphere
    Model%weimer_model     = weimer_model
#endif

!--- calendars and time parameters and activation triggers
    Model%dtp              = dt_phys
    Model%dtf              = dt_dycore
    Model%nscyc            = nint(Model%fhcyc*con_hr/Model%dtp)
    Model%nszero           = nint(Model%fhzero*con_hr/Model%dtp)
    Model%idat(1:8)        = idat(1:8)
    Model%idate            = 0
    Model%idate(1)         = Model%idat(5)
    Model%idate(2)         = Model%idat(2)
    Model%idate(3)         = Model%idat(3)
    Model%idate(4)         = Model%idat(1)
    Model%iau_offset       = iau_offset

!--- radiation control parameters
    Model%fhswr            = fhswr
    Model%fhlwr            = fhlwr
    Model%nsswr            = nint(fhswr/Model%dtp)
    Model%nslwr            = nint(fhlwr/Model%dtp)
    if (restart) then
      Model%nhfrad         = 0
      if (Model%me == Model%master .and. nhfrad>0) &
        write(*,'(a)') 'Disable high-frequency radiation calls for restart run'
    else
      Model%nhfrad         = nhfrad
      if (Model%me == Model%master .and. nhfrad>0) &
        write(*,'(a,i0)') 'Number of high-frequency radiation calls for coldstart run: ', nhfrad
    endif

    if (levr < 0) then
      Model%levr           = levs
    else if (levr > levs) then
      write(0,*) "Logic error, number of radiation levels (levr) cannot exceed number of model levels (levs)"
      stop
    else
      Model%levr           = levr
    endif
    Model%levrp1           = Model%levr + 1

    if (isubc_sw < 0 .or. isubc_sw > 2) then
       write(0,'(a,i0)') 'ERROR: shortwave cloud-sampling (isubc_sw) scheme selected not valid: ',isubc_sw
       stop
    endif
    if (isubc_lw < 0 .or. isubc_lw > 2) then
       write(0,'(a,i0)') 'ERROR: longwave cloud-sampling (isubc_lw) scheme selected not valid: ',isubc_lw
       stop
    endif


    if ((iovr .ne. Model%iovr_rand) .and. (iovr .ne. Model%iovr_maxrand) .and.       &
        (iovr .ne. Model%iovr_max)  .and. (iovr .ne. Model%iovr_dcorr)   .and.       &
        (iovr .ne. Model%iovr_exp)  .and. (iovr .ne. Model%iovr_exprand)) then
       write(0,'(a,i0)') 'ERROR: cloud-overlap (iovr) scheme selected not valid: ',iovr
       stop
    endif

    if ((isubc_sw == 0 .or. isubc_lw == 0) .and. iovr > 2 ) then
        if (me == 0) then
           print *,'  *** IOVR=',iovr,' is not available for ISUBC_SW(LW)=0 setting!!'
           print *,'      The program will use maximum/random overlap instead.'
        endif
        iovr = 1
     endif

    Model%nfxr             = nfxr
    Model%iccn             = iccn
    ! further down: set Model%iccn to .false.
    ! for all microphysics schemes except
    ! MG2/3 (these are the only ones using ICCN)
    Model%iflip            = iflip
    Model%isol             = isol
    Model%ico2             = ico2
    Model%ialb             = ialb
    Model%iems             = iems
    Model%iaer             = iaer
    Model%iaerclm          = iaerclm
    if (iaer/1000 == 1 .or. Model%iccn == 2) then
      Model%iaerclm = .true.
      ntrcaer_loc = ntrcaerm
    else if (iaer/1000 == 2) then
      ntrcaer_loc = ntrcaerm
    else
      ntrcaer_loc = 1
    endif
    Model%lalw1bd          = lalw1bd
    Model%iaerflg          = iaerflg
    Model%iaermdl          = iaermdl
    Model%aeros_file       = aeros_file
    Model%solar_file       = solar_file
    Model%semis_file       = semis_file
    Model%co2dat_file      = co2dat_file
    Model%co2gbl_file      = co2gbl_file
    Model%co2usr_file      = co2usr_file
    Model%co2cyc_file      = co2cyc_file
    Model%ntrcaer          = ntrcaer_loc
    Model%idcor            = idcor
    Model%dcorr_con        = dcorr_con
    Model%icliq_sw         = icliq_sw
    Model%icice_sw         = icice_sw
    Model%icliq_lw         = icliq_lw
    Model%icice_lw         = icice_lw
    Model%iovr             = iovr
    Model%ictm             = ictm
    Model%isubc_sw         = isubc_sw
    Model%isubc_lw         = isubc_lw
    Model%iswmode          = iswmode
    Model%lcrick           = lcrick
    Model%lcnorm           = lcnorm
    Model%lwhtr            = lwhtr
    Model%swhtr            = swhtr
    Model%rad_hr_units     = rad_hr_units
    Model%inc_minor_gas    = inc_minor_gas
    Model%ipsd0            = ipsd0
    Model%ipsdlim          = ipsdlim
    Model%lrseeds          = lrseeds
    Model%nrstreams        = nrstreams
    Model%lextop           = (ltp > 0)

    ! RRTMGP
    Model%do_RRTMGP           = do_RRTMGP
    Model%rrtmgp_nrghice      = rrtmgp_nrghice
    Model%rrtmgp_nGauss_ang   = rrtmgp_nGauss_ang
    Model%do_GPsw_Glw         = do_GPsw_Glw
    Model%active_gases        = active_gases
    Model%ngases              = nGases
    if (Model%do_RRTMGP) then
      allocate (Model%active_gases_array(Model%nGases))
      ! Reset, will be populated by RRTMGP
      do ipat=1,Model%nGases
        Model%active_gases_array(ipat) = ''
      enddo
    endif
    Model%rrtmgp_root         = rrtmgp_root
    Model%lw_file_gas         = lw_file_gas
    Model%lw_file_clouds      = lw_file_clouds
    Model%rrtmgp_nBandsLW     = rrtmgp_nBandsLW
    Model%rrtmgp_nGptsLW      = rrtmgp_nGptsLW
    Model%sw_file_gas         = sw_file_gas
    Model%sw_file_clouds      = sw_file_clouds
    Model%rrtmgp_nBandsSW     = rrtmgp_nBandsSW
    Model%rrtmgp_nGptsSW      = rrtmgp_nGptsSW
    Model%doG_cldoptics       = doG_cldoptics
    Model%doGP_cldoptics_PADE = doGP_cldoptics_PADE
    Model%doGP_cldoptics_LUT  = doGP_cldoptics_LUT
    Model%iovr_convcld        = iovr_convcld
    Model%use_LW_jacobian     = use_LW_jacobian
    Model%damp_LW_fluxadj     = damp_LW_fluxadj
    Model%lfnc_k              = lfnc_k
    Model%lfnc_p0             = lfnc_p0
    Model%doGP_lwscat         = doGP_lwscat
    Model%doGP_sgs_cnv        = doGP_sgs_cnv
    Model%doGP_sgs_mynn       = doGP_sgs_mynn
    Model%rrtmgp_lw_phys_blksz   = rrtmgp_lw_phys_blksz
    Model%rrtmgp_sw_phys_blksz   = rrtmgp_sw_phys_blksz
    if (Model%do_RRTMGP) then
       ! RRTMGP incompatible with levr /= levs
       if (Model%levr /= Model%levs) then
          write(0,*) "Logic error, RRTMGP only works with levr = levs"
          stop
       end if
       ! RRTMGP LW scattering calculation not supported w/ RRTMG cloud-optics
       if (Model%doGP_lwscat .and. Model%doG_cldoptics) then
          write(0,*) "Logic error, RRTMGP Longwave cloud-scattering not supported with RRTMG cloud-optics."
          stop
       end if
       if (Model%doGP_sgs_mynn .and. .not. do_mynnedmf) then
          write(0,*) "Logic error, RRTMGP flag doGP_sgs_mynn only works with do_mynnedmf=.true."
          stop
       endif
       if (Model%doGP_sgs_cnv .or. Model%doGP_sgs_mynn) then
          write(0,*) "RRTMGP explicit cloud scheme being used."
          Model%doGP_smearclds = .false.
       else
           write(0,*) "RRTMGP implicit cloud scheme being used."
       endif

       if (Model%doGP_cldoptics_PADE .and. Model%doGP_cldoptics_LUT) then
          write(0,*) "Logic error, Both RRTMGP cloud-optics options cannot be selected. "
          stop
       end if
       if (.not. Model%doGP_cldoptics_PADE .and. .not. Model%doGP_cldoptics_LUT .and. .not. Model%doG_cldoptics) then
          write(0,*) "Logic error, No option for cloud-optics scheme provided. Using RRTMG cloud-optics"
          Model%doG_cldoptics = .true.
       end if
       if (Model%rrtmgp_nGptsSW  .lt. 0 .or. Model%rrtmgp_nGptsLW  .lt. 0 .or. &
           Model%rrtmgp_nBandsSW .lt. 0 .or. Model%rrtmgp_nBandsLW .lt. 0) then
          write(0,*) "Logic error, RRTMGP spectral dimensions (bands/gpts) need to be provided."
          stop
       endif
       else
          if (Model%use_LW_jacobian) then
             write(0,*) "Logic error, RRTMGP LW Jacobian adjustment cannot be used with RRTMG radiation."
             Model%use_LW_jacobian = .false.
             Model%damp_LW_fluxadj = .false.
          endif
    endif

    ! The CCPP versions of the RRTMG lw/sw schemes are configured
    ! such that lw and sw heating rate are output, i.e. they rely
    ! on the corresponding arrays to be allocated.
    if (.not.lwhtr .or. .not.swhtr) then
      write(0,*) "Logic error, the CCPP version of RRTMG lwrad/swrad require the output" // &
             " of the lw/sw heating rates to be turned on (namelist options lwhtr and swhtr)"
      stop
    end if

!--- microphysical switch
    Model%imp_physics      = imp_physics
!--- use effective radii in radiation, used by several microphysics options
    Model%effr_in          = effr_in
    ! turn off ICCN interpolation when MG2/3 are not used
    if (.not. Model%imp_physics==Model%imp_physics_mg) Model%iccn = 0
!--- Zhao-Carr MP parameters
    Model%psautco          = psautco
    Model%prautco          = prautco
    Model%evpco            = evpco
    Model%wminco           = wminco
!--- Max hourly
    Model%avg_max_length   = avg_max_length
!--- Morrison-Gettelman MP parameters
    Model%fprcp            = fprcp
    Model%pdfflag          = pdfflag
    Model%mg_dcs           = mg_dcs
    Model%mg_qcvar         = mg_qcvar
    Model%mg_ts_auto_ice   = mg_ts_auto_ice
    Model%mg_rhmini        = mg_rhmini
    Model%mg_alf           = mg_alf
    Model%mg_qcmin         = mg_qcmin
    Model%microp_uniform   = microp_uniform
    Model%do_cldice        = do_cldice
    Model%hetfrz_classnuc  = hetfrz_classnuc
    Model%mg_do_graupel    = mg_do_graupel
    Model%mg_do_hail       = mg_do_hail
    Model%mg_do_ice_gmao   = mg_do_ice_gmao
    Model%mg_do_liq_liu    = mg_do_liq_liu
    Model%mg_nccons        = mg_nccons
    Model%mg_nicons        = mg_nicons
    Model%mg_ngcons        = mg_ngcons
    Model%mg_ncnst         = mg_ncnst
    Model%mg_ninst         = mg_ninst
    Model%mg_ngnst         = mg_ngnst
    Model%sed_supersat     = sed_supersat
    Model%do_sb_physics    = do_sb_physics
    Model%mg_precip_frac_method  = mg_precip_frac_method
    Model%mg_berg_eff_factor     = mg_berg_eff_factor
    Model%tf               = tf
    Model%tcr              = tcr
    Model%tcrf             = 1.0/(tcr-tf)

!-- NSSL microphysics params
    Model%nssl_cccn        = nssl_cccn
    Model%nssl_alphah      = nssl_alphah
    Model%nssl_alphahl     = nssl_alphahl
    Model%nssl_alphar      = nssl_alphar
    Model%nssl_ehw0        = nssl_ehw0
    Model%nssl_ehlw0       = nssl_ehlw0
    Model%nssl_hail_on     = nssl_hail_on
    Model%nssl_ccn_on      = nssl_ccn_on
    Model%nssl_invertccn   = nssl_invertccn
    Model%nssl_3moment     = nssl_3moment

!--- Thompson MP parameters
    Model%ltaerosol        = ltaerosol
    Model%mraerosol        = mraerosol
    if (Model%ltaerosol .and. Model%mraerosol) then
      write(0,*) 'Logic error: Only one Thompson aerosol option can be true, either ltaerosol or mraerosol)'
      stop
    end if
    Model%lradar           = lradar
    Model%nsfullradar_diag = nsfullradar_diag
    Model%ttendlim         = ttendlim
    Model%ext_diag_thompson= ext_diag_thompson
    if (dt_inner>0) then
      Model%dt_inner       = dt_inner
    else
      Model%dt_inner       = Model%dtp
    endif
    Model%sedi_semi        = sedi_semi
    Model%decfl            = decfl
!--- F-A MP parameters
    Model%rhgrd            = rhgrd
    Model%spec_adv         = spec_adv
    Model%icloud           = icloud

!--- GFDL MP parameters
    Model%lgfdlmprad       = lgfdlmprad
!--- Thompson,GFDL,NSSL MP parameter
    Model%lrefres          = lrefres

!--- land/surface model parameters
    Model%lsm              = lsm
    Model%lsoil            = lsoil

    ! Flag to read leaf area index from input files (initial conditions)
    Model%rdlai = rdlai
    if (Model%rdlai .and. .not. Model%lsm == Model%ilsm_ruc) then
      write(0,*) 'Logic error: rdlai = .true. only works with RUC LSM'
      stop
    end if

    ! Set surface layers for CCPP physics
    if (lsoil_lsm==-1) then
      Model%lsoil_lsm      = lsoil
    else
      Model%lsoil_lsm      = lsoil_lsm
    end if
    ! DH* TODO - need to clean up how different land surface models handle initializing zs and dzs
    ! For Noah and NoahMP, hardcode here for the moment; for RUC, these variables get initialized
    ! in the RUC LSM init calls.
    ! Allocate variables to store depth/thickness of soil layers
    allocate (Model%zs (Model%lsoil_lsm))
    allocate (Model%dzs(Model%lsoil_lsm))
    if (Model%lsm==Model%ilsm_noah .or. Model%lsm==Model%ilsm_noahmp) then
      if (Model%lsoil_lsm/=4) then
        write(0,*) 'Error in GFS_typedefs.F90, number of soil layers must be 4 for Noah/NoahMP'
        stop
      end if
      Model%zs  = (/-0.1_kind_phys, -0.4_kind_phys, -1.0_kind_phys, -2.0_kind_phys/)
      Model%dzs = (/ 0.1_kind_phys,  0.3_kind_phys,  0.6_kind_phys,  1.0_kind_phys/)
    elseif (Model%lsm==Model%ilsm_ruc) then
      Model%zs  = clear_val
      Model%dzs = clear_val
    end if
    ! *DH

    if (Model%lsm==Model%ilsm_ruc) then
      if (Model%lsoil_lsm/=9) then
        write(0,*) 'Error in GFS_typedefs.F90, number of soil layers must be 9 for RUC'
        stop
      end if
    end if

    ! Set number of ice model layers
    Model%kice      = kice

    if (Model%lsm==Model%ilsm_noah .or. Model%lsm==Model%ilsm_noahmp) then
      if (kice/=2) then
        write(0,*) 'Error in GFS_typedefs.F90, number of ice model layers must be 2 for Noah/NoahMP/Noah_WRFv4'
        stop
      end if
    elseif (Model%lsm==Model%ilsm_ruc) then
      if (kice/=9) then
        write(0,*) 'Error in GFS_typedefs.F90, number of ice model layers must be 9 for RUC'
        stop
      end if
    end if

    ! Allocate variable for min/max soil moisture for a given soil type
    allocate (Model%pores(30))
    allocate (Model%resid(30))
    Model%pores    = clear_val
    Model%resid    = clear_val
    !
    if (Model%lsm==Model%ilsm_noahmp) then
      if (lsnow_lsm/=3) then
        write(0,*) 'Logic error: NoahMP expects the maximum number of snow layers to be exactly 3 (see sfc_noahmp_drv.f)'
        stop
      else
        Model%lsnow_lsm        = lsnow_lsm
        ! Set lower bound for LSM model, runs from negative (above surface) to surface (zero)
        Model%lsnow_lsm_lbound = -Model%lsnow_lsm+1
        Model%lsnow_lsm_ubound = 0
      end if
    else
      ! Not used by any of the other LSM choices
      Model%lsnow_lsm        = 0
      Model%lsnow_lsm_lbound = 0
      Model%lsnow_lsm_ubound = 0
    end if
    Model%iopt_thcnd       = iopt_thcnd
    Model%ua_phys          = ua_phys
    Model%usemonalb        = usemonalb
    Model%aoasis           = aoasis
    Model%fasdas           = fasdas
    Model%ivegsrc          = ivegsrc
    Model%nvegcat          = nvegcat
    Model%isot             = isot
    Model%nsoilcat         = nsoilcat
    Model%use_ufo          = use_ufo
    Model%exticeden        = exticeden
    if (Model%exticeden .and. &
      (Model%imp_physics /= Model%imp_physics_gfdl .and. Model%imp_physics /= Model%imp_physics_thompson .and. &
       Model%imp_physics /= Model%imp_physics_nssl )) then
      !see GFS_MP_generic_post.F90; exticeden is only compatible with GFDL,
      !Thompson, or NSSL MP
      print *,' Using exticeden = T is only valid when using GFDL, Thompson, or NSSL microphysics.'
      stop
    end if
! GFDL surface layer options
    Model%lcurr_sf         = lcurr_sf
    Model%pert_cd          = pert_cd
    Model%ntsflg           = ntsflg
    Model%sfenth           = sfenth

!--- lake  model parameters
    Model%lkm              = lkm
    Model%iopt_lake        = iopt_lake
    Model%use_lake2m       = use_lake2m
    Model%lakedepth_threshold = lakedepth_threshold
    Model%lakefrac_threshold = lakefrac_threshold

!--- clm lake model parameters
    Model%nlevlake_clm_lake = nlevlake_clm_lake
    Model%nlevsoil_clm_lake = nlevsoil_clm_lake
    Model%nlevsnow_clm_lake = nlevsnow_clm_lake
    Model%nlevsnowsoil_clm_lake = nlevsnowsoil_clm_lake
    Model%nlevsnowsoil1_clm_lake = nlevsnowsoil1_clm_lake
    Model%clm_lake_depth_default = clm_lake_depth_default
    Model%clm_lake_use_lakedepth = clm_lake_use_lakedepth
    Model%clm_lake_debug = clm_lake_debug
    Model%clm_debug_print = clm_debug_print

! Noah MP options from namelist
!
    Model%iopt_dveg        = iopt_dveg
    Model%iopt_crs         = iopt_crs
    Model%iopt_btr         = iopt_btr
    Model%iopt_run         = iopt_run
    Model%iopt_sfc         = iopt_sfc
    Model%iopt_frz         = iopt_frz
    Model%iopt_inf         = iopt_inf
    Model%iopt_rad         = iopt_rad
    Model%iopt_alb         = iopt_alb
    if (Model%lsm==Model%ilsm_noahmp .and. Model%exticeden .and. iopt_snf == 4) then
      Model%iopt_snf         = 5
    else
      Model%iopt_snf         = iopt_snf
    end if
    Model%iopt_tbot        = iopt_tbot
    Model%iopt_stc         = iopt_stc
    Model%iopt_trs         = iopt_trs
    Model%iopt_diag        = iopt_diag

! RUC lsm options
    Model%mosaic_lu        = mosaic_lu
    Model%mosaic_soil      = mosaic_soil
    Model%isncond_opt      = isncond_opt
    Model%isncovr_opt      = isncovr_opt
    Model%add_fire_heat_flux = add_fire_heat_flux ! JLS

!--- tuning parameters for physical parameterizations
    Model%ras              = ras
    Model%flipv            = flipv
    Model%trans_trac       = trans_trac
    Model%old_monin        = old_monin
    Model%cnvgwd           = cnvgwd
    Model%mstrat           = mstrat
    Model%moist_adj        = moist_adj
    Model%cscnv            = cscnv
    Model%cal_pre          = cal_pre
    Model%do_aw            = do_aw
    Model%cs_parm          = cs_parm
    Model%do_shoc          = do_shoc
    Model%shoc_parm        = shoc_parm
    Model%shocaftcnv       = shocaftcnv
    Model%shoc_cld         = shoc_cld

!HWRF physics suite
    if (hwrf_samfdeep .and. imfdeepcnv/=2) then
       write(*,*) 'Logic error: hwrf_samfdeep requires imfdeepcnv=2'
       stop
    end if
    if (hwrf_samfshal .and. imfshalcnv/=2) then
       write(*,*) 'Logic error: hwrf_samfshal requires imfshalcnv=2'
       stop
    end if
    Model%hwrf_samfdeep = hwrf_samfdeep
    Model%hwrf_samfshal = hwrf_samfshal

    !--prognostic closure - moisture coupling                                                                                 
    if ((progsigma .and. imfdeepcnv/=2) .and. (progsigma .and. imfdeepcnv/=5)) then
       write(*,*) 'Logic error: progsigma requires imfdeepcnv=2 or 5'
       stop
    end if
    Model%progsigma = progsigma
    Model%betascu = betascu
    Model%betamcu = betamcu
    Model%betadcu = betadcu

    if (oz_phys .and. oz_phys_2015) then
       write(*,*) 'Logic error: can only use one ozone physics option (oz_phys or oz_phys_2015), not both. Exiting.'
       stop
    end if
    Model%oz_phys          = oz_phys
    Model%oz_phys_2015     = oz_phys_2015
    Model%h2o_phys         = h2o_phys

    ! To ensure that these values match what's in the physics,
    ! array sizes are compared during model init in GFS_phys_time_vary_init()
    !
    ! from module h2ointerp
    if (h2o_phys) then
       levh2o    = 72
       h2o_coeff = 3
    else
       levh2o    = 1
       h2o_coeff = 1
    end if

    Model%pdfcld            = pdfcld
    Model%shcnvcw           = shcnvcw
    Model%redrag            = redrag
    Model%hybedmf           = hybedmf
    Model%satmedmf          = satmedmf
    Model%shinhong          = shinhong
    Model%do_ysu            = do_ysu
    Model%acm               = acm
    Model%dspheat           = dspheat
    Model%hurr_pbl          = hurr_pbl
    Model%lheatstrg         = lheatstrg
    Model%lseaspray         = lseaspray
    Model%cnvcld            = cnvcld
    Model%random_clds       = random_clds
    Model%shal_cnv          = shal_cnv
    Model%imfshalcnv        = imfshalcnv
    Model%imfdeepcnv        = imfdeepcnv
    Model%isatmedmf         = isatmedmf
    Model%do_deep           = do_deep
    Model%nmtvr             = nmtvr
    Model%jcap              = jcap
    Model%flgmin            = flgmin
    Model%cgwf              = cgwf
    Model%ccwf              = ccwf
    Model%cdmbgwd           = cdmbgwd
    Model%sup               = sup
    Model%ctei_rm           = ctei_rm
    Model%crtrh             = crtrh
    Model%dlqf              = dlqf
    Model%psauras           = psauras
    Model%prauras           = prauras
    Model%wminras           = wminras
    Model%rbcr              = rbcr
    Model%do_gwd            = maxval(Model%cdmbgwd) > 0.0 ! flag to restore OGWs of GFS-v15
! OLD GFS-v12-15 conv scheme
    Model%do_cnvgwd         = Model%cnvgwd .and. maxval(Model%cdmbgwd(3:4)) == 0.0
    Model%do_mynnedmf       = do_mynnedmf
    Model%do_mynnsfclay     = do_mynnsfclay
    ! DH* TODO - move to MYNN namelist section
    Model%bl_mynn_cloudpdf  = bl_mynn_cloudpdf
    Model%bl_mynn_mixlength = bl_mynn_mixlength
    Model%bl_mynn_edmf      = bl_mynn_edmf
    Model%bl_mynn_edmf_mom  = bl_mynn_edmf_mom
    Model%bl_mynn_edmf_tke  = bl_mynn_edmf_tke
    Model%bl_mynn_cloudmix  = bl_mynn_cloudmix
    Model%bl_mynn_mixqt     = bl_mynn_mixqt
    Model%bl_mynn_output    = bl_mynn_output
    Model%bl_mynn_tkeadvect = bl_mynn_tkeadvect
    Model%bl_mynn_closure   = bl_mynn_closure
    Model%tke_budget        = tke_budget
    Model%icloud_bl         = icloud_bl
    Model%isftcflx          = isftcflx
    Model%iz0tlnd           = iz0tlnd
    Model%sfclay_compute_flux = sfclay_compute_flux
    Model%sfclay_compute_diag = sfclay_compute_diag
    Model%var_ric           = var_ric
    Model%coef_ric_l        = coef_ric_l
    Model%coef_ric_s        = coef_ric_s
    ! *DH

    Model%gwd_opt           = gwd_opt
    if (Model%gwd_opt==3 .or. Model%gwd_opt==33 .or. &
        Model%gwd_opt==2 .or. Model%gwd_opt==22) then
      ! Add 10 more orographic static fields for GSL drag scheme
      Model%nmtvr = 24
    end if
    Model%do_ugwp_v0           = do_ugwp_v0
    Model%do_ugwp_v0_orog_only = do_ugwp_v0_orog_only
    Model%do_ugwp_v0_nst_only  = do_ugwp_v0_nst_only
    Model%do_gsl_drag_ls_bl    = do_gsl_drag_ls_bl
    Model%do_gsl_drag_ss       = do_gsl_drag_ss
    Model%do_gsl_drag_tofd     = do_gsl_drag_tofd
    Model%do_ugwp_v1           = do_ugwp_v1
    Model%do_ugwp_v1_orog_only = do_ugwp_v1_orog_only
    Model%do_ugwp_v1_w_gsldrag = do_ugwp_v1_w_gsldrag
!
! consistency in application of the combined ugwp-v1 and gsldrag
!
    if ( Model%do_ugwp_v1_w_gsldrag) then
       if(Model%gwd_opt == 1 )then
          Model%gwd_opt =2
	  Model%nmtvr = 24
       endif
       Model%do_gsl_drag_ls_bl    = .true.
       Model%do_gsl_drag_tofd     = .true.
       Model%do_gsl_drag_ss       = .true.
       Model%do_ugwp_v1_orog_only = .false.
    endif

    Model%do_myjsfc            = do_myjsfc
    Model%do_myjpbl            = do_myjpbl

!--- Rayleigh friction
    Model%prslrd0          = prslrd0
    Model%ral_ts           = ral_ts

!--- mass flux deep convection
    Model%clam_deep        = clam_deep
    Model%c0s_deep         = c0s_deep
    Model%c1_deep          = c1_deep
    Model%betal_deep       = betal_deep
    Model%betas_deep       = betas_deep
    Model%evef             = evef
    Model%evfact_deep      = evfact_deep
    Model%evfactl_deep     = evfactl_deep
    Model%pgcon_deep       = pgcon_deep
    Model%asolfac_deep     = asolfac_deep

!--- mass flux shallow convection
    Model%clam_shal        = clam_shal
    Model%c0s_shal         = c0s_shal
    Model%c1_shal          = c1_shal
    Model%pgcon_shal       = pgcon_shal
    Model%asolfac_shal     = asolfac_shal

!--- near surface sea temperature model
    Model%nst_anl          = nst_anl
    Model%lsea             = lsea
    Model%nstf_name        = nstf_name

!--- fractional grid
    Model%frac_grid        = frac_grid
    Model%frac_ice         = frac_ice
    Model%ignore_lake      = ignore_lake
    Model%min_lakeice      = min_lakeice
    Model%min_seaice       = min_seaice
    Model%min_lake_height  = min_lake_height
    Model%rho_h2o          = rho_h2o

!--- surface layer
    Model%sfc_z0_type      = sfc_z0_type
    if (Model%cplwav2atm) Model%sfc_z0_type = -1
    Model%icplocn2atm      = icplocn2atm

!--- potential temperature reference in sfc layer
    Model%thsfc_loc        = thsfc_loc
!--- flux method in 2-m diagnostics
    Model%diag_flux        = diag_flux
!--- flux method in 2-m diagnostics (for stable conditions)
    Model%diag_log         = diag_log

!--- vertical diffusion
    Model%xkzm_m           = xkzm_m
    Model%xkzm_h           = xkzm_h
    Model%xkzm_s           = xkzm_s
    Model%xkzminv          = xkzminv
    Model%moninq_fac       = moninq_fac
    Model%dspfac           = dspfac
    Model%bl_upfr          = bl_upfr
    Model%bl_dnfr          = bl_dnfr
    Model%rlmx             = rlmx
    Model%elmx             = elmx
    Model%sfc_rlm          = sfc_rlm
    Model%tc_pbl           = tc_pbl

!--- canopy heat storage parametrization
    Model%h0facu           = h0facu
    Model%h0facs           = h0facs

!--- stochastic physics options
    ! do_sppt, do_shum, do_skeb and lndp_type are namelist variables in group
    ! physics that are parsed here and then compared in init_stochastic_physics
    ! to the stochastic physics namelist parametersto ensure consistency.
    Model%do_sppt          = do_sppt
    Model%pert_mp          = pert_mp
    Model%pert_clds        = pert_clds
    Model%pert_radtend     = pert_radtend
    Model%use_zmtnblck     = use_zmtnblck
    Model%do_shum          = do_shum
    Model%do_skeb          = do_skeb
    !--- stochastic surface perturbation options
    Model%lndp_type        = lndp_type
    Model%n_var_lndp       = n_var_lndp
    Model%lndp_each_step   = lndp_each_step
    Model%do_spp           = do_spp
    Model%n_var_spp        = n_var_spp

    if (Model%lndp_type/=0) then
      allocate(Model%lndp_var_list(Model%n_var_lndp))
      allocate(Model%lndp_prt_list(Model%n_var_lndp))
      Model%lndp_var_list(:) = ''
      Model%lndp_prt_list(:) = clear_val
    end if

    if (Model%do_spp) then
      allocate(Model%spp_var_list(Model%n_var_spp))
      allocate(Model%spp_prt_list(Model%n_var_spp))
      allocate(Model%spp_stddev_cutoff(Model%n_var_spp))
      Model%spp_var_list(:) = ''
      Model%spp_prt_list(:) = clear_val
      Model%spp_stddev_cutoff(:) = clear_val
    end if

    !--- cellular automata options
    ! force namelist constsitency
    allocate(Model%vfact_ca(levs))
    if ( .not. ca_global ) nca_g=0
    if ( .not. ca_sgs ) nca=0

    Model%nca              = nca
    Model%ncells           = ncells
    Model%nlives           = nlives
    Model%nca_g            = nca_g
    Model%ncells_g         = ncells_g
    Model%nlives_g         = nlives_g
    Model%nfracseed        = nfracseed
    Model%nseed            = nseed
    Model%nseed_g          = nseed_g
    Model%ca_global        = ca_global
    Model%do_ca            = do_ca
    Model%ca_advect        = ca_advect
    Model%ca_sgs           = ca_sgs
    Model%iseed_ca         = iseed_ca
    Model%ca_smooth        = ca_smooth
    Model%nspinup          = nspinup
    Model%nthresh          = nthresh
    Model%ca_amplitude     = ca_amplitude
    Model%nsmooth          = nsmooth
    Model%ca_closure       = ca_closure
    Model%ca_entr          = ca_entr
    Model%ca_trigger       = ca_trigger

    ! IAU flags
    !--- iau parameters
    Model%iaufhrs         = iaufhrs
    Model%iau_inc_files   = iau_inc_files
    Model%iau_delthrs     = iau_delthrs
    Model%iau_filter_increments = iau_filter_increments
    Model%iau_drymassfixer = iau_drymassfixer
    if(Model%me==0) print *,' model init,iaufhrs=',Model%iaufhrs

!--- debug flags
    Model%debug            = debug
    Model%pre_rad          = pre_rad
    Model%print_diff_pgr   = print_diff_pgr

!--- tracer handling
    Model%ntrac            = size(tracer_names)
    Model%ntracp1          = Model%ntrac + 1
    Model%ntracp100        = Model%ntrac + 100
    allocate (Model%tracer_names(Model%ntrac))
    Model%tracer_names(:)  = tracer_names(:)
    Model%ntqv             = get_tracer_index(Model%tracer_names, 'sphum',      Model%me, Model%master, Model%debug)
#ifdef MULTI_GASES
    Model%nto              = get_tracer_index(Model%tracer_names, 'spo',        Model%me, Model%master, Model%debug)
    Model%nto2             = get_tracer_index(Model%tracer_names, 'spo2',       Model%me, Model%master, Model%debug)
    Model%ntoz             = get_tracer_index(Model%tracer_names, 'spo3',       Model%me, Model%master, Model%debug)
#else
    Model%ntoz             = get_tracer_index(Model%tracer_names, 'o3mr',       Model%me, Model%master, Model%debug)
    if( Model%ntoz <= 0 )  &
    Model%ntoz             =  get_tracer_index(Model%tracer_names, 'spo3',       Model%me, Model%master, Model%debug)
#endif
    Model%ntcw             = get_tracer_index(Model%tracer_names, 'liq_wat',    Model%me, Model%master, Model%debug)
    Model%ntiw             = get_tracer_index(Model%tracer_names, 'ice_wat',    Model%me, Model%master, Model%debug)
    Model%ntrw             = get_tracer_index(Model%tracer_names, 'rainwat',    Model%me, Model%master, Model%debug)
    Model%ntsw             = get_tracer_index(Model%tracer_names, 'snowwat',    Model%me, Model%master, Model%debug)
    Model%ntgl             = get_tracer_index(Model%tracer_names, 'graupel',    Model%me, Model%master, Model%debug)
    Model%nthl             = get_tracer_index(Model%tracer_names, 'hailwat',    Model%me, Model%master, Model%debug)
    Model%ntclamt          = get_tracer_index(Model%tracer_names, 'cld_amt',    Model%me, Model%master, Model%debug)
    Model%ntlnc            = get_tracer_index(Model%tracer_names, 'water_nc',   Model%me, Model%master, Model%debug)
    Model%ntinc            = get_tracer_index(Model%tracer_names, 'ice_nc',     Model%me, Model%master, Model%debug)
    Model%ntrnc            = get_tracer_index(Model%tracer_names, 'rain_nc',    Model%me, Model%master, Model%debug)
    Model%ntsnc            = get_tracer_index(Model%tracer_names, 'snow_nc',    Model%me, Model%master, Model%debug)
    Model%ntgnc            = get_tracer_index(Model%tracer_names, 'graupel_nc', Model%me, Model%master, Model%debug)
    Model%nthnc            = get_tracer_index(Model%tracer_names, 'hail_nc',    Model%me, Model%master, Model%debug)
    Model%ntccn            = get_tracer_index(Model%tracer_names, 'ccn_nc',     Model%me, Model%master, Model%debug)
    Model%ntccna           = get_tracer_index(Model%tracer_names, 'ccna_nc',    Model%me, Model%master, Model%debug)
    Model%ntgv             = get_tracer_index(Model%tracer_names, 'graupel_vol',Model%me, Model%master, Model%debug)
    Model%nthv             = get_tracer_index(Model%tracer_names, 'hail_vol',   Model%me, Model%master, Model%debug)
    Model%ntrz             = get_tracer_index(Model%tracer_names, 'rain_ref',   Model%me, Model%master, Model%debug)
    Model%ntgz             = get_tracer_index(Model%tracer_names, 'graupel_ref',Model%me, Model%master, Model%debug)
    Model%nthz             = get_tracer_index(Model%tracer_names, 'hail_ref',   Model%me, Model%master, Model%debug)
    Model%ntke             = get_tracer_index(Model%tracer_names, 'sgs_tke',    Model%me, Model%master, Model%debug)
    Model%ntsigma          = get_tracer_index(Model%tracer_names, 'sigmab',     Model%me, Model%master, Model%debug)
    Model%nqrimef          = get_tracer_index(Model%tracer_names, 'q_rimef',    Model%me, Model%master, Model%debug)
    Model%ntwa             = get_tracer_index(Model%tracer_names, 'liq_aero',   Model%me, Model%master, Model%debug)
    Model%ntia             = get_tracer_index(Model%tracer_names, 'ice_aero',   Model%me, Model%master, Model%debug)
    if (Model%rrfs_sd) then
    Model%ntsmoke          = get_tracer_index(Model%tracer_names, 'smoke',      Model%me, Model%master, Model%debug)
    Model%ntdust           = get_tracer_index(Model%tracer_names, 'dust',       Model%me, Model%master, Model%debug)
    Model%ntcoarsepm       = get_tracer_index(Model%tracer_names, 'coarsepm',   Model%me, Model%master, Model%debug)
    endif

!--- initialize parameters for atmospheric chemistry tracers
    call Model%init_chemistry(tracer_types)

!--- setup aerosol scavenging factors
    call Model%init_scavenging(fscav_aero)

    ! Tracer diagnostics indices and dimension size, which must be in
    ! Model to be forwarded to the right places.

    ! Individual processes:
    Model%index_of_process_pbl = 1
    Model%index_of_process_dcnv = 2
    Model%index_of_process_scnv = 3
    Model%index_of_process_mp = 4
    Model%index_of_process_prod_loss = 5
    Model%index_of_process_ozmix = 6
    Model%index_of_process_temp = 7
    Model%index_of_process_overhead_ozone = 8
    Model%index_of_process_longwave = 9
    Model%index_of_process_shortwave = 10
    Model%index_of_process_orographic_gwd = 11
    Model%index_of_process_rayleigh_damping = 12
    Model%index_of_process_nonorographic_gwd = 13
    Model%index_of_process_conv_trans = 14
    Model%index_of_process_dfi_radar = 15

    ! Number of processes to sum (last index of prior set)
    Model%nprocess_summed = Model%index_of_process_dfi_radar

    ! Sums of other processes, which must be after nprocess_summed:
    Model%index_of_process_physics = Model%nprocess_summed+1
    Model%index_of_process_non_physics = Model%nprocess_summed+2
    Model%index_of_process_photochem = Model%nprocess_summed+3

    ! Total number of processes (last index of prior set)
    Model%nprocess = Model%index_of_process_photochem

    ! List which processes should be summed as photochemical:
    allocate(Model%is_photochem(Model%nprocess))
    Model%is_photochem = .false.
    Model%is_photochem(Model%index_of_process_prod_loss) = .true.
    Model%is_photochem(Model%index_of_process_ozmix) = .true.
    Model%is_photochem(Model%index_of_process_temp) = .true.
    Model%is_photochem(Model%index_of_process_overhead_ozone) = .true.

    ! Non-tracers that appear in first dimension of dtidx:
    Model%index_of_temperature = 10
    Model%index_of_x_wind = 11
    Model%index_of_y_wind = 12

    ! Last index of outermost dimension of dtend
    Model%ndtend = 0
    allocate(Model%dtidx(Model%ntracp100,Model%nprocess))
    Model%dtidx = -99

    if(Model%ntchm>0) then
      Model%ntdu1 = get_tracer_index(Model%tracer_names, 'dust1', Model%me, Model%master, Model%debug)
      Model%ntdu2 = get_tracer_index(Model%tracer_names, 'dust2', Model%me, Model%master, Model%debug)
      Model%ntdu3 = get_tracer_index(Model%tracer_names, 'dust3', Model%me, Model%master, Model%debug)
      Model%ntdu4 = get_tracer_index(Model%tracer_names, 'dust4', Model%me, Model%master, Model%debug)
      Model%ntdu5 = get_tracer_index(Model%tracer_names, 'dust5', Model%me, Model%master, Model%debug)
      Model%ntss1 = get_tracer_index(Model%tracer_names, 'seas1', Model%me, Model%master, Model%debug)
      Model%ntss2 = get_tracer_index(Model%tracer_names, 'seas2', Model%me, Model%master, Model%debug)
      Model%ntss3 = get_tracer_index(Model%tracer_names, 'seas3', Model%me, Model%master, Model%debug)
      Model%ntss4 = get_tracer_index(Model%tracer_names, 'seas4', Model%me, Model%master, Model%debug)
      Model%ntss5 = get_tracer_index(Model%tracer_names, 'seas5', Model%me, Model%master, Model%debug)
      Model%ntsu  = get_tracer_index(Model%tracer_names, 'so4',   Model%me, Model%master, Model%debug)
      Model%ntbcb = get_tracer_index(Model%tracer_names, 'bc1',   Model%me, Model%master, Model%debug)
      Model%ntbcl = get_tracer_index(Model%tracer_names, 'bc2',   Model%me, Model%master, Model%debug)
      Model%ntocb = get_tracer_index(Model%tracer_names, 'oc1',   Model%me, Model%master, Model%debug)
      Model%ntocl = get_tracer_index(Model%tracer_names, 'oc2',   Model%me, Model%master, Model%debug)
    end if

    ! Lake & fractional grid safety checks
    if(Model%me==Model%master) then
      if(Model%lkm>0 .and. Model%frac_grid) then
        write(0,*) 'WARNING: Lake fractional grid support is experimental. Use at your own risk!'
      else if(Model%lkm>0 .and. Model%iopt_lake==Model%iopt_lake_clm .and. .not. Model%frac_ice) then
        write(0,*) 'WARNING: CLM Lake Model will not work without frac_ice=.true.'
      endif
      if(Model%lkm==2) then
        write(0,*) 'WARNING: Running both lake and nsst on lake points is experimental. Use at your own risk!'
      endif
    endif

    if(ldiag3d) then
       ! Flags used to turn on or off tracer "causes"
       have_pbl_edmf = Model%hybedmf .or. Model%satmedmf .or. Model%do_mynnedmf
       have_samf =  Model%satmedmf .or. Model%trans_trac .or. Model%ras .or. Model%do_shoc
       have_pbl = .true.
       have_dcnv = Model%imfdeepcnv>0 !Model%ras .or. Model%cscnv .or. Model%do_deep .or. Model%hwrf_samfdeep
       have_scnv = Model%imfshalcnv>0 !Model%shal_cnv
       have_mp = Model%imp_physics>0
       have_oz_phys = Model%oz_phys .or. Model%oz_phys_2015

       ! Rayleigh damping flag must match logic in rayleigh_damp.f
       have_rdamp = .not. (Model%lsidea .or. Model%ral_ts <= 0.0 .or. Model%prslrd0 == 0.0)

       ! have_cnvtrans flag must match logic elsewhere in GFS_typedefs and suite interstitials.
       have_cnvtrans = (have_dcnv .or. have_scnv) .and. &
            (cscnv .or. satmedmf .or. trans_trac .or. ras) &
            .and. Model%flag_for_scnv_generic_tend &
            .and. Model%flag_for_dcnv_generic_tend

       ! Increment idtend and fill dtidx:
        allocate(Model%dtend_var_labels(Model%ntracp100))
        allocate(Model%dtend_process_labels(Model%nprocess))

        call allocate_dtend_labels_and_causes(Model)

        ! Default names of tracers just in case later code does not initialize them:
        do itrac=1,Model%ntrac
           write(namestr,'("tracer",I0)') itrac
           write(descstr,'("tracer ",I0," of ",I0)') itrac, Model%ntrac
           call label_dtend_tracer(Model,100+itrac,trim(namestr),trim(descstr),'kg kg-1 s-1')
        enddo

        if(Model%ntchs>0) then
           if(Model%ntchm>0) then
              ! Chemical tracers are first so more specific tracer names
              ! replace them. There is no straightforward way of getting
              ! chemical tracer short names or descriptions, so we use
              ! indices instead.
              do ichem=Model%ntchs,Model%ntchs+Model%ntchm-1
                 write(namestr,'("chem",I0)') ichem
                 write(descstr,'("chemical tracer ",I0," of ",I0)') ichem, Model%ntchm
                 call label_dtend_tracer(Model,100+ichem,trim(namestr),trim(descstr),'kg kg-1 s-1')
              enddo
           endif

           ! More specific chemical tracer names:
           call label_dtend_tracer(Model,100+Model%ntchs,'so2','sulfur dioxide concentration','kg kg-1 s-1')
           if(Model%ntchm>0) then
              ! Need better descriptions of these.
              call label_dtend_tracer(Model,100+Model%ntchm+Model%ntchs-1,'pp10','pp10 concentration','kg kg-1 s-1')

              itrac=get_tracer_index(Model%tracer_names, 'DMS', Model%me, Model%master, Model%debug)
              if(itrac>0) then
                 call label_dtend_tracer(Model,100+itrac,'DMS','DMS concentration','kg kg-1 s-1')
              endif
              itrac=get_tracer_index(Model%tracer_names, 'msa', Model%me, Model%master, Model%debug)
              if(itrac>0) then
                 call label_dtend_tracer(Model,100+itrac,'msa','msa concentration','kg kg-1 s-1')
              endif
           endif
        endif

        call label_dtend_tracer(Model,Model%index_of_temperature,'temp','temperature','K s-1')
        call label_dtend_tracer(Model,Model%index_of_x_wind,'u','x wind','m s-2')
        call label_dtend_tracer(Model,Model%index_of_y_wind,'v','y wind','m s-2')

        ! Other tracer names. These were taken from GFS_typedefs.F90 with descriptions from GFS_typedefs.meta
        call label_dtend_tracer(Model,100+Model%ntqv,'qv','water vapor specific humidity','kg kg-1 s-1')
        call label_dtend_tracer(Model,100+Model%ntoz,'o3','ozone concentration','kg kg-1 s-1')
        call label_dtend_tracer(Model,100+Model%ntcw,'liq_wat','cloud condensate (or liquid water)','kg kg-1 s-1')
        call label_dtend_tracer(Model,100+Model%ntiw,'ice_wat','ice water','kg kg-1 s-1')
        call label_dtend_tracer(Model,100+Model%ntrw,'rainwat','rain water','kg kg-1 s-1')
        call label_dtend_tracer(Model,100+Model%ntsw,'snowwat','snow water','kg kg-1 s-1')
        call label_dtend_tracer(Model,100+Model%ntgl,'graupel','graupel','kg kg-1 s-1')
        call label_dtend_tracer(Model,100+Model%nthl,'hailwat','hail','kg kg-1 s-1')
        call label_dtend_tracer(Model,100+Model%ntclamt,'cld_amt','cloud amount integer','kg kg-1 s-1')
        call label_dtend_tracer(Model,100+Model%ntlnc,'water_nc','liquid number concentration','kg-1 s-1')
        call label_dtend_tracer(Model,100+Model%ntinc,'ice_nc','ice number concentration','kg-1 s-1')
        call label_dtend_tracer(Model,100+Model%ntrnc,'rain_nc','rain number concentration','kg-1 s-1')
        call label_dtend_tracer(Model,100+Model%ntsnc,'snow_nc','snow number concentration','kg-1 s-1')
        call label_dtend_tracer(Model,100+Model%ntgnc,'graupel_nc','graupel number concentration','kg-1 s-1')
        call label_dtend_tracer(Model,100+Model%nthnc,'hail_nc','hail number concentration','kg-1 s-1')
        call label_dtend_tracer(Model,100+Model%ntccn,'ccn_nc','CCN number concentration','kg-1 s-1')
        call label_dtend_tracer(Model,100+Model%ntgv,'graupel_vol','graupel volume','m3 kg-1 s-1')
        call label_dtend_tracer(Model,100+Model%nthv,'hail_vol','hail volume','m3 kg-1 s-1')
        call label_dtend_tracer(Model,100+Model%ntrz,'rain_ref','rain reflectivity','m3 kg-1 s-1')
        call label_dtend_tracer(Model,100+Model%ntgz,'graupel_ref','graupel reflectivity','m3 kg-1 s-1')
        call label_dtend_tracer(Model,100+Model%nthz,'hail_ref','hail reflectivity','m3 kg-1 s-1')
        call label_dtend_tracer(Model,100+Model%ntke,'sgs_tke','turbulent kinetic energy','J s-1')
        call label_dtend_tracer(Model,100+Model%nqrimef,'q_rimef','mass weighted rime factor','kg-1 s-1')
        call label_dtend_tracer(Model,100+Model%ntwa,'liq_aero','number concentration of water-friendly aerosols','kg-1 s-1')
        call label_dtend_tracer(Model,100+Model%ntia,'ice_aero','number concentration of ice-friendly aerosols','kg-1 s-1')
        call label_dtend_tracer(Model,100+Model%nto,'o_ion','oxygen ion concentration','kg kg-1 s-1')
        call label_dtend_tracer(Model,100+Model%nto2,'o2','oxygen concentration','kg kg-1 s-1')

        call label_dtend_cause(Model,Model%index_of_process_pbl,'pbl','tendency due to PBL')
        call label_dtend_cause(Model,Model%index_of_process_dcnv,'deepcnv','tendency due to deep convection')
        call label_dtend_cause(Model,Model%index_of_process_scnv,'shalcnv','tendency due to shallow convection')
        call label_dtend_cause(Model,Model%index_of_process_mp,'mp','tendency due to microphysics')
        call label_dtend_cause(Model,Model%index_of_process_prod_loss,'prodloss','tendency due to production and loss rate')
        call label_dtend_cause(Model,Model%index_of_process_ozmix,'o3mix','tendency due to ozone mixing ratio')
        call label_dtend_cause(Model,Model%index_of_process_temp,'temp','tendency due to temperature')
        call label_dtend_cause(Model,Model%index_of_process_overhead_ozone,'o3column','tendency due to overhead ozone column')
        call label_dtend_cause(Model,Model%index_of_process_dfi_radar,'dfi_radar','tendency due to dfi radar mp temperature forcing')
        call label_dtend_cause(Model,Model%index_of_process_photochem,'photochem','tendency due to photochemical processes')
        call label_dtend_cause(Model,Model%index_of_process_physics,'phys','tendency due to physics')
        call label_dtend_cause(Model,Model%index_of_process_non_physics,'nophys','tendency due to non-physics processes', &
                               mod_name='gfs_dyn')
        call label_dtend_cause(Model,Model%index_of_process_conv_trans,'cnvtrans','tendency due to convective transport')
        call label_dtend_cause(Model,Model%index_of_process_longwave,'lw','tendency due to long wave radiation')
        call label_dtend_cause(Model,Model%index_of_process_shortwave,'sw','tendency due to short wave radiation')
        call label_dtend_cause(Model,Model%index_of_process_orographic_gwd,'orogwd','tendency due to orographic gravity wave drag')
        call label_dtend_cause(Model,Model%index_of_process_rayleigh_damping,'rdamp','tendency due to Rayleigh damping')
        call label_dtend_cause(Model,Model%index_of_process_nonorographic_gwd,'cnvgwd','tendency due to convective gravity wave drag')

       call fill_dtidx(Model,dtend_select,Model%index_of_temperature,Model%index_of_process_longwave)
       call fill_dtidx(Model,dtend_select,Model%index_of_temperature,Model%index_of_process_shortwave)
       call fill_dtidx(Model,dtend_select,Model%index_of_temperature,Model%index_of_process_pbl,have_pbl)
       call fill_dtidx(Model,dtend_select,Model%index_of_temperature,Model%index_of_process_dcnv,have_dcnv)
       call fill_dtidx(Model,dtend_select,Model%index_of_temperature,Model%index_of_process_scnv,have_scnv)
       call fill_dtidx(Model,dtend_select,Model%index_of_temperature,Model%index_of_process_mp,have_mp)
       call fill_dtidx(Model,dtend_select,Model%index_of_temperature,Model%index_of_process_dfi_radar,have_mp .and. Model%num_dfi_radar>0)
       call fill_dtidx(Model,dtend_select,Model%index_of_temperature,Model%index_of_process_orographic_gwd)
       call fill_dtidx(Model,dtend_select,Model%index_of_temperature,Model%index_of_process_rayleigh_damping,have_rdamp)
       call fill_dtidx(Model,dtend_select,Model%index_of_temperature,Model%index_of_process_nonorographic_gwd)
       call fill_dtidx(Model,dtend_select,Model%index_of_temperature,Model%index_of_process_physics)
       call fill_dtidx(Model,dtend_select,Model%index_of_temperature,Model%index_of_process_non_physics)

       call fill_dtidx(Model,dtend_select,Model%index_of_x_wind,Model%index_of_process_pbl,have_pbl)
       call fill_dtidx(Model,dtend_select,Model%index_of_y_wind,Model%index_of_process_pbl,have_pbl)
       call fill_dtidx(Model,dtend_select,Model%index_of_x_wind,Model%index_of_process_orographic_gwd)
       call fill_dtidx(Model,dtend_select,Model%index_of_y_wind,Model%index_of_process_orographic_gwd)
       call fill_dtidx(Model,dtend_select,Model%index_of_x_wind,Model%index_of_process_dcnv,have_dcnv)
       call fill_dtidx(Model,dtend_select,Model%index_of_y_wind,Model%index_of_process_dcnv,have_dcnv)
       call fill_dtidx(Model,dtend_select,Model%index_of_x_wind,Model%index_of_process_nonorographic_gwd)
       call fill_dtidx(Model,dtend_select,Model%index_of_y_wind,Model%index_of_process_nonorographic_gwd)
       call fill_dtidx(Model,dtend_select,Model%index_of_x_wind,Model%index_of_process_rayleigh_damping,have_rdamp)
       call fill_dtidx(Model,dtend_select,Model%index_of_y_wind,Model%index_of_process_rayleigh_damping,have_rdamp)
       call fill_dtidx(Model,dtend_select,Model%index_of_x_wind,Model%index_of_process_scnv,have_scnv)
       call fill_dtidx(Model,dtend_select,Model%index_of_y_wind,Model%index_of_process_scnv,have_scnv)
       call fill_dtidx(Model,dtend_select,Model%index_of_x_wind,Model%index_of_process_physics)
       call fill_dtidx(Model,dtend_select,Model%index_of_y_wind,Model%index_of_process_physics)
       call fill_dtidx(Model,dtend_select,Model%index_of_x_wind,Model%index_of_process_non_physics)
       call fill_dtidx(Model,dtend_select,Model%index_of_y_wind,Model%index_of_process_non_physics)

       if(qdiag3d) then
          call fill_dtidx(Model,dtend_select,100+Model%ntqv,Model%index_of_process_scnv,have_scnv)
          call fill_dtidx(Model,dtend_select,100+Model%ntqv,Model%index_of_process_dcnv,have_dcnv)

          if(have_cnvtrans) then
             do itrac=2,Model%ntrac
                if(itrac==Model%ntchs) exit ! remaining tracers are chemical
                if ( itrac /= Model%ntcw  .and. itrac /= Model%ntiw  .and. itrac /= Model%ntclamt .and. &
                     itrac /= Model%ntrw  .and. itrac /= Model%ntsw  .and. itrac /= Model%ntrnc   .and. &
                     itrac /= Model%ntsnc .and. itrac /= Model%ntgl  .and. itrac /= Model%ntgnc   .and. &
                     itrac /= Model%nthl  .and. itrac /= Model%nthnc .and. itrac /= Model%nthv    .and. &
                     itrac /= Model%ntgv  .and. itrac /= Model%ntrz  .and. itrac /= Model%ntgz    .and. &
                     itrac /= Model%nthz ) then
                   call fill_dtidx(Model,dtend_select,100+itrac,Model%index_of_process_scnv,have_scnv)
                   call fill_dtidx(Model,dtend_select,100+itrac,Model%index_of_process_dcnv,have_dcnv)
                else if(Model%ntchs<=0 .or. itrac<Model%ntchs) then
                   call fill_dtidx(Model,dtend_select,100+itrac,Model%index_of_process_conv_trans)
                endif
                if ( itrac == Model%ntlnc .or. itrac == Model%ntinc .or. itrac == Model%ntrnc .or. &
                     itrac == Model%ntsnc .or. itrac == Model%ntgnc .or. itrac == Model%nthnc .or. &
                     itrac == Model%nqrimef) then
                   call fill_dtidx(Model,dtend_select,100+itrac,Model%index_of_process_conv_trans)
                endif
             enddo
          else if(have_scnv .or. have_dcnv) then
             ! Scheme does its own tendency reporting, or does not use convective transport.
             do itrac=2,Model%ntrac
                if(itrac==Model%ntchs) exit ! remaining tracers are chemical
                call fill_dtidx(Model,dtend_select,100+itrac,Model%index_of_process_scnv,have_scnv)
                call fill_dtidx(Model,dtend_select,100+itrac,Model%index_of_process_dcnv,have_dcnv)
             enddo
          endif

          call fill_dtidx(Model,dtend_select,100+Model%ntoz,Model%index_of_process_pbl,have_pbl)
          call fill_dtidx(Model,dtend_select,100+Model%ntoz,Model%index_of_process_prod_loss,have_oz_phys)
          call fill_dtidx(Model,dtend_select,100+Model%ntoz,Model%index_of_process_ozmix,have_oz_phys)
          call fill_dtidx(Model,dtend_select,100+Model%ntoz,Model%index_of_process_temp,have_oz_phys)
          call fill_dtidx(Model,dtend_select,100+Model%ntoz,Model%index_of_process_overhead_ozone,have_oz_phys)
          call fill_dtidx(Model,dtend_select,100+Model%ntoz,Model%index_of_process_photochem,have_oz_phys)
          call fill_dtidx(Model,dtend_select,100+Model%ntoz,Model%index_of_process_physics,.true.)
          call fill_dtidx(Model,dtend_select,100+Model%ntoz,Model%index_of_process_non_physics,.true.)

          if(.not.Model%do_mynnedmf .and. .not. Model%satmedmf) then
            call fill_dtidx(Model,dtend_select,100+Model%ntqv,Model%index_of_process_pbl,have_pbl)
            call fill_dtidx(Model,dtend_select,100+Model%ntcw,Model%index_of_process_pbl,have_pbl)
            call fill_dtidx(Model,dtend_select,100+Model%ntiw,Model%index_of_process_pbl,have_pbl)
            call fill_dtidx(Model,dtend_select,100+Model%ntke,Model%index_of_process_pbl,have_pbl)
          endif

          do itrac=1,Model%ntrac
             if(itrac==Model%ntchs) exit ! remaining tracers are chemical
             if(itrac==Model%ntoz) cycle ! already took care of ozone
             if(Model%do_mynnedmf .or. Model%satmedmf) then
               call fill_dtidx(Model,dtend_select,100+itrac,Model%index_of_process_pbl,have_pbl)
             endif
             call fill_dtidx(Model,dtend_select,100+itrac,Model%index_of_process_physics,.true.)
             call fill_dtidx(Model,dtend_select,100+itrac,Model%index_of_process_non_physics,.true.)
             if(itrac/=Model%ntke) then
               call fill_dtidx(Model,dtend_select,100+itrac,Model%index_of_process_mp,have_mp)
             endif
          enddo
       endif
    end if

    IF ( Model%imp_physics == Model%imp_physics_nssl2mccn ) THEN ! recognize this option for compatibility
       Model%imp_physics = Model%imp_physics_nssl
       nssl_ccn_on = .true.
       Model%nssl_ccn_on = .true.
    ENDIF
    IF ( Model%imp_physics == Model%imp_physics_nssl ) THEN !{
        ! check if field_table and nssl_ccn_on flag are consistent
        ! Alternatively could simply rely on the field_table to set values for ccn_on and hail_on
        IF ( .not. Model%nssl_ccn_on ) THEN
          if (Model%me == Model%master) write(*,*) 'NSSL micro: CCN is OFF'
            IF ( Model%ntccn > 1 ) THEN
              IF (Model%me == Model%master) then
               write(*,*) 'NSSL micro: error! CCN is OFF (nssl_ccn_on = F) but ntccn > 1.'
               write(*,*) 'Should  either remove ccn_nc from field_table or set nssl_ccn_on = .true.'
               write(0,*) 'NSSL micro: error! CCN is OFF (nssl_ccn_on = F) but ntccn > 1.'
               write(0,*) 'Should  either remove ccn_nc from field_table or set nssl_ccn_on = .true.'
              ENDIF
              stop
            ENDIF
          Model%ntccn = -99
          Model%ntccna = -99
        ELSEIF ( Model%ntccn < 1 ) THEN
          if (Model%me == Model%master) then
            write(*,*) 'NSSL micro: error! CCN is ON but ntccn < 1. Must have ccn_nc in field_table if nssl_ccn_on=T'
            write(0,*) 'NSSL micro: error! CCN is ON but ntccn < 1. Must have ccn_nc in field_table if nssl_ccn_on=T'
          ENDIF
          stop
        ELSE
          if (Model%me == Model%master) then
            write(*,*) 'NSSL micro: CCN is ON'
          ENDIF
          IF ( Model%ntccna > 1 .and. Model%me == Model%master ) THEN
            write(*,*) 'NSSL micro: CCNA is ON'
          ENDIF
        ENDIF

      if (Model%me == Model%master) then
        write(*,*) 'Model%nthl = ',Model%nthl
      ENDIF
      IF ( ( Model%nthl < 1 ) ) THEN ! check if hail is in the field_table. If not, set flag so the microphysics knows.
        if (Model%me == Model%master) then
          write(*,*) 'NSSL micro: hail is OFF'
          IF ( nssl_hail_on ) write(*,*) 'Namelist had nssl_hail_on=true, but tracer config does not have hailwat'
        ENDIF
        nssl_hail_on = .false.
        Model%nssl_hail_on = .false.
        ! pretend that hail exists so that bad arrays are not passed to microphysics
!         Model%nthl =  Max( 1, Model%ntgl )
!         Model%nthv =  Max( 1, Model%ntgv )
!         Model%nthnc = Max( 1, Model%ntgnc )
      ELSE
        nssl_hail_on = .true.
        Model%nssl_hail_on = .true.
        if (Model%me == Model%master) then
          write(*,*) 'NSSL micro: hail is ON'
          IF ( .not. nssl_hail_on ) write(*,*) 'Namelist had nssl_hail_on=false, but tracer config has hailwat'
        ENDIF
        IF ( Model%nthv < 1 .or. Model%nthnc < 1 ) THEN
           if (Model%me == Model%master) THEN
             write(0,*) 'missing needed tracers for NSSL hail! nthl > 1 but either volume or number is not in field_table'
             write(0,*) 'nthv, nthnc = ', Model%nthv, Model%nthnc
           ENDIF
           stop
        ENDIF
      ENDIF

      Model%nssl_hail_on  = nssl_hail_on

      IF ( ( Model%ntccn < 1 ) ) THEN ! check if ccn is in the field_table. If not, set flag so the microphysics knows.
        if (Model%me == Model%master) then
          write(*,*) 'NSSL micro: CCN is OFF'
        ENDIF
        nssl_ccn_on = .false.
        Model%nssl_ccn_on = .false.
      ELSE
        nssl_ccn_on = .true.
        Model%nssl_ccn_on = .true.
        if (Model%me == Model%master) then
          write(*,*) 'NSSL micro: CCN is ON'
        ENDIF
      ENDIF
      
      ! add checks for nssl_3moment
      IF ( ( Model%nssl_3moment ) ) THEN 
        IF ( Model%ntrz < 1 ) THEN
          write(*,*) 'NSSL micro: 3-moment is ON, but rain_ref tracer is missing'
          stop
        ENDIF
        IF ( Model%ntgz < 1 ) THEN
          write(*,*) 'NSSL micro: 3-moment is ON, but graupel_ref tracer is missing'
          stop
        ENDIF
        IF ( nssl_hail_on ) THEN
        IF ( Model%nthz < 1 ) THEN
          write(*,*) 'NSSL micro: 3-moment is ON, but hail_ref tracer is missing'
          stop
        ENDIF
        ENDIF
      ENDIF

        IF ( Model%ntgl < 1 .or. Model%ntgv < 1 .or. Model%ntgnc < 1 .or. &
             Model%ntsw < 1 .or. Model%ntsnc < 1 .or. &
             Model%ntrw < 1 .or. Model%ntrnc < 1 .or. &
             Model%ntiw < 1 .or. Model%ntinc < 1 .or. &
             Model%ntcw < 1 .or. Model%ntlnc < 1      &
             ) THEN
          if (Model%me == Model%master)  write(0,*) 'missing needed tracers for NSSL!'
           stop
        ENDIF


    ENDIF !}

    !--- NRL ozone physics
    if (Model%ntoz > 0) then
       ! Load data for ozone physics into DDT ozphys
       err_message    = Model%ozphys%load_o3prog('global_o3prdlos.f77',kozpl)
       Model%levozp   = Model%ozphys%nlev
       Model%oz_coeff = Model%ozphys%ncf

       if (Model%me == Model%master) then
          write(*,*) 'Reading in o3data from global_o3prdlos.f77 '
          write(*,*) '      oz_coeff = ', Model%ozphys%ncf
          write(*,*) '       latsozp = ', Model%ozphys%nlat
          write(*,*) '        levozp = ', Model%ozphys%nlev
          write(*,*) '        timeoz = ', Model%ozphys%ntime
       endif
    else
       !--- Climatological ozone
       err_message = Model%ozphys%load_o3clim('global_o3prdlos.f77',kozc)
    end if

!--- quantities to be used to derive phy_f*d totals
    Model%nshoc_2d         = nshoc_2d
    Model%nshoc_3d         = nshoc_3d
    Model%ncnvcld3d        = ncnvcld3d
    Model%nctp             = nctp

!--- set initial values for time varying properties
    Model%ipt              = 1
    Model%lprnt            = .false.
    Model%lsswr            = .false.
    Model%lslwr            = .false.
    Model%solhr            = -9999.
    Model%solcon           = -9999.
    Model%slag             = -9999.
    Model%sdec             = -9999.
    Model%cdec             = -9999.
    Model%clstp            = -9999
    rinc(1:5)              = 0
    call w3kind(w3kindreal,w3kindint)
    if (w3kindreal == 8) then
       rinc8(1:5) = 0
       call w3difdat(jdat,idat,4,rinc8)
       rinc = rinc8
    else if (w3kindreal == 4) then
       rinc4(1:5) = 0
       call w3difdat(jdat,idat,4,rinc4)
       rinc = rinc4
    else
       write(0,*)' FATAL ERROR: Invalid w3kindreal'
       call abort
    endif
    Model%phour            = rinc(4)/con_hr
    Model%fhour            = (rinc(4) + Model%dtp)/con_hr
    Model%zhour            = mod(Model%phour,Model%fhzero)
    Model%kdt              = nint(Model%fhour*con_hr/Model%dtp)
    Model%first_time_step  = .true.
    Model%restart          = restart
    Model%lsm_cold_start   = .not. restart
    Model%hydrostatic      = hydrostatic

    if(Model%hydrostatic .and. Model%lightning_threat) then
      write(0,*) 'Turning off lightning threat index for hydrostatic run.'
      Model%lightning_threat = .false.
      lightning_threat = .false.
    endif

    Model%jdat(1:8)        = jdat(1:8)
    allocate(Model%si(Model%levs+1))
    !--- Define sigma level for radiation initialization
    !--- The formula converting hybrid sigma pressure coefficients to sigma coefficients follows Eckermann (2009, MWR)
    !--- ps is replaced with p0. The value of p0 uses that in http://www.emc.ncep.noaa.gov/officenotes/newernotes/on461.pdf
    !--- ak/bk have been flipped from their original FV3 orientation and are defined sfc -> toa
    Model%si(1:Model%levs+1) = (ak(1:Model%levs+1) + bk(1:Model%levs+1) * con_p0 - ak(Model%levs+1)) / (con_p0 - ak(Model%levs+1))
    Model%sec              = 0
    Model%yearlen          = 365
    Model%julian           = -9999.
    !--- Set vertical flag used by radiation schemes
    Model%top_at_1         = .false.
    if (Model%do_RRTMGP) then
       if (Model%top_at_1) then
          Model%iSFC = Model%levs
          Model%iTOA = 1
       else
          Model%iSFC = 1
          Model%iTOA = Model%levs
       endif
    endif

!--- BEGIN CODE FROM GFS_PHYSICS_INITIALIZE
!--- define physcons module variables
    tem          = con_rerth*con_rerth*(con_pi+con_pi)*con_pi
    Model%dxmax  = log(tem/(max_lon*max_lat))
    Model%dxmin  = log(tem/(min_lon*min_lat))
    Model%dxinv  = 1.0d0 / (Model%dxmax-Model%dxmin)
    Model%rhcmax = rhcmax
    Model%huge   = huge
    if (Model%me == Model%master) write(*,*)' dxmax=',Model%dxmax,' dxmin=',Model%dxmin,' dxinv=',Model%dxinv, &
       'max_lon=',max_lon,' max_lat=',max_lat,' min_lon=',min_lon,' min_lat=',min_lat,       &
       ' rhc_max=',Model%rhcmax,' huge=',huge

!--- set nrcm
    if (Model%ras) then
      Model%nrcm = min(nrcmax, Model%levs-1) * (Model%dtp/1200.d0) + 0.10001d0
    else
      Model%nrcm = 2
    endif

!--- cal_pre
    if (Model%cal_pre) then
      Model%random_clds = .true.
    endif
!--- END CODE FROM GFS_PHYSICS_INITIALIZE


!--- BEGIN CODE FROM COMPNS_PHYSICS
!--- shoc scheme
    if (do_shoc) then
      if (Model%imp_physics == Model%imp_physics_thompson) then
        print *,'SHOC is not currently compatible with Thompson MP -- shutting down'
        stop
      endif
      Model%nshoc_3d   = 3
      Model%nshoc_2d   = 0
      Model%shal_cnv   = .false.
      Model%imfshalcnv = -1
      Model%hybedmf    = .false.
      Model%satmedmf   = .false.
      if (Model%me == Model%master) print *,' Simplified Higher Order Closure Model used for', &
                                            ' Boundary layer and Shallow Convection',          &
                                            ' nshoc_3d=',Model%nshoc_3d,                       &
                                            ' nshoc_2d=',Model%nshoc_2d,                       &
                                            ' ntke=',Model%ntke,' shoc_parm=',shoc_parm
    endif

    !--- mynn-edmf scheme
    if (Model%do_mynnedmf) then
      if (Model%do_shoc .or. Model%hybedmf .or. Model%satmedmf) then
          print *,' Logic error: MYNN EDMF cannot be run with SHOC, HEDMF or SATMEDMF'
          stop
      end if
!      Model%shal_cnv   = .false.
!      Model%imfshalcnv = -1
      ! DH* substitute for MYNN namelist section
      Model%icloud_bl         = 1
      !Model%bl_mynn_tkeadvect = .true.
      Model%bl_mynn_edmf      = 1
      !Model%bl_mynn_edmf_mom  = 1
      ! *DH
      if (Model%me == Model%master) print *,' MYNN-EDMF scheme is used for both',                &
                                            ' boundary layer turbulence and shallow convection', &
                                            ' bl_mynn_cloudpdf=',Model%bl_mynn_cloudpdf,         &
                                            ' bl_mynn_mixlength=',Model%bl_mynn_mixlength,       &
                                            ' bl_mynn_edmf=',Model%bl_mynn_edmf,                 &
                                            ' bl_mynn_output=',Model%bl_mynn_output,             &
                                            ' bl_mynn_closure=',Model%bl_mynn_closure
    endif

    !--- mynn surface layer scheme
    if (Model%do_mynnsfclay) then
      if (Model%me == Model%master) print *,' MYNN surface layer scheme is used:',               &
                                            ' isftcflx=',Model%isftcflx,                         &
                                            ' iz0tlnd=',Model%iz0tlnd,                           &
                                            ' sfclay_compute_diag=',Model%sfclay_compute_diag,   &
                                            ' sfclay_compute_flux=',Model%sfclay_compute_flux
    end if

!--- set number of cloud types
    if (Model%cscnv) then
      Model%nctp = nint(Model%cs_parm(5))
      Model%nctp = max(Model%nctp,10)
      if (Model%cs_parm(7) < 0.0) Model%cs_parm(7) = Model%dtp
      Model%do_awdd  = Model%do_aw .and. Model%cs_parm(6) > 0.0
!     Model%flx_form = Model%do_aw .and. Model%cs_parm(8) > 0.0
      Model%flx_form = Model%cs_parm(8) > 0.0
    endif
!   Model%nctp = max(Model%nctp,1)

!--- output information about the run
    if (Model%me == Model%master) then
      if (Model%lsm == 1) then
        print *,' NOAH Land Surface Model used'

      elseif (Model%lsm == 0) then
        print *,' OSU no longer supported - job aborted'
        stop
      elseif (Model%lsm == Model%ilsm_noahmp) then
        if (Model%ivegsrc /= 1) then
          print *,'Vegetation type must be IGBP if Noah MP is used'
          stop
        elseif (Model%isot /= 1) then
          print *,'Soil type must be STATSGO if Noah MP is used'
          stop
        endif
        print *, 'New Noah MP Land Surface Model will be used'
        print *, 'The Physics options are'

        print *,'iopt_dveg  =  ', Model%iopt_dveg
        print *,'iopt_crs   =  ', Model%iopt_crs
        print *,'iopt_btr   =  ', Model%iopt_btr
        print *,'iopt_run   =  ', Model%iopt_run
        print *,'iopt_sfc   =  ', Model%iopt_sfc
        print *,'iopt_frz   =  ', Model%iopt_frz
        print *,'iopt_inf   =  ', Model%iopt_inf
        print *,'iopt_rad   =  ', Model%iopt_rad
        print *,'iopt_alb   =  ', Model%iopt_alb
        print *,'iopt_snf   =  ', Model%iopt_snf
        print *,'iopt_tbot   =  ',Model%iopt_tbot
        print *,'iopt_stc   =  ', Model%iopt_stc
        print *,'iopt_trs   =  ', Model%iopt_trs
        print *,'iopt_diag  =  ', Model%iopt_diag
      elseif (Model%lsm == Model%ilsm_ruc) then
        print *,' RUC Land Surface Model used'
        print *, 'The Physics options are'
        print *,' mosaic_lu   =  ',mosaic_lu
        print *,' mosaic_soil =  ',mosaic_soil
        print *,' isncond_opt =  ',isncond_opt
        print *,' isncovr_opt =  ',isncovr_opt
        print *,' add_fire_heat_flux = ',add_fire_heat_flux
      else
        print *,' Unsupported LSM type - job aborted - lsm=',Model%lsm
        stop
      endif

!      if (Model%lsm == Model%ilsm_noahmp .and. Model%iopt_snf == 4) then
!        if (Model%imp_physics /= Model%imp_physics_gfdl) stop 'iopt_snf == 4 must use GFDL MP'
!      endif

      print *,' nst_anl=',Model%nst_anl,' use_ufo=',Model%use_ufo,' frac_grid=',Model%frac_grid,&
              ' ignore_lake=',ignore_lake,' frac_ice=',Model%frac_ice
      print *,' min_lakeice=',Model%min_lakeice,' min_seaice=',Model%min_seaice,                &
              'min_lake_height=',Model%min_lake_height

      print *, 'lake model parameters'
      print *, ' lake master flag lkm   : ', Model%lkm
      if(Model%lkm>0) then
        print *, ' lake model selection   : ', Model%iopt_lake
        if(Model%iopt_lake==Model%iopt_lake_clm) then
          print *,'  CLM Lake model configuration'
          print *,'   use_lake2m             = ',Model%use_lake2m
          print *,'   clm_lake_use_lakedepth = ',Model%clm_lake_use_lakedepth
          print *,'   clm_lake_depth_default = ',Model%clm_lake_depth_default
          print *,'   clm_lake_debug         = ',Model%clm_lake_debug
          print *,'   clm_debug_print        = ',Model%clm_debug_print
          print *,'   nlevlake_clm_lake      = ',Model%nlevlake_clm_lake
          print *,'   nlevsoil_clm_lake      = ',Model%nlevsoil_clm_lake
          print *,'   nlevsnow_clm_lake      = ',Model%nlevsnow_clm_lake
          print *,'   nlevsnowsoil_clm_lake  = ',Model%nlevsnowsoil_clm_lake
          print *,'   nlevsnowsoil1_clm_lake = ',Model%nlevsnowsoil1_clm_lake
        endif
      endif

      if (Model%nstf_name(1) > 0 ) then
        print *,' NSSTM is active '
        print *,' nstf_name(1)=',Model%nstf_name(instf_opt)
        print *,' nstf_name(2)=',Model%nstf_name(instf_spinup)
        print *,' nstf_name(3)=',Model%nstf_name(instf_anlys)
        print *,' nstf_name(4)=',Model%nstf_name(instf_zs1_lb)
        print *,' nstf_name(5)=',Model%nstf_name(instf_zs2_ub)
      endif
      if (Model%do_deep) then
        ! Consistency check for NTDK convection: deep and shallow convection are bundled
        ! and cannot be combined with any other deep or shallow convection scheme
        if ( (Model%imfdeepcnv == Model%imfdeepcnv_ntiedtke .or. Model%imfshalcnv == Model%imfshalcnv_ntiedtke) .and. &
            .not. (Model%imfdeepcnv == Model%imfdeepcnv_ntiedtke .and. Model%imfshalcnv == Model%imfshalcnv_ntiedtke) ) then
            write(0,*) "Logic error: if NTDK deep convection is used, must also use NTDK shallow convection (and vice versa)"
            stop
        end if

        if (.not. Model%cscnv) then
          if (Model%ras) then
            print *,' RAS Convection scheme used with ccwf=',Model%ccwf
            Model%imfdeepcnv = -1
          else
            if (Model%imfdeepcnv == 0) then
               print *,' old SAS Convection scheme before July 2010 used'
            elseif(Model%imfdeepcnv == Model%imfdeepcnv_sas) then
               print *,' July 2010 version of SAS conv scheme used'
            elseif(Model%imfdeepcnv == Model%imfdeepcnv_samf) then
               print *,' scale & aerosol-aware mass-flux deep conv scheme'
            elseif(Model%imfdeepcnv == Model%imfdeepcnv_gf) then
               print *,' Grell-Freitas scale & aerosol-aware mass-flux deep conv scheme'
            elseif(Model%imfdeepcnv == Model%imfdeepcnv_ntiedtke) then
               print *,' New Tiedtke cumulus scheme'
            elseif(Model%imfdeepcnv == Model%imfdeepcnv_c3) then
               print *,' New unified cumulus convection scheme'
            endif
          endif
        else
          if (Model%do_aw) then
            print *,'Chikira-Sugiyama convection scheme with Arakawa-Wu'&
     &,                ' unified parameterization used'
          else
              print *,'Chikira-Sugiyama convection scheme used'
          endif
          print *,' cs_parm=',Model%cs_parm,' nctp=',Model%nctp
        endif
      else
        print*, ' Deep convection scheme disabled'
      endif
      if (Model%satmedmf) then
        if (Model%isatmedmf == Model%isatmedmf_vdif) then
          print *,' initial version (Nov 2018) of sale-aware TKE-based moist EDMF scheme used'
        elseif(Model%isatmedmf == Model%isatmedmf_vdifq) then
          print *,' update version (May 2019) of sale-aware TKE-based moist EDMF scheme used'
        endif
      elseif (Model%hybedmf) then
        print *,' scale-aware hybrid edmf PBL scheme used'
      elseif (Model%old_monin) then
        print *,' old (old_monin) PBL scheme used'
      elseif (Model%do_mynnedmf) then
        print *,' MYNN PBL scheme used'
      elseif (Model%do_myjpbl)then
        print *,' MYJ PBL scheme used'
      endif
      if (.not. Model%shal_cnv) then
        Model%imfshalcnv = -1
        print *,' No shallow convection used'
      else
        if (Model%imfshalcnv == 0) then
          print *,' modified Tiedtke eddy-diffusion shallow conv scheme used'
        elseif (Model%imfshalcnv == Model%imfshalcnv_sas) then
          print *,' July 2010 version of mass-flux shallow conv scheme used'
        elseif (Model%imfshalcnv == Model%imfshalcnv_samf) then
          print *,' scale- & aerosol-aware mass-flux shallow conv scheme (2017)'
        elseif (Model%imfshalcnv == Model%imfshalcnv_gf) then
          print *,' Grell-Freitas scale- & aerosol-aware mass-flux shallow conv scheme (2013)'
        elseif (Model%imfshalcnv == Model%imfshalcnv_ntiedtke) then
          print *,' New Tiedtke cumulus scheme'
        elseif (Model%imfshalcnv == Model%imfshalcnv_c3) then
          print *,' New unified cumulus scheme'
        else
          print *,' unknown mass-flux scheme in use - defaulting to no shallow convection'
          Model%imfshalcnv = -1
        endif
      endif
      if (Model%do_gwd) then
        if (Model%do_ugwp) then
          print *,' Unified gravity wave drag parameterization used'
        elseif (Model%gwd_opt == 2) then
          print *,'GSL unified oragraphic gravity wave drag parameterization used'
        else
          print *,' Original mountain blocking and oragraphic gravity wave drag parameterization used'
          if (cdmbgwd(3) > 0.0) print *,' non-statioary gravity wave drag parameterization used'
        endif
          print *,' do_gwd=',Model%do_gwd
      endif
      if (Model%do_cnvgwd) then
        print *,' Convective GWD parameterization used, do_cnvgwd=',Model%do_cnvgwd
      endif
      if (Model%lcrick) print *,' CRICK-Proof cloud water used in radiation '
      if (Model%lcnorm) print *,' Cloud condensate normalized by cloud cover for radiation'
      if (Model%iovr == Model%iovr_rand) then
         print *,' random cloud overlap for Radiation IOVR=',            Model%iovr
      elseif (Model%iovr == Model%iovr_dcorr) then
         print *,' exponential-decorr cloud overlap for Radiation IOVR=',Model%iovr
      elseif (Model%iovr == Model%iovr_exp) then
         print *,' exponential cloud overlap for Radiation IOVR=',       Model%iovr
      elseif (Model%iovr == Model%iovr_exprand) then
         print *,' exponential-random cloud overlap for Radiation IOVR=',Model%iovr
      else
         print *,' max-random cloud overlap for Radiation IOVR=',        Model%iovr
      endif
      if (Model%isubc_sw == 0) then
        print *,' no sub-grid cloud for Shortwave ISUBC_SW=',Model%isubc_sw
      else
        print *,' sub-grid cloud for Shortwave ISUBC_SW=',Model%isubc_sw
      endif
      if (Model%isubc_lw == 0) then
        print *,' no sub-grid cloud for Longwave ISUBC_LW=',Model%isubc_lw
      else
        print *,' sub-grid cloud for Longwave ISUBC_LW=',Model%isubc_lw
      endif
    endif

    ! get_alpha routines for exponential and exponential-random overlap need this(!?!)
    if (Model%iovr == Model%iovr_exprand .or. Model%iovr == Model%iovr_exp) then
       Model%yearlen = 365
    endif

!--- set up cloud schemes and tracer elements
    Model%nleffr   = -999
    Model%nieffr   = -999
    Model%nreffr   = -999
    Model%nseffr   = -999
    Model%ngeffr   = -999
    Model%nT2delt  = -999
    Model%nTdelt   = -999
    Model%nqv2delt = -999
    Model%nqvdelt  = -999
    Model%nps2delt = -999
    Model%npsdelt  = -999
    Model%ncnd     = nwat - 1                   ! ncnd is the number of cloud condensate types
    if (Model%imp_physics == Model%imp_physics_zhao_carr) then
      Model%npdf3d   = 0
      Model%num_p3d  = 4
      Model%num_p2d  = 3
      Model%shcnvcw  = .false.
      Model%nT2delt  = 1
      Model%nqv2delt = 2
      Model%nTdelt   = 3
      Model%nqvdelt  = 4
      Model%nps2delt = 1
      Model%npsdelt  = 2
      if (nwat /= 2) then
        print *,' Zhao-Carr MP requires nwat to be set to 2 - job aborted'
        stop
      end if
      if (Model%me == Model%master) print *,' Using Zhao/Carr/Sundqvist Microphysics'

    elseif (Model%imp_physics == Model%imp_physics_zhao_carr_pdf) then !Zhao Microphysics with PDF cloud
      Model%npdf3d  = 3
      Model%num_p3d = 4
      Model%num_p2d = 3
      if (Model%me == Model%master) print *,'Using Zhao/Carr/Sundqvist Microphysics with PDF Cloud'

    else if (Model%imp_physics == Model%imp_physics_fer_hires) then     ! Ferrier-Aligo scheme
      Model%npdf3d  = 0
      Model%num_p3d = 3
      Model%num_p2d = 1
      Model%pdfcld  = .false.
      Model%shcnvcw = .false.
      Model%nleffr  = 1
      Model%nieffr  = 2
      Model%nseffr  = 3
      if (nwat /= 4) then
        print *,' Ferrier-Aligo MP requires nwat to be set to 4 - job aborted'
        stop
      end if
      if (Model%me == Model%master) print *,' Using Ferrier-Aligo MP scheme', &
                                          ' microphysics', &
                                          ' lradar =',Model%lradar

    elseif (Model%imp_physics == Model%imp_physics_wsm6) then !WSM6 microphysics
      print *,' Error, WSM6 no longer supported - job aborted'
      stop
      !Model%npdf3d  = 0
      !Model%num_p3d = 3
      !Model%num_p2d = 1
      !Model%pdfcld  = .false.
      !Model%shcnvcw = .false.
      !Model%nleffr  = 1
      !Model%nieffr  = 2
      !Model%nseffr  = 3
      !if (Model%me == Model%master) print *,' Using wsm6 microphysics'

    elseif (Model%imp_physics == Model%imp_physics_nssl) then !NSSL microphysics
      Model%npdf3d  = 0
      Model%num_p3d = 4 ! for size of phy3d
      Model%num_p2d = 1
      Model%pdfcld  = .false.
      Model%shcnvcw = .false.
      IF ( Model%nssl_hail_on ) THEN
        i = 1
      ELSE
        i = 0
      ENDIF
      if ( nwat /= 6+i ) then
        print *,' NSSL MP requires nwat to be set to ', 6+i,' - job aborted, nssl_hail_on = ',nssl_hail_on
        stop
      end if
      Model%nleffr = 1
      Model%nieffr = 2
      Model%nseffr = 3
      Model%nreffr = 4
      Model%lradar = .true.
      if (.not. Model%effr_in) then
        print *,' NSSL MP requires effr_in to be set to .true., changing value from false to true'
        Model%effr_in = .true.
        effr_in = .true.
      ENDIF
      if (Model%me == Model%master) print *,' Using NSSL double moment microphysics', &
                                          ' nssl_ccn_on =',Model%nssl_ccn_on,   &
                                          ' nssl_invertccn =',Model%nssl_invertccn,   &
                                          ' lradar =',Model%lradar, &
                                          ' num_p3d =',Model%num_p3d, &
                                          ' num_p2d =',Model%num_p2d


    elseif (Model%imp_physics == Model%imp_physics_thompson) then !Thompson microphysics
      Model%npdf3d  = 0
      Model%num_p3d = 3
      Model%num_p2d = 1
      Model%pdfcld  = .false.
      Model%shcnvcw = .false.
      Model%nleffr  = 1
      Model%nieffr  = 2
      Model%nseffr  = 3
      if (nwat /= 6) then
        print *,' Thompson MP requires nwat to be set to 6 - job aborted'
        stop
      end if
      if (.not. Model%effr_in) then
        print *,' Thompson MP requires effr_in to be set to .true. - job aborted'
        stop
      end if
      if (Model%me == Model%master) print *,' Using Thompson double moment microphysics', &
                                          ' ltaerosol = ',Model%ltaerosol, &
                                          ' mraerosol = ',Model%mraerosol, &
                                          ' ttendlim =',Model%ttendlim, &
                                          ' ext_diag_thompson =',Model%ext_diag_thompson, &
                                          ' dt_inner =',Model%dt_inner, &
                                          ' sedi_semi=',Model%sedi_semi, &
                                          ' decfl=',decfl, &
                                          ' effr_in =',Model%effr_in, &
                                          ' lradar =',Model%lradar, &
                                          ' nsfullradar_diag =',Model%nsfullradar_diag, &
                                          ' num_p3d =',Model%num_p3d, &
                                          ' num_p2d =',Model%num_p2d

    else if (Model%imp_physics == Model%imp_physics_mg) then        ! Morrison-Gettelman Microphysics
      Model%npdf3d  = 0
      Model%num_p3d = 5
      Model%num_p2d = 1
      Model%pdfcld  = .false.
      Model%shcnvcw = .false.
      Model%nleffr  = 2
      Model%nieffr  = 3
      Model%nreffr  = 4
      Model%nseffr  = 5
      if (Model%mg_do_graupel .or. Model%mg_do_hail) then
        Model%num_p3d = 6
        Model%ngeffr  = 6
      endif
      if (nwat /= 6 .and. Model%fprcp >= 2) then
        print *,' Morrison-Gettelman MP requires nwat to be set to 6 - job aborted'
        stop
      end if
      if (Model%me == Model%master)                                                                 &
         print *,' Using Morrison-Gettelman double moment microphysics',                            &
                 ' iaerclm=',         Model%iaerclm,         ' iccn=',          Model%iccn,         &
                 ' mg_dcs=',          Model%mg_dcs,          ' mg_qcvar=',      Model%mg_qcvar,     &
                 ' mg_ts_auto_ice=',  Model%mg_ts_auto_ice,  ' pdfflag=',       Model%pdfflag,      &
                 ' mg_do_graupel=',   Model%mg_do_graupel,   ' mg_do_hail=',    Model%mg_do_hail,   &
                 ' mg_nccons=',       Model%mg_nccons,       ' mg_nicon=',      Model%mg_nicons,    &
                 ' mg_ngcons=',       Model%mg_ngcons ,      ' mg_ncnst=',      Model%mg_ncnst,     &
                 ' mg_ninst=',        Model%mg_ninst ,       ' mg_ngnst=',      Model%mg_ngnst,     &
                 ' sed_supersat=',    Model%sed_supersat ,   ' do_sb_physics=', Model%do_sb_physics,&
                 ' microp_uniform=',  Model%microp_uniform,  ' do_cldice=',     Model%do_cldice,    &
                 ' hetfrz_classnuc=', Model%hetfrz_classnuc, ' ncnd=',          Model%ncnd,         &
                 ' mg_alf=',          Model%mg_alf,          ' mg_qcmin=',      Model%mg_qcmin,     &
                 ' mg_do_ice_gmao=',  Model%mg_do_ice_gmao,  ' mg_do_liq_liu=', Model%mg_do_liq_liu

    elseif (Model%imp_physics == Model%imp_physics_gfdl) then !GFDL microphysics
      Model%npdf3d  = 0
      if(Model%effr_in) then
        Model%num_p3d = 5
        Model%nleffr  = 1
        Model%nieffr  = 2
        Model%nreffr  = 3
        Model%nseffr  = 4
        Model%ngeffr  = 5
      else
        Model%num_p3d = 1
        ! Effective radii not used, point to valid index in dummy phy_f3d array
        Model%nleffr = 1
        Model%nieffr = 1
        Model%nreffr = 1
        Model%nseffr = 1
        Model%ngeffr = 1
      end if
      Model%num_p2d = 1
      Model%pdfcld  = .false.
      Model%shcnvcw = .false.
      if (nwat /= 6) then
        print *,' GFDL MP requires nwat to be set to 6 - job aborted'
        stop
      end if
      if (Model%me == Model%master) print *,' avg_max_length=',Model%avg_max_length
      if (Model%me == Model%master) print *,' Using GFDL Cloud Microphysics'

    else
      if (Model%me == Model%master) print *,'Wrong imp_physics value. Job abort.'
      stop
    endif

    if(Model%ras     .or. Model%cscnv)  Model%cnvcld = .false.
    if(Model%do_shoc .or. Model%pdfcld .or. Model%do_mynnedmf .or. Model%imfdeepcnv == Model%imfdeepcnv_gf .or. Model%imfdeepcnv == Model%imfdeepcnv_c3) Model%cnvcld = .false.
    if(Model%cnvcld) Model%ncnvcld3d = 1

!--- get cnvwind index in phy_f2d; last entry in phy_f2d array
    Model%ncnvwind = Model%num_p2d

!--- get cnvw and cnvc indices in phy_f3d
    Model%ncnvw = -999
    Model%ncnvc = -999
    if ((Model%npdf3d == 3) .and. (Model%num_p3d == 4)) then
      Model%ncnvw = Model%num_p3d + 2
      Model%ncnvc = Model%ncnvw + 1
    elseif ((Model%npdf3d == 0) .and. (Model%ncnvcld3d == 1)) then
      Model%ncnvw = Model%num_p3d + 1
    endif

!--- derived totals for phy_f*d
    Model%ntot2d = Model%num_p2d + Model%nshoc_2d
    Model%ntot3d = Model%num_p3d + Model%nshoc_3d + Model%npdf3d + Model%ncnvcld3d
!
!   Unified cloud for SHOC and/or MG3
    Model%uni_cld = .false.
    Model%indcld  = -1
    if (Model%imp_physics == Model%imp_physics_mg) then
      Model%uni_cld = .true.
      Model%indcld  = 1
    elseif (Model%shoc_cld) then
      Model%uni_cld = .true.
      Model%indcld  = Model%ntot3d - 2
    endif

    if (Model%do_shoc) then
      Model%nkbfshoc = Model%ntot3d   !< the index of upward kinematic buoyancy flux from SHOC in phy_f3d
      Model%nahdshoc = Model%ntot3d-1 !< the index of diffusivity for heat from from SHOC in phy_f3d
      Model%nscfshoc = Model%ntot3d-2 !< the index of subgrid-scale cloud fraction from from SHOC in phy_f3d
    else
      Model%nkbfshoc = -999
      Model%nahdshoc = -999
      Model%nscfshoc = -999
    endif

    if (me == Model%master)                                                     &
      write(*,*) ' num_p3d=',   Model%num_p3d,   ' num_p2d=',  Model%num_p2d,   &
                 ' crtrh=',     Model%crtrh,     ' npdf3d=',   Model%npdf3d,    &
                 ' pdfcld=',    Model%pdfcld,    ' shcnvcw=',  Model%shcnvcw,   &
                 ' cnvcld=',    Model%cnvcld,    ' ncnvcld3d=',Model%ncnvcld3d, &
                 ' do_shoc=',   Model%do_shoc,   ' nshoc3d=',  Model%nshoc_3d,  &
                 ' nshoc_2d=',  Model%nshoc_2d,  ' shoc_cld=', Model%shoc_cld,  &
                 ' nkbfshoc=',  Model%nkbfshoc,  ' nahdshoc=', Model%nahdshoc,  &
                 ' nscfshoc=',  Model%nscfshoc,                                 &
                 ' uni_cld=',   Model%uni_cld,                                  &
                 ' ntot3d=',    Model%ntot3d,    ' ntot2d=',   Model%ntot2d,    &
                 ' shocaftcnv=',Model%shocaftcnv,' indcld=',   Model%indcld,    &
                 ' shoc_parm=', Model%shoc_parm,                                &
                 ' ncnvw=',     Model%ncnvw,     ' ncnvc=',     Model%ncnvc

!--- END CODE FROM COMPNS_PHYSICS


!--- BEGIN CODE FROM GLOOPR
!--- set up parameters for Xu & Randall's cloudiness computation (Radiation)

    Model%lmfshal  = (Model%shal_cnv .and. Model%imfshalcnv > 0)
    Model%lmfdeep2 = (Model%imfdeepcnv == Model%imfdeepcnv_samf         &
                      .or. Model%imfdeepcnv == Model%imfdeepcnv_gf      &
                      .or. Model%imfdeepcnv == Model%imfdeepcnv_ntiedtke &
                      .or. Model%imfdeepcnv == Model%imfdeepcnv_c3)
!--- END CODE FROM GLOOPR

!--- BEGIN CODE FROM GLOOPB
!--- set up random number seed needed for RAS and old SAS and when cal_pre=.true.
!    Model%imfdeepcnv < 0 when Model%ras = .true.

    if (Model%imfdeepcnv <= 0 .or. Model%cal_pre ) then
      if (Model%random_clds) then
        seed0 = Model%idate(1) + Model%idate(2) + Model%idate(3) + Model%idate(4)
        call random_setseed(seed0)
        call random_number(wrk)
        Model%seed0 = seed0 + nint(wrk(1)*1000.0d0)
      endif
    endif
!--- END CODE FROM GLOOPB

    call Model%print ()

  end subroutine control_initialize

  subroutine control_initialize_radar_tten(Model, radar_tten_limits)
    implicit none

    ! Helper subroutine for initializing variables for radar-derived
    ! temperature tendency or convection suppression.

    class(GFS_control_type) :: Model
    real(kind_phys) :: radar_tten_limits(2)
    integer :: i

    Model%num_dfi_radar    = 0
    do i=1,dfi_radar_max_intervals
       if(Model%fh_dfi_radar(i)>-1e10 .and. Model%fh_dfi_radar(i+1)>-1e10) then
          Model%num_dfi_radar = Model%num_dfi_radar+1
          Model%ix_dfi_radar(i) = Model%num_dfi_radar
       else
          Model%ix_dfi_radar(i) = -1
       endif
    enddo

    if(Model%num_dfi_radar>0) then
       if(radar_tten_limits(1)==limit_unspecified) then
          if(radar_tten_limits(2)==limit_unspecified) then
             radar_tten_limits(1) = -19
             radar_tten_limits(2) = 19
             if(Model%me==Model%master) then
                write(0,*) 'Warning: using internal defaults for radar_tten_limits. If the oceans boil, try different values.'
                write(0,'(A,F12.4,A)') 'radar_tten_limits(1) = ',radar_tten_limits(1),' <-- lower limit'
                write(0,'(A,F12.4,A)') 'radar_tten_limits(2) = ',radar_tten_limits(2),' <-- upper limit'
             endif
          else
             radar_tten_limits(1) = -abs(radar_tten_limits(2))
             radar_tten_limits(2) = abs(radar_tten_limits(2))
          endif
       else if(radar_tten_limits(2)==limit_unspecified) then
           radar_tten_limits(1) = -abs(radar_tten_limits(1))
           radar_tten_limits(2) = abs(radar_tten_limits(1))
       else if(radar_tten_limits(1)>radar_tten_limits(2)) then
          if(Model%me==Model%master) then
             write(0,*) 'Error: radar_tten_limits lower limit is higher than upper!'
             write(0,'(A,F12.4,A)') 'radar_tten_limits(1) = ',radar_tten_limits(1),' <-- lower limit'
             write(0,'(A,F12.4,A)') 'radar_tten_limits(2) = ',radar_tten_limits(2),' <-- upper limit'
             write(0,*) "If you do not want me to apply the prescribed tendencies, just say so! Remove fh_dfi_radar from your namelist."
             stop
          endif
       else
          !o! Rejoice !o! Radar_tten_limits had lower and upper bounds.
       endif
       Model%radar_tten_limits = radar_tten_limits

       if(Model%do_cap_suppress) then
         if(Model%me==Model%master .and. Model%imfdeepcnv>=0) then
           if(Model%imfdeepcnv/=3) then
             write(0,*) 'Warning: untested configuration in use! Radar-derived convection suppression is only supported for the GF deep scheme. That feature will be inactive, but microphysics tendencies will still be enabled. This combination is untested. Beware!'
           else
             write(0,*) 'Warning: experimental configuration in use! Radar-derived convection suppression is experimental (GF deep scheme with fh_dfi_radar).'
           endif
         endif
       endif
    endif

  end subroutine control_initialize_radar_tten

!---------------------------
! GFS_control%init_chemistry
!---------------------------
  subroutine control_chemistry_initialize(Model, tracer_types)

    !--- Identify number and starting/ending indices of both
    !--- prognostic and diagnostic chemistry tracers.
    !--- Each tracer set is assumed to be contiguous.

    use parse_tracers, only: NO_TRACER

    !--- interface variables
    class(GFS_control_type) :: Model
    integer,     intent(in) :: tracer_types(:)

    !--- local variables
    integer :: n

    !--- begin
    Model%nchem = 0
    Model%ndvel = 0
    Model%ntchm = 0
    Model%ntchs = NO_TRACER
    Model%ntche = NO_TRACER
    Model%ndchm = 0
    Model%ndchs = NO_TRACER
    Model%ndche = NO_TRACER

    if (Model%rrfs_sd) then
      Model%nchem = 3
      Model%ndvel = 3
    endif

    do n = 1, size(tracer_types)
      select case (tracer_types(n))
        case (1)
          ! -- prognostic chemistry tracers
          Model%ntchm = Model%ntchm + 1
          if (Model%ntchm == 1) Model%ntchs = n
        case (2)
          ! -- diagnostic chemistry tracers
          Model%ndchm = Model%ndchm + 1
          if (Model%ndchm == 1) Model%ndchs = n
        case default
          ! -- generic tracers
      end select
    end do

    if (Model%ntchm > 0) Model%ntche = Model%ntchs + Model%ntchm - 1
    if (Model%ndchm > 0) Model%ndche = Model%ndchs + Model%ndchm - 1

  end subroutine control_chemistry_initialize


!----------------------------
! GFS_control%init_scavenging
!----------------------------
  subroutine control_scavenging_initialize(Model, fscav)

    use parse_tracers, only: get_tracer_index

    !--- interface variables
    class(GFS_control_type)      :: Model
    character(len=*), intent(in) :: fscav(:)

    !--- local variables
    integer              :: i, ios, j, n
    real(kind=kind_phys) :: tem

    !--- begin
    allocate(Model%fscav(Model%ntchm))

    if (Model%ntchm > 0) then
      !--- set default as no scavenging
      Model%fscav = zero
      ! -- read factors from namelist
      ! -- set default first, if available
      do i = 1, size(fscav)
        j = index(fscav(i),":")
        if (j > 1) then
          read(fscav(i)(j+1:), *, iostat=ios) tem
          if (ios /= 0) cycle
          if (adjustl(fscav(i)(:j-1)) == "*") then
            Model%fscav = tem
            exit
          endif
        endif
      enddo
      ! -- then read factors for each tracer
      do i = 1, size(fscav)
        j = index(fscav(i),":")
        if (j > 1) then
          read(fscav(i)(j+1:), *, iostat=ios) tem
          if (ios /= 0) cycle
          n = get_tracer_index(Model%tracer_names, adjustl(fscav(i)(:j-1)), Model%me, Model%master, Model%debug) &
              - Model%ntchs + 1
          if (n > 0) Model%fscav(n) = tem
        endif
      enddo
    endif

  end subroutine control_scavenging_initialize


!------------------
! GFS_control%print
!------------------
  subroutine control_print(Model)

    implicit none

!--- interface variables
    class(GFS_control_type) :: Model

!--- local variables
    integer :: i

    if (Model%me == Model%master) then
      print *, ' '
      print *, 'basic control parameters'
      print *, ' me                : ', Model%me
      print *, ' master            : ', Model%master
      print *, ' communicator      : ', Model%communicator
      print *, ' nlunit            : ', Model%nlunit
      print *, ' fn_nml            : ', trim(Model%fn_nml)
      print *, ' fhzero            : ', Model%fhzero
      print *, ' ldiag3d           : ', Model%ldiag3d
      print *, ' qdiag3d           : ', Model%qdiag3d
      print *, ' lssav             : ', Model%lssav
      print *, ' naux2d            : ', Model%naux2d
      print *, ' naux3d            : ', Model%naux3d
      if (Model%naux2d>0) then
        print *, ' aux2d_time_avg    : ', Model%aux2d_time_avg
      endif
      if (Model%naux3d>0) then
        print *, ' aux3d_time_avg    : ', Model%aux3d_time_avg
      endif
      print *, ' fhcyc             : ', Model%fhcyc
      print *, ' thermodyn_id      : ', Model%thermodyn_id
      print *, ' sfcpress_id       : ', Model%sfcpress_id
      print *, ' gen_coord_hybrid  : ', Model%gen_coord_hybrid
      print *, ' hydrostatic       : ', Model%hydrostatic
      print *, ' '
      print *, 'grid extent parameters'
      print *, ' isc               : ', Model%isc
      print *, ' jsc               : ', Model%jsc
      print *, ' nx                : ', Model%nx
      print *, ' ny                : ', Model%ny
      print *, ' levs              : ', Model%levs
      print *, ' cnx               : ', Model%cnx
      print *, ' cny               : ', Model%cny
      print *, ' lonr              : ', Model%lonr
      print *, ' latr              : ', Model%latr
      print *, ' blksz(1)          : ', Model%blksz(1)
      print *, ' blksz(nblks)      : ', Model%blksz(Model%nblks)
      print *, ' Model%ncols       : ', Model%ncols
      print *, ' '
      print *, 'coupling parameters'
      print *, ' cplflx            : ', Model%cplflx
      print *, ' cplice            : ', Model%cplice
      print *, ' cplocn2atm        : ', Model%cplocn2atm
      print *, ' cplwav            : ', Model%cplwav
      print *, ' cplwav2atm        : ', Model%cplwav2atm
      print *, ' cplaqm            : ', Model%cplaqm
      print *, ' cplchm            : ', Model%cplchm
      print *, ' cpllnd            : ', Model%cpllnd
      print *, ' cpllnd2atm        : ', Model%cpllnd2atm
      print *, ' rrfs_sd           : ', Model%rrfs_sd
      print *, ' use_cice_alb      : ', Model%use_cice_alb
      print *, ' cpl_imp_mrg       : ', Model%cpl_imp_mrg
      print *, ' cpl_imp_dbg       : ', Model%cpl_imp_dbg
      print *, ' use_med_flux      : ', Model%use_med_flux
      if(Model%imfdeepcnv == Model%imfdeepcnv_gf .or.Model%imfdeepcnv == Model%imfdeepcnv_c3) then
        print*,'ichoice_s          : ', Model%ichoice_s
        print*,'ichoicem           : ', Model%ichoicem
        print*,'ichoice            : ', Model%ichoice
      endif
      if(model%rrfs_sd) then
        print *, ' '
        print *, 'smoke parameters'
        print *, 'dust_drylimit_factor: ',Model%dust_drylimit_factor
        print *, 'dust_moist_correction: ',Model%dust_moist_correction
        print *, 'dust_moist_opt   : ',Model%dust_moist_opt
        print *, 'dust_alpha       : ',Model%dust_alpha
        print *, 'dust_gamma       : ',Model%dust_gamma
        print *, 'wetdep_ls_alpha  : ',Model%wetdep_ls_alpha
        print *, 'ebb_dcycle       : ',Model%ebb_dcycle
        print *, 'seas_opt         : ',Model%seas_opt
        print *, 'dust_opt         : ',Model%dust_opt
        print *, 'drydep_opt       : ',Model%drydep_opt
        print *, 'coarsepm_settling: ',Model%coarsepm_settling
        print *, 'plume_wind_eff   : ',Model%plume_wind_eff
        print *, 'extended_sd_diags: ',Model%extended_sd_diags
        print *, 'wetdep_ls_opt    : ',Model%wetdep_ls_opt
        print *, 'do_plumerise     : ',Model%do_plumerise
        print *, 'plumerisefire_frq: ',Model%plumerisefire_frq
        print *, 'addsmoke_flag    : ',Model%addsmoke_flag
        print *, 'smoke_forecast   : ',Model%smoke_forecast
        print *, 'aero_ind_fdb     : ',Model%aero_ind_fdb
        print *, 'aero_dir_fdb     : ',Model%aero_dir_fdb
        print *, 'rrfs_smoke_debug : ',Model%rrfs_smoke_debug
        print *, 'do_smoke_transport : ',Model%do_smoke_transport
        print *, 'mix_chem         : ',Model%mix_chem
        print *, 'enh_mix          : ',Model%enh_mix
        print *, 'smoke_dir_fdb_coef : ',Model%smoke_dir_fdb_coef
        print *, 'smoke_conv_wet_coef: ',Model%smoke_conv_wet_coef
      endif
      print *, ' '
      print *, ' lsidea            : ', Model%lsidea
      print *, ' '
      print *, 'calendars and time parameters and activation triggers'
      print *, ' dtp               : ', Model%dtp
      print *, ' dtf               : ', Model%dtf
      print *, ' nscyc             : ', Model%nscyc
      print *, ' nszero            : ', Model%nszero
      print *, ' idat              : ', Model%idat
      print *, ' idate             : ', Model%idate
      print *, ' '
      print *, 'radiation control parameters'
      print *, ' fhswr             : ', Model%fhswr
      print *, ' fhlwr             : ', Model%fhlwr
      print *, ' nsswr             : ', Model%nsswr
      print *, ' nslwr             : ', Model%nslwr
      print *, ' nhfrad            : ', Model%nhfrad
      print *, ' levr              : ', Model%levr
      print *, ' nfxr              : ', Model%nfxr
      print *, ' ntrcaer           : ', Model%ntrcaer
      print *, ' lmfshal           : ', Model%lmfshal
      print *, ' lmfdeep2          : ', Model%lmfdeep2
      print *, ' nrcm              : ', Model%nrcm
      print *, ' iflip             : ', Model%iflip
      print *, ' isol              : ', Model%isol
      print *, ' ico2              : ', Model%ico2
      print *, ' ialb              : ', Model%ialb
      print *, ' iems              : ', Model%iems
      print *, ' iaer              : ', Model%iaer
      print *, ' iaermdl           : ', Model%iaermdl
      print *, ' iaerflg           : ', Model%iaerflg
      print *, ' lalw1bd           : ', Model%lalw1bd
      print *, ' aeros_file        : ', Model%aeros_file
      print *, ' solar_file        : ', Model%solar_file
      print *, ' semis_file        : ', Model%semis_file
      print *, ' icliq_sw          : ', Model%icliq_sw
      print *, ' icice_sw          : ', Model%icice_sw
      print *, ' icliq_lw          : ', Model%icliq_lw
      print *, ' icice_lw          : ', Model%icice_lw
      print *, ' iovr              : ', Model%iovr
      print *, ' idcor             : ', Model%idcor
      print *, ' dcorr_con         : ', Model%dcorr_con
      print *, ' ictm              : ', Model%ictm
      print *, ' isubc_sw          : ', Model%isubc_sw
      print *, ' isubc_lw          : ', Model%isubc_lw
      print *, ' iswmode           : ', Model%iswmode
      print *, ' lcrick            : ', Model%lcrick
      print *, ' lcnorm            : ', Model%lcnorm
      print *, ' lnoprec           : ', Model%lnoprec
      print *, ' lwhtr             : ', Model%lwhtr
      print *, ' swhtr             : ', Model%swhtr
      print *, ' rad_hr_units      : ', Model%rad_hr_units
      print *, ' inc_minor_gas     : ', Model%inc_minor_gas
      print *, ' ipsd0             : ', Model%ipsd0
      print *, ' ipsdlim           : ', Model%ipsdlim
      print *, ' lrseeds           : ', Model%lrseeds
      print *, ' nrstreams         : ', Model%nrstreams
      print *, ' lextop            : ', Model%lextop
      if (Model%do_RRTMGP) then
        print *, ' rrtmgp_nrghice     : ', Model%rrtmgp_nrghice
        print *, ' do_GPsw_Glw        : ', Model%do_GPsw_Glw
        print *, ' active_gases       : ', Model%active_gases
        print *, ' nGases             : ', Model%ngases
        print *, ' rrtmgp_root        : ', Model%rrtmgp_root
        print *, ' lw_file_gas        : ', Model%lw_file_gas
        print *, ' lw_file_clouds     : ', Model%lw_file_clouds
        print *, ' rrtmgp_nBandsLW    : ', Model%rrtmgp_nBandsLW
        print *, ' rrtmgp_nGptsLW     : ', Model%rrtmgp_nGptsLW
        print *, ' sw_file_gas        : ', Model%sw_file_gas
        print *, ' sw_file_clouds     : ', Model%sw_file_clouds
        print *, ' rrtmgp_nBandsSW    : ', Model%rrtmgp_nBandsSW
        print *, ' rrtmgp_nGptsSW     : ', Model%rrtmgp_nGptsSW
        print *, ' doG_cldoptics      : ', Model%doG_cldoptics
        print *, ' doGP_cldoptics_PADE: ', Model%doGP_cldoptics_PADE
        print *, ' doGP_cldoptics_LUT : ', Model%doGP_cldoptics_LUT
        print *, ' use_LW_jacobian    : ', Model%use_LW_jacobian
        print *, ' damp_LW_fluxadj    : ', Model%damp_LW_fluxadj
        print *, ' lfnc_k             : ', Model%lfnc_k
        print *, ' lfnc_p0            : ', Model%lfnc_p0
        print *, ' doGP_lwscat        : ', Model%doGP_lwscat
        print *, ' doGP_sgs_cnv       : ', Model%doGP_sgs_cnv
        print *, ' doGP_sgs_mynn      : ', Model%doGP_sgs_cnv
        print *, ' doGP_smearclds     : ', Model%doGP_smearclds
        print *, ' iovr_convcld       : ', Model%iovr_convcld
        print *, ' rrtmgp_sw_phys_blksz  : ', Model%rrtmgp_sw_phys_blksz
        print *, ' rrtmgp_lw_phys_blksz  : ', Model%rrtmgp_lw_phys_blksz
      endif
      print *, ' '
      print *, 'microphysical switch'
      print *, ' imp_physics       : ', Model%imp_physics
      print *, ' '

      if (Model%imp_physics == Model%imp_physics_zhao_carr .or. Model%imp_physics == Model%imp_physics_zhao_carr_pdf) then
        print *, ' Z-C microphysical parameters'
        print *, ' psautco           : ', Model%psautco
        print *, ' prautco           : ', Model%prautco
        print *, ' evpco             : ', Model%evpco
        print *, ' wminco            : ', Model%wminco
        print *, ' '
      endif
      if (Model%imp_physics == Model%imp_physics_wsm6 .or. Model%imp_physics == Model%imp_physics_thompson) then
        print *, ' Thompson microphysical parameters'
        print *, ' ltaerosol         : ', Model%ltaerosol
        print *, ' mraerosol         : ', Model%mraerosol
        print *, ' lradar            : ', Model%lradar
        print *, ' nsfullradar_diag  : ', Model%nsfullradar_diag
        print *, ' lrefres           : ', Model%lrefres
        print *, ' ttendlim          : ', Model%ttendlim
        print *, ' ext_diag_thompson : ', Model%ext_diag_thompson
        print *, ' dt_inner          : ', Model%dt_inner
        print *, ' sedi_semi         : ', Model%sedi_semi
        print *, ' decfl             : ', Model%decfl
        print *, ' '
      endif
      if (Model%imp_physics == Model%imp_physics_nssl) then
        print *, ' NSSL microphysical parameters'
        print *, ' nssl_cccn - CCCN background CCN conc. : ', Model%nssl_cccn
        print *, ' nssl_alphah - graupel shape parameter : ', Model%nssl_alphah
        print *, ' nssl_alphahl - hail shape parameter   : ', Model%nssl_alphahl
        print *, ' nssl_alphar - rain shape parameter : ', Model%nssl_alphar
        print *, ' nssl_ehw0 - graupel-droplet collection effiency : ', Model%nssl_ehw0
        print *, ' nssl_ehlw0 - hail-droplet collection effiency : ', Model%nssl_ehlw0
        print *, ' nssl_hail_on - hail activation flag   : ', Model%nssl_hail_on
        print *, ' lradar - radar refl. flag             : ', Model%lradar
        print *, ' lrefres                : ', Model%lrefres
      endif
      if (Model%imp_physics == Model%imp_physics_mg) then
        print *, ' M-G microphysical parameters'
        print *, ' fprcp             : ', Model%fprcp
        print *, ' mg_dcs            : ', Model%mg_dcs
        print *, ' mg_qcvar          : ', Model%mg_qcvar
        print *, ' mg_ts_auto_ice    : ', Model%mg_ts_auto_ice
        print *, ' mg_alf            : ', Model%mg_alf
        print *, ' mg_qcmin          : ', Model%mg_qcmin
        print *, ' mg_rhmini         : ', Model%mg_rhmini
        print *, ' pdfflag           : ', Model%pdfflag
        print *, ' '
      endif
      if (Model%imp_physics == Model%imp_physics_gfdl) then
        print *, ' GFDL microphysical parameters'
        print *, ' GFDL MP radiation inter: ', Model%lgfdlmprad
        print *, ' lrefres                : ', Model%lrefres
        print *, ' '
      endif
      if (Model%imp_physics == Model%imp_physics_fer_hires) then
        print *, ' Ferrier-Aligo microphysical parameters'
        print *, ' spec_adv          : ', Model%spec_adv
        print *, ' rhgrd             : ', Model%rhgrd
        print *, ' icloud            : ', Model%icloud
        print *, ' '
      endif
      if (Model%num_dfi_radar>0) then
        print *, ' num_dfi_radar     : ', Model%num_dfi_radar
        print *, ' do_cap_suppress   : ', Model%do_cap_suppress
        do i = 1, dfi_radar_max_intervals+1
8888       format('  fh_dfi_radar(',I0,')   :',F12.4)
           if(Model%fh_dfi_radar(i)>-1e10) then
              print 8888,i,Model%fh_dfi_radar(i)
           endif
        enddo
9999    format('  radar_tten_limits: ', F12.4, ' ... ',F12.4)
        print 9999,Model%radar_tten_limits(1),Model%radar_tten_limits(2)
      endif
      print *, 'land/surface model parameters'
      print *, ' lsm               : ', Model%lsm
      print *, ' lsoil             : ', Model%lsoil
      print *, ' rdlai             : ', Model%rdlai
      print *, ' lsoil_lsm         : ', Model%lsoil_lsm
      if (Model%lsm==Model%ilsm_noahmp) then
        print *, ' lsnow_lsm         : ', Model%lsnow_lsm
        print *, ' lsnow_lsm_lbound  : ', Model%lsnow_lsm_lbound
        print *, ' lsnow_lsm_ubound  : ', Model%lsnow_lsm_ubound
      end if
      print *, ' zs  (may be unset): ', Model%zs
      print *, ' dzs (may be unset): ', Model%dzs
      !
      print *, ' iopt_thcnd        : ', Model%iopt_thcnd
      print *, ' ua_phys           : ', Model%ua_phys
      print *, ' usemonalb         : ', Model%usemonalb
      print *, ' aoasis            : ', Model%aoasis
      print *, ' fasdas            : ', Model%fasdas
      print *, ' kice              : ', Model%kice
      print *, ' shape(pores)      : ', shape(Model%pores)
      print *, ' shape(resid)      : ', shape(Model%resid)
      print *, ' ivegsrc           : ', Model%ivegsrc
      print *, ' nvegcat           : ', Model%nvegcat
      print *, ' isot              : ', Model%isot
      print *, ' nsoilcat          : ', Model%nsoilcat

      if (Model%lsm == Model%ilsm_noahmp) then
        print *, ' Noah MP LSM is used, the options are'
        print *, ' iopt_dveg         : ', Model%iopt_dveg
        print *, ' iopt_crs          : ', Model%iopt_crs
        print *, ' iopt_btr          : ', Model%iopt_btr
        print *, ' iopt_run          : ', Model%iopt_run
        print *, ' iopt_sfc          : ', Model%iopt_sfc
        print *, ' iopt_frz          : ', Model%iopt_frz
        print *, ' iopt_inf          : ', Model%iopt_inf
        print *, ' iopt_rad          : ', Model%iopt_rad
        print *, ' iopt_alb          : ', Model%iopt_alb
        print *, ' iopt_snf          : ', Model%iopt_snf
        print *, ' iopt_tbot         : ', Model%iopt_tbot
        print *, ' iopt_stc          : ', Model%iopt_stc
        print *, ' iopt_trs          : ', Model%iopt_trs
        print *, ' iopt_diag         : ', Model%iopt_diag
      elseif (Model%lsm == Model%ilsm_ruc) then
        print *,' RUC Land Surface Model used'
        print *, 'The Physics options are'
        print *,' mosaic_lu   =  ',Model%mosaic_lu
        print *,' mosaic_soil =  ',Model%mosaic_soil
        print *,' isncond_opt =  ',Model%isncond_opt
        print *,' isncovr_opt =  ',Model%isncovr_opt
      endif
      print *, ' use_ufo           : ', Model%use_ufo
      print *, ' lcurr_sf          : ', Model%lcurr_sf
      print *, ' pert_cd           : ', Model%pert_cd
      print *, ' ntsflg            : ', Model%ntsflg
      print *, ' sfenth            : ', Model%sfenth
      print *, ' '
      print *, 'flake model parameters'
      print *, 'lkm                : ', Model%lkm
      print *, ' '
      print *, 'tuning parameters for physical parameterizations'
      print *, ' ras               : ', Model%ras
      if (Model%ras) then
        print *, ' psauras           : ', Model%psauras
        print *, ' prauras           : ', Model%prauras
        print *, ' wminras           : ', Model%wminras
      endif
      print *, ' flipv             : ', Model%flipv
      print *, ' trans_trac        : ', Model%trans_trac
      print *, ' old_monin         : ', Model%old_monin
      print *, ' do_gwd            : ', Model%do_gwd
      print *, ' cnvgwd            : ', Model%cnvgwd
      print *, ' do_cnvgwd         : ', Model%do_cnvgwd
      print *, ' mstrat            : ', Model%mstrat
      print *, ' moist_adj         : ', Model%moist_adj
      print *, ' cscnv             : ', Model%cscnv
      print *, ' cal_pre           : ', Model%cal_pre
      print *, ' do_aw             : ', Model%do_aw
      print *, ' flx_form          : ', Model%flx_form
      print *, ' do_shoc           : ', Model%do_shoc
      print *, ' shoc_parm         : ', Model%shoc_parm
      print *, ' shocaftcnv        : ', Model%shocaftcnv
      print *, ' shoc_cld          : ', Model%shoc_cld
      print *, ' uni_cld           : ', Model%uni_cld
      print *, ' oz_phys           : ', Model%oz_phys
      print *, ' oz_phys_2015      : ', Model%oz_phys_2015
      print *, ' h2o_phys          : ', Model%h2o_phys
      print *, ' pdfcld            : ', Model%pdfcld
      print *, ' shcnvcw           : ', Model%shcnvcw
      print *, ' redrag            : ', Model%redrag
      print *, ' hybedmf           : ', Model%hybedmf
      print *, ' satmedmf          : ', Model%satmedmf
      print *, ' isatmedmf         : ', Model%isatmedmf
      print *, ' shinhong          : ', Model%shinhong
      print *, ' do_ysu            : ', Model%do_ysu
      print *, ' acm               : ', Model%acm
      print *, ' dspheat           : ', Model%dspheat
      print *, ' lheatstrg         : ', Model%lheatstrg
      print *, ' lseaspray         : ', Model%lseaspray
      print *, ' cnvcld            : ', Model%cnvcld
      print *, ' random_clds       : ', Model%random_clds
      print *, ' shal_cnv          : ', Model%shal_cnv
      print *, ' imfshalcnv        : ', Model%imfshalcnv
      print *, ' imfdeepcnv        : ', Model%imfdeepcnv
      print *, ' do_deep           : ', Model%do_deep
      print *, ' nmtvr             : ', Model%nmtvr
      print *, ' jcap              : ', Model%jcap
      print *, ' cs_parm           : ', Model%cs_parm
      print *, ' flgmin            : ', Model%flgmin
      print *, ' cgwf              : ', Model%cgwf
      print *, ' ccwf              : ', Model%ccwf
      print *, ' cdmbgwd           : ', Model%cdmbgwd
      print *, ' sup               : ', Model%sup
      print *, ' ctei_rm           : ', Model%ctei_rm
      print *, ' crtrh             : ', Model%crtrh
      print *, ' dlqf              : ', Model%dlqf
      print *, ' seed0             : ', Model%seed0
      print *, ' rbcr              : ', Model%rbcr
      print *, ' do_mynnedmf       : ', Model%do_mynnedmf
      print *, ' do_mynnsfclay     : ', Model%do_mynnsfclay
      print *, ' diag_flux         : ', Model%diag_flux
      print *, ' diag_log          : ', Model%diag_log
      print *, ' do_myjsfc         : ', Model%do_myjsfc
      print *, ' do_myjpbl         : ', Model%do_myjpbl
      print *, ' do_ugwp           : ', Model%do_ugwp
      print *, ' gwd_opt           : ', Model%gwd_opt
      print *, ' do_ugwp_v0           : ', Model%do_ugwp_v0
      print *, ' do_ugwp_v0_orog_only : ', Model%do_ugwp_v0_orog_only
      print *, ' do_ugwp_v0_nst_only  : ', Model%do_ugwp_v0_nst_only
      print *, ' do_gsl_drag_ls_bl    : ', Model%do_gsl_drag_ls_bl
      print *, ' do_gsl_drag_ss       : ', Model%do_gsl_drag_ss
      print *, ' do_gsl_drag_tofd     : ', Model%do_gsl_drag_tofd
      print *, ' do_ugwp_v1           : ', Model%do_ugwp_v1
      print *, ' do_ugwp_v1_orog_only : ', Model%do_ugwp_v1_orog_only
      print *, ' do_ugwp_v1_w_gsldrag : ', Model%do_ugwp_v1_w_gsldrag
      print *, ' hurr_pbl          : ', Model%hurr_pbl
      print *, ' var_ric           : ', Model%var_ric
      print *, ' coef_ric_l        : ', Model%coef_ric_l
      print *, ' coef_ric_s        : ', Model%coef_ric_s
      print *, ' '
      print *, 'Rayleigh friction'
      print *, ' prslrd0           : ', Model%prslrd0
      print *, ' ral_ts            : ', Model%ral_ts
      print *, ' '
      if (Model%imfdeepcnv >= 0) then
        print *, 'mass flux deep convection'
        print *, ' clam_deep         : ', Model%clam_deep
        print *, ' c0s_deep          : ', Model%c0s_deep
        print *, ' c1_deep           : ', Model%c1_deep
        print *, ' betal_deep        : ', Model%betal_deep
        print *, ' betas_deep        : ', Model%betas_deep
        print *, ' evef              : ', Model%evef
        print *, ' evfact_deep       : ', Model%evfact_deep
        print *, ' evfactl_deep      : ', Model%evfactl_deep
        print *, ' pgcon_deep        : ', Model%pgcon_deep
        print *, ' asolfac_deep      : ', Model%asolfac_deep
        print *, ' '
      endif
      if (Model%imfshalcnv >= 0) then
        print *, 'mass flux shallow convection'
        print *, ' clam_shal         : ', Model%clam_shal
        print *, ' c0s_shal          : ', Model%c0s_shal
        print *, ' c1_shal           : ', Model%c1_shal
        print *, ' pgcon_shal        : ', Model%pgcon_shal
        print *, ' asolfac_shal      : ', Model%asolfac_shal
      endif
      print *, ' '
      print *, 'near surface sea temperature model'
      print *, ' nst_anl           : ', Model%nst_anl
      print *, ' nstf_name         : ', Model%nstf_name
      print *, ' lsea              : ', Model%lsea
      print *, ' '
      print *, 'surface layer options'
      print *, ' sfc_z0_type       : ', Model%sfc_z0_type
      print *, ' icplocn2atm       : ', Model%icplocn2atm
      print *, ' '
      print *, 'vertical diffusion coefficients'
      print *, ' xkzm_m            : ', Model%xkzm_m
      print *, ' xkzm_h            : ', Model%xkzm_h
      print *, ' xkzm_s            : ', Model%xkzm_s
      print *, ' xkzminv           : ', Model%xkzminv
      print *, ' moninq_fac        : ', Model%moninq_fac
      print *, ' dspfac            : ', Model%dspfac
      print *, ' bl_upfr           : ', Model%bl_upfr
      print *, ' bl_dnfr           : ', Model%bl_dnfr
      print *, ' rlmx              : ', Model%rlmx
      print *, ' elmx              : ', Model%elmx
      print *, ' sfc_rlm           : ', Model%sfc_rlm
      print *, ' tc_pbl            : ', Model%tc_pbl
      print *, ' '
      print *, 'parameters for canopy heat storage parametrization'
      print *, ' h0facu            : ', Model%h0facu
      print *, ' h0facs            : ', Model%h0facs
      print *, ' '
      print *, 'stochastic physics'
      print *, ' do_sppt           : ', Model%do_sppt
      print *, ' pert_mp         : ', Model%pert_mp
      print *, ' pert_clds       : ', Model%pert_clds
      print *, ' pert_radtend    : ', Model%pert_radtend
      print *, ' do_shum           : ', Model%do_shum
      print *, ' do_skeb           : ', Model%do_skeb
      print *, ' lndp_type         : ', Model%lndp_type
      print *, ' n_var_lndp        : ', Model%n_var_lndp
      print *, ' lndp_each_step    : ', Model%lndp_each_step
      print *, ' do_spp            : ', Model%do_spp
      print *, ' n_var_spp         : ', Model%n_var_spp
      print *, ' '
      print *, 'convection'
      print *, 'betascu            : ', Model%betascu
      print *, 'betamcu            : ', Model%betamcu
      print *, 'betadcu            : ', Model%betadcu
      print *, ' '
      print *, 'cellular automata'
      print *, ' nca               : ', Model%nca
      print *, ' ncells            : ', Model%ncells
      print *, ' nlives            : ', Model%nlives
      print *, ' nca_g             : ', Model%nca_g
      print *, ' ncells_g          : ', Model%ncells_g
      print *, ' nlives_g          : ', Model%nlives_g
      print *, ' nfracseed         : ', Model%nfracseed
      print *, ' nseed_g           : ', Model%nseed_g
      print *, ' nseed             : ', Model%nseed
      print *, ' ca_global         : ', Model%ca_global
      print *, ' ca_sgs            : ', Model%ca_sgs
      print *, ' do_ca             : ', Model%do_ca
      print *, ' ca_advect         : ', Model%ca_advect
      print *, ' iseed_ca          : ', Model%iseed_ca
      print *, ' ca_smooth         : ', Model%ca_smooth
      print *, ' nspinup           : ', Model%nspinup
      print *, ' nthresh           : ', Model%nthresh
      print *, ' ca_amplitude      : ', Model%ca_amplitude
      print *, ' nsmooth           : ', Model%nsmooth
      print *, ' ca_closure        : ', Model%ca_closure
      print *, ' ca_entr           : ', Model%ca_entr
      print *, ' ca_trigger        : ', Model%ca_trigger
      print *, ' '
      print *, 'tracers'
      print *, ' tracer_names      : ', Model%tracer_names
      print *, ' ntrac             : ', Model%ntrac
      print *, ' nqrimef           : ', Model%nqrimef
      print *, ' ntqv              : ', Model%ntqv
      print *, ' ntoz              : ', Model%ntoz
      print *, ' ntcw              : ', Model%ntcw
      print *, ' ntiw              : ', Model%ntiw
      print *, ' ntrw              : ', Model%ntrw
      print *, ' ntsw              : ', Model%ntsw
      print *, ' ntgl              : ', Model%ntgl
      print *, ' nthl              : ', Model%nthl
      print *, ' ntclamt           : ', Model%ntclamt
      print *, ' ntlnc             : ', Model%ntlnc
      print *, ' ntinc             : ', Model%ntinc
      print *, ' ntrnc             : ', Model%ntrnc
      print *, ' ntsnc             : ', Model%ntsnc
      print *, ' ntgnc             : ', Model%ntgnc
      print *, ' nthnc             : ', Model%nthnc
      print *, ' ntccn             : ', Model%ntccn
      print *, ' ntccna            : ', Model%ntccna
      print *, ' ntgv              : ', Model%ntgv
      print *, ' nthv              : ', Model%nthv
      print *, ' ntrz              : ', Model%ntrz
      print *, ' ntgz              : ', Model%ntgz
      print *, ' nthz              : ', Model%nthz
      print *, ' ntke              : ', Model%ntke
      print *, ' ntsigma           : ', Model%ntsigma
      print *, ' nto               : ', Model%nto
      print *, ' nto2              : ', Model%nto2
      print *, ' ntwa              : ', Model%ntwa
      print *, ' ntia              : ', Model%ntia
      print *, ' ntsmoke           : ', Model%ntsmoke
      print *, ' ntdust            : ', Model%ntdust
      print *, ' ntcoarsepm        : ', Model%ntcoarsepm
      print *, ' nchem             : ', Model%nchem
      print *, ' ndvel             : ', Model%ndvel
      print *, ' ntchm             : ', Model%ntchm
      print *, ' ntchs             : ', Model%ntchs
      print *, ' ntche             : ', Model%ntche
      print *, ' ndchm             : ', Model%ndchm
      print *, ' ndchs             : ', Model%ndchs
      print *, ' ndche             : ', Model%ndche
      print *, ' fscav             : ', Model%fscav
      print *, ' '
      print *, 'derived totals for phy_f*d'
      print *, ' ntot2d            : ', Model%ntot2d
      print *, ' ntot3d            : ', Model%ntot3d
      print *, ' num_p2d           : ', Model%num_p2d
      print *, ' num_p3d           : ', Model%num_p3d
      print *, ' nshoc_2d          : ', Model%nshoc_2d
      print *, ' nshoc_3d          : ', Model%nshoc_3d
      print *, ' ncnvcld3d         : ', Model%ncnvcld3d
      print *, ' npdf3d            : ', Model%npdf3d
      print *, ' nctp              : ', Model%nctp
      print *, ' nkbfshoc          : ', Model%nkbfshoc
      print *, ' nahdshoc          : ', Model%nahdshoc
      print *, ' nscfshoc          : ', Model%nscfshoc
      print *, ' '
      print *, 'debug flags'
      print *, ' debug             : ', Model%debug
      print *, ' pre_rad           : ', Model%pre_rad
      print *, ' '
      print *, 'variables modified at each time step'
      print *, ' ipt               : ', Model%ipt
      print *, ' lprnt             : ', Model%lprnt
      print *, ' lsswr             : ', Model%lsswr
      print *, ' lslwr             : ', Model%lslwr
      print *, ' solhr             : ', Model%solhr
      print *, ' solcon            : ', Model%solcon
      print *, ' slag              : ', Model%slag
      print *, ' sdec              : ', Model%sdec
      print *, ' cdec              : ', Model%cdec
      print *, ' clstp             : ', Model%clstp
      print *, ' phour             : ', Model%phour
      print *, ' fhour             : ', Model%fhour
      print *, ' zhour             : ', Model%zhour
      print *, ' kdt               : ', Model%kdt
      print *, ' jdat              : ', Model%jdat
      print *, ' si                : ', Model%si
      print *, ' sec               : ', Model%sec
      print *, ' first_time_step   : ', Model%first_time_step
      print *, ' restart           : ', Model%restart
      print *, ' lsm_cold_start    : ', Model%lsm_cold_start
      print *, ' '
      print *, 'lightning threat indexes'
      print *, ' lightning_threat  : ', Model%lightning_threat
    endif

  end subroutine control_print


!----------------
! GFS_grid%create
!----------------
  subroutine grid_create (Grid, IM, Model)

    implicit none

    class(GFS_grid_type)               :: Grid
    integer,                intent(in) :: IM
    type(GFS_control_type), intent(in) :: Model

    allocate (Grid%xlon   (IM))
    allocate (Grid%xlat   (IM))
    allocate (Grid%xlat_d (IM))
    allocate (Grid%xlon_d (IM))
    allocate (Grid%sinlat (IM))
    allocate (Grid%coslat (IM))
    allocate (Grid%area   (IM))
    allocate (Grid%dx     (IM))

    Grid%xlon   = clear_val
    Grid%xlat   = clear_val
    Grid%xlat_d = clear_val
    Grid%xlon_d = clear_val
    Grid%sinlat = clear_val
    Grid%coslat = clear_val
    Grid%area   = clear_val
    Grid%dx     = clear_val

!--- ozone active
    if ( Model%ntoz > 0 ) then
      allocate (Grid%ddy_o3    (IM))
      allocate (Grid%jindx1_o3 (IM))
      allocate (Grid%jindx2_o3 (IM))

      Grid%ddy_o3      = clear_val
      Grid%jindx1_o3   = clear_val
      Grid%jindx2_o3   = clear_val
    endif

!--- stratosphere h2o active
    if ( Model%h2o_phys ) then
      allocate (Grid%ddy_h    (IM))
      allocate (Grid%jindx1_h (IM))
      allocate (Grid%jindx2_h (IM))

      Grid%ddy_h       = clear_val
      Grid%jindx1_h    = clear_val
      Grid%jindx2_h    = clear_val
    endif

!--- iccn active
    if ( Model%iccn == 1) then
      allocate (Grid%ddy_ci    (IM))
      allocate (Grid%jindx1_ci (IM))
      allocate (Grid%jindx2_ci (IM))
      allocate (Grid%ddx_ci    (IM))
      allocate (Grid%iindx1_ci (IM))
      allocate (Grid%iindx2_ci (IM))

      Grid%ddy_ci      = clear_val
      Grid%jindx1_ci   = clear_val
      Grid%jindx2_ci   = clear_val
      Grid%ddx_ci      = clear_val
      Grid%iindx1_ci   = clear_val
      Grid%iindx2_ci   = clear_val
    endif

!--- iaerclm active
    if ( Model%iaerclm ) then
      allocate (Grid%ddy_aer   (IM))
      allocate (Grid%jindx1_aer(IM))
      allocate (Grid%jindx2_aer(IM))
      allocate (Grid%ddx_aer   (IM))
      allocate (Grid%iindx1_aer(IM))
      allocate (Grid%iindx2_aer(IM))

      Grid%ddy_aer     = clear_val
      Grid%jindx1_aer  = clear_val
      Grid%jindx2_aer  = clear_val
      Grid%ddx_aer     = clear_val
      Grid%iindx1_aer  = clear_val
      Grid%iindx2_aer  = clear_val
    endif

!---  Model%do_ugwpv1
   if ( Model%do_ugwp_v1 ) then
      allocate (Grid%ddy_j1tau  (IM))
      allocate (Grid%ddy_j2tau  (IM))
      allocate (Grid%jindx1_tau (IM))
      allocate (Grid%jindx2_tau (IM))

      Grid%ddy_j1tau   = clear_val
      Grid%ddy_j2tau   = clear_val
      Grid%jindx1_tau  = clear_val
      Grid%jindx2_tau  = clear_val
   endif

 end subroutine grid_create


!--------------------
! GFS_tbd_type%create
!--------------------
  subroutine tbd_create (Tbd, IM, Model)

    implicit none

    class(GFS_tbd_type)                :: Tbd
    integer,                intent(in) :: IM
    type(GFS_control_type), intent(in) :: Model

!--- In
!--- sub-grid cloud radiation
    if ( Model%isubc_lw == 2 .or. Model%isubc_sw == 2 ) then
      allocate (Tbd%icsdsw (IM))
      allocate (Tbd%icsdlw (IM))
      Tbd%icsdsw = zero
      Tbd%icsdlw = zero
      if (Model%lrseeds) then
        allocate (Tbd%rseeds(IM,Model%nrstreams))
        Tbd%rseeds = zero
      endif
    endif

!--- DFI radar forcing
    nullify(Tbd%dfi_radar_tten)
    nullify(Tbd%cap_suppress)
    if(Model%num_dfi_radar>0) then
       allocate(Tbd%dfi_radar_tten(IM,Model%levs,Model%num_dfi_radar))
       Tbd%dfi_radar_tten = -20.0
       Tbd%dfi_radar_tten(:,1,:) = zero
       if(Model%do_cap_suppress) then
         allocate(Tbd%cap_suppress(IM,Model%num_dfi_radar))
         Tbd%cap_suppress(:,:) = zero
       endif
    endif

!--- ozone and stratosphere h2o needs
    allocate (Tbd%ozpl  (IM,Model%levozp,Model%oz_coeff))
    allocate (Tbd%h2opl (IM,levh2o,h2o_coeff))
    Tbd%h2opl = clear_val
    Tbd%ozpl  = clear_val
    

!--- ccn and in needs
    ! DH* allocate only for MG? *DH
    allocate (Tbd%in_nm  (IM,Model%levs))
    allocate (Tbd%ccn_nm (IM,Model%levs))
    Tbd%in_nm  = clear_val
    Tbd%ccn_nm = clear_val

!--- aerosol fields
    ! DH* allocate only for MG? *DH
    allocate (Tbd%aer_nm  (IM,Model%levs,Model%ntrcaer))
    Tbd%aer_nm = clear_val

!--- tau_amf for  NGWs
    ! DH* allocate only for UGWP ? *DH
    allocate (Tbd%tau_amf(im) )
    Tbd%tau_amf = clear_val

!--- maps of local index ix to global indices i and j for this block
    allocate (Tbd%imap (IM))
    allocate (Tbd%jmap (IM))
    Tbd%imap = 0
    Tbd%jmap = 0

    allocate (Tbd%rann (IM,Model%nrcm))
    Tbd%rann = rann_init

!--- In/Out
    allocate (Tbd%acv  (IM))
    allocate (Tbd%acvb (IM))
    allocate (Tbd%acvt (IM))

    Tbd%acv  = clear_val
    Tbd%acvb = clear_val
    Tbd%acvt = clear_val

    if (Model%cplflx .or. Model%cplchm .or. Model%cpllnd) then
      allocate (Tbd%drain_cpl (IM))
      allocate (Tbd%dsnow_cpl (IM))
      Tbd%drain_cpl = clear_val
      Tbd%dsnow_cpl = clear_val
    endif

    if (Model%do_sppt .or. Model%ca_global) then
      allocate (Tbd%dtdtnp    (IM,Model%levs))
      allocate (Tbd%dtotprcp  (IM))
      allocate (Tbd%dcnvprcp  (IM))
      Tbd%dtdtnp    = clear_val
      Tbd%dtotprcp  = clear_val
      Tbd%dcnvprcp  = clear_val
    endif

    allocate (Tbd%phy_f2d  (IM,Model%ntot2d))
    allocate (Tbd%phy_f3d  (IM,Model%levs,Model%ntot3d))
    Tbd%phy_f2d  = clear_val
    Tbd%phy_f3d  = clear_val

    if (Model%nctp > 0 .and. Model%cscnv) then
      allocate (Tbd%phy_fctd (IM,Model%nctp))
      Tbd%phy_fctd = clear_val
    endif

!   if (Model%do_shoc) Tbd%phy_f3d(:,1,Model%ntot3d-1) = 3.0
!   if (Model%do_shoc) Tbd%phy_f3d(:,:,Model%ntot3d-1) = 1.0

    allocate (Tbd%hpbl (IM))
    Tbd%hpbl     = clear_val

    if (Model%imfdeepcnv == Model%imfdeepcnv_gf .or. Model%imfdeepcnv == Model%imfdeepcnv_ntiedtke .or. Model%imfdeepcnv == Model%imfdeepcnv_samf .or. Model%imfshalcnv == Model%imfshalcnv_samf .or. Model%imfdeepcnv == Model%imfdeepcnv_c3 .or. Model%imfshalcnv == Model%imfshalcnv_c3) then
       allocate(Tbd%prevsq(IM, Model%levs))
       Tbd%prevsq = clear_val
    endif

    if (Model%imfdeepcnv .ge. 0 .or. Model%imfshalcnv .ge. 0) then
       allocate(Tbd%ud_mf(IM, Model%levs))
       Tbd%ud_mf = zero
    endif

    if (Model%imfdeepcnv == Model%imfdeepcnv_gf .or. Model%imfdeepcnv == Model%imfdeepcnv_ntiedtke .or.  Model%imfdeepcnv == Model%imfdeepcnv_c3) then
       allocate(Tbd%forcet(IM, Model%levs))
       allocate(Tbd%forceq(IM, Model%levs))
       allocate(Tbd%prevst(IM, Model%levs))
       Tbd%forcet = clear_val
       Tbd%forceq = clear_val
       Tbd%prevst = clear_val
    end if

    if (Model%imfdeepcnv == Model%imfdeepcnv_gf .or.  Model%imfdeepcnv == Model%imfdeepcnv_c3) then
       allocate(Tbd%cactiv(IM))
       allocate(Tbd%cactiv_m(IM))
       allocate(Tbd%aod_gf(IM))
       Tbd%cactiv = zero
       Tbd%cactiv_m = zero
       Tbd%aod_gf = zero
    end if

    !--- MYNN variables:
    if (Model%do_mynnedmf) then
       !print*,"Allocating all MYNN-EDMF variables:"
       allocate (Tbd%cldfra_bl (IM,Model%levs))
       allocate (Tbd%qc_bl     (IM,Model%levs))
       allocate (Tbd%qi_bl     (IM,Model%levs))
       allocate (Tbd%el_pbl    (IM,Model%levs))
       allocate (Tbd%sh3d      (IM,Model%levs))
       allocate (Tbd%sm3d      (IM,Model%levs))
       allocate (Tbd%qke       (IM,Model%levs))
       allocate (Tbd%tsq       (IM,Model%levs))
       allocate (Tbd%qsq       (IM,Model%levs))
       allocate (Tbd%cov       (IM,Model%levs))
       !print*,"Allocating all MYNN-EDMF variables:"
       Tbd%cldfra_bl     = clear_val
       Tbd%qc_bl         = clear_val
       Tbd%qi_bl         = clear_val
       Tbd%el_pbl        = clear_val
       Tbd%sh3d          = clear_val
       Tbd%sm3d          = clear_val
       Tbd%qke           = zero
       Tbd%tsq           = clear_val
       Tbd%qsq           = clear_val
       Tbd%cov           = clear_val
    end if

    ! MYJ variables
    if (Model%do_myjsfc.or.Model%do_myjpbl) then
       !print*,"Allocating all MYJ surface variables:"
       allocate (Tbd%phy_myj_qsfc   (IM))
       allocate (Tbd%phy_myj_thz0   (IM))
       allocate (Tbd%phy_myj_qz0    (IM))
       allocate (Tbd%phy_myj_uz0    (IM))
       allocate (Tbd%phy_myj_vz0    (IM))
       allocate (Tbd%phy_myj_akhs   (IM))
       allocate (Tbd%phy_myj_akms   (IM))
       allocate (Tbd%phy_myj_chkqlm (IM))
       allocate (Tbd%phy_myj_elflx  (IM))
       allocate (Tbd%phy_myj_a1u    (IM))
       allocate (Tbd%phy_myj_a1t    (IM))
       allocate (Tbd%phy_myj_a1q    (IM))
       !print*,"Allocating all MYJ schemes variables:"
       Tbd%phy_myj_qsfc   = clear_val
       Tbd%phy_myj_thz0   = clear_val
       Tbd%phy_myj_qz0    = clear_val
       Tbd%phy_myj_uz0    = clear_val
       Tbd%phy_myj_vz0    = clear_val
       Tbd%phy_myj_akhs   = clear_val
       Tbd%phy_myj_akms   = clear_val
       Tbd%phy_myj_chkqlm = clear_val
       Tbd%phy_myj_elflx  = clear_val
       Tbd%phy_myj_a1u    = clear_val
       Tbd%phy_myj_a1t    = clear_val
       Tbd%phy_myj_a1q    = clear_val
    end if

  end subroutine tbd_create


!------------------------
! GFS_cldprop_type%create
!------------------------
  subroutine cldprop_create (Cldprop, IM, Model)

    implicit none

    class(GFS_cldprop_type)            :: Cldprop
    integer,                intent(in) :: IM
    type(GFS_control_type), intent(in) :: Model

    allocate (Cldprop%cv  (IM))
    allocate (Cldprop%cvt (IM))
    allocate (Cldprop%cvb (IM))

    Cldprop%cv  = clear_val
    Cldprop%cvt = clear_val
    Cldprop%cvb = clear_val

  end subroutine cldprop_create


!******************************************
! GFS_radtend_type%create
!******************************************
  subroutine radtend_create (Radtend, IM, Model)

    implicit none

    class(GFS_radtend_type)            :: Radtend
    integer,                intent(in) :: IM
    type(GFS_control_type), intent(in) :: Model

    !--- Out (radiation only)
    allocate (Radtend%sfcfsw (IM))
    allocate (Radtend%sfcflw (IM))

    Radtend%sfcfsw%upfxc = clear_val
    Radtend%sfcfsw%upfx0 = clear_val
    Radtend%sfcfsw%dnfxc = clear_val
    Radtend%sfcfsw%dnfx0 = clear_val
    Radtend%sfcflw%upfxc = clear_val
    Radtend%sfcflw%upfx0 = clear_val
    Radtend%sfcflw%dnfxc = clear_val
    Radtend%sfcflw%dnfx0 = clear_val

    allocate (Radtend%htrsw  (IM,Model%levs))
    allocate (Radtend%htrlw  (IM,Model%levs))
    allocate (Radtend%sfalb  (IM))
    allocate (Radtend%coszen (IM))
    allocate (Radtend%tsflw  (IM))
    allocate (Radtend%semis  (IM))
    allocate (Radtend%ext550 (IM,Model%levs))

    Radtend%htrsw  = clear_val
    Radtend%htrlw  = clear_val
    Radtend%sfalb  = clear_val
    Radtend%coszen = clear_val
    Radtend%tsflw  = clear_val
    Radtend%semis  = clear_val
    Radtend%ext550 = clear_val

!--- In/Out (???) (radiation only)
    allocate (Radtend%coszdg (IM))

    Radtend%coszdg = clear_val

!--- In/Out (???) (physics only)
    allocate (Radtend%swhc  (IM,Model%levs))
    allocate (Radtend%lwhc  (IM,Model%levs))
    allocate (Radtend%lwhd  (IM,Model%levs,6))

    Radtend%lwhd  = clear_val
    Radtend%lwhc  = clear_val
    Radtend%swhc  = clear_val

  end subroutine radtend_create

  subroutine fill_dtidx(Model,dtend_select,itrac,icause,flag)
    implicit none
    class(GFS_control_type), intent(inout) :: Model
    character(len=*), intent(in) :: dtend_select(:)
    integer, intent(in) :: itrac
    integer, intent(in) :: icause
    logical, intent(in), optional :: flag

    character(len=100) :: name

    if(present(flag)) then
       if(.not. flag) return
    endif

    if(icause>0 .and. itrac>0) then
       if(Model%dtidx(itrac,icause)>0) then
          return ! This tendency is already allocated.
       endif

       name = 'dtend_'//trim(Model%dtend_var_labels(itrac)%name)//'_'//trim(Model%dtend_process_labels(icause)%name)

       if(fglob_list(dtend_select,trim(name))) then
          Model%ndtend = Model%ndtend+1
          Model%dtidx(itrac,icause) = Model%ndtend
          if(Model%me==Model%master) then
             print 308,'selected',trim(Model%dtend_process_labels(icause)%mod_name), trim(name), &
               trim(Model%dtend_var_labels(itrac)%desc), trim(Model%dtend_process_labels(icause)%desc), &
               trim(Model%dtend_var_labels(itrac)%unit)
          endif
       elseif(Model%me==Model%master) then
             print 308,'disabled',trim(Model%dtend_process_labels(icause)%mod_name), trim(name), &
               trim(Model%dtend_var_labels(itrac)%desc), trim(Model%dtend_process_labels(icause)%desc), &
               trim(Model%dtend_var_labels(itrac)%unit)
       endif
    endif
308 format('dtend ',A,': ',A,' ',A,' = ',A,' ',A,' (',A,')')
  end subroutine fill_dtidx

  recursive function fglob(pattern,string) result(match)
    ! Matches UNIX-style globs. A '*' matches 0 or more characters,
    ! and a '?' matches one character. Other characters must match
    ! exactly. The entire string must match, so if you want to match
    ! a substring in the middle, put '*' at the ends.
    !
    ! Spaces ARE significant, so make sure you trim() the inputs.
    !
    ! Examples:
    !
    !   fglob('dtend*_mp','dtend_temp_mp') => .true.
    !   fglob('dtend*_mp','dtend_cow_mp_dog') => .false. ! entire string must match
    !   fglob('c?w','cow') => .true.
    !   fglob('c?w','coow') => .false. ! "?" matches one char, not two
    !   fglob('c?w   ','cow  ') => .false. ! You forgot to trim() the inputs.
    implicit none
    logical :: match
    character(len=*), intent(in) :: pattern,string
    integer :: npat, nstr, ipat, istr, min_match, num_match
    logical :: match_infinity

    npat=len(pattern)
    nstr=len(string)
    ipat=1 ! Next pattern character to process
    istr=1 ! First string character not yet matched
    outer: do while(ipat<=npat)
       if_glob: if(pattern(ipat:ipat)=='*' .or. pattern(ipat:ipat)=='?') then
          ! Collect sequences of * and ? to avoid pathological cases.
          min_match=0 ! Number of "?" which is minimum number of chars to match
          match_infinity=.false. ! Do we see a "*"?
          glob_collect: do while(ipat<=npat)
             if(pattern(ipat:ipat)=='*') then
                match_infinity=.true.
             else if(pattern(ipat:ipat)=='?') then
                min_match=min_match+1
             else
                exit
             endif
             ipat=ipat+1
          end do glob_collect

          num_match=0
          glob_match: do while(istr<=len(string))
             if(num_match>=min_match) then
                if(match_infinity) then
                   if(fglob(pattern(ipat:npat),string(istr:nstr))) then
                      ! Remaining pattern matches remaining string.
                      match=.true.
                      return
                   else
                      ! Remaining pattern does NOT match, so we have
                      ! to consume another char.
                   endif
                else
                   ! This is a sequence of "?" and we matched them all.
                   cycle outer
                endif
             else
                ! Haven't consumed enough chars for all the "?" yet.
             endif
             istr=istr+1
             num_match=num_match+1
          enddo glob_match
          ! We get here if we hit the end of the string.
          if(num_match<min_match) then
             ! Number of "?" was greater than number of chars left, so match failed.
             match=.false.
             return
          elseif(ipat<=npat) then
             ! Not enough pattern to match the string.
             match=.false.
             return
          else
             ! Exact match. We're done.
             match=.true.
             return
          endif
       elseif(istr>nstr) then
          ! Not enough string left to match the pattern
          match=.false.
          return
       elseif(string(istr:istr)/=pattern(ipat:ipat)) then
          ! Exact character mismatch
          match=.false.
          return
       endif if_glob
       ! Exact character match
       istr=istr+1
       ipat=ipat+1
    end do outer
    ! We get here if we ran out of pattern. We must also hit the end of the string.
    match = istr>nstr
  end function fglob

  logical function fglob_list(patterns,string)
    ! Wrapper around fglob that returns .true. if ANY pattern
    ! matches. Unlike fglob(), patterns and strings ARE automatically
    ! trim()ed. Patterns are processed in order until one matches, one
    ! is empty, or one is '*'.
    implicit none
    character(len=*), intent(in) :: patterns(:)
    character(len=*), intent(in) :: string
    integer :: i,n,s
    fglob_list=.false.
    s=len_trim(string)
    do i=1,len(patterns)
       n=len_trim(patterns(i))
       if(n<1) then
          return ! end of pattern list
       elseif(n==1 .and. patterns(i)(1:1)=='*') then
          fglob_list=.true. ! A single "*" matches anything
          return
       else if(fglob(patterns(i)(1:n),string(1:s))) then
          fglob_list=.true.
          return
       else
       endif
    enddo
  end function fglob_list

  subroutine allocate_dtend_labels_and_causes(Model)
    implicit none
    type(GFS_control_type), intent(inout) :: Model
    integer :: i

    allocate(Model%dtend_var_labels(Model%ntracp100))
    allocate(Model%dtend_process_labels(Model%nprocess))

    Model%dtend_var_labels(1)%name = 'unallocated'
    Model%dtend_var_labels(1)%desc = 'unallocated tracer'
    Model%dtend_var_labels(1)%unit = 'kg kg-1 s-1'

    do i=2,Model%ntracp100
       Model%dtend_var_labels(i)%name = 'unknown'
       Model%dtend_var_labels(i)%desc = 'unspecified tracer'
       Model%dtend_var_labels(i)%unit = 'kg kg-1 s-1'
    enddo
    do i=1,Model%nprocess
       Model%dtend_process_labels(i)%name = 'unknown'
       Model%dtend_process_labels(i)%desc = 'unspecified tendency'
       Model%dtend_process_labels(i)%time_avg = .true.
       Model%dtend_process_labels(i)%mod_name = 'gfs_phys'
    enddo
  end subroutine allocate_dtend_labels_and_causes

  subroutine label_dtend_tracer(Model,itrac,name,desc,unit)
    implicit none
    type(GFS_control_type), intent(inout) :: Model
    integer, intent(in) :: itrac
    character(len=*), intent(in) :: name, desc
    character(len=*), intent(in) :: unit

    if(itrac<2) then
       ! Special index 1 is for unallocated tracers
       return
    endif

    Model%dtend_var_labels(itrac)%name = name
    Model%dtend_var_labels(itrac)%desc = desc
    Model%dtend_var_labels(itrac)%unit = unit
  end subroutine label_dtend_tracer

  subroutine label_dtend_cause(Model,icause,name,desc,mod_name,time_avg)
    implicit none
    type(GFS_control_type), intent(inout) :: Model
    integer, intent(in) :: icause
    character(len=*), intent(in) :: name, desc
    character(len=*), optional, intent(in) :: mod_name
    logical, optional, intent(in) :: time_avg

    Model%dtend_process_labels(icause)%name=name
    Model%dtend_process_labels(icause)%desc=desc
    if(present(mod_name)) then
       Model%dtend_process_labels(icause)%mod_name = mod_name
    else
       Model%dtend_process_labels(icause)%mod_name = "gfs_phys"
    endif
    if(present(time_avg)) then
       Model%dtend_process_labels(icause)%time_avg = time_avg
    else
       Model%dtend_process_labels(icause)%time_avg = .true.
    endif
  end subroutine label_dtend_cause

!----------------
! GFS_diag%create
!----------------
  subroutine diag_create (Diag, IM, Model)
    use parse_tracers,    only: get_tracer_index
    class(GFS_diag_type)               :: Diag
    integer,                intent(in) :: IM
    type(GFS_control_type), intent(in) :: Model

!
    logical, save :: linit
    logical :: have_pbl, have_dcnv, have_scnv, have_mp, have_oz_phys

    if(Model%print_diff_pgr) then
      allocate(Diag%old_pgr(IM))
      Diag%old_pgr = clear_val
    endif

    if(Model%lightning_threat) then
       allocate (Diag%ltg1_max(IM))
       allocate (Diag%ltg2_max(IM))
       allocate (Diag%ltg3_max(IM))
       Diag%ltg1_max = zero
       Diag%ltg2_max = zero
       Diag%ltg3_max = zero
    endif

    !--- Radiation
    allocate (Diag%fluxr   (IM,Model%nfxr))
    allocate (Diag%topfsw  (IM))
    allocate (Diag%topflw  (IM))
!--- Physics
!--- In/Out
    allocate (Diag%srunoff (IM))
    allocate (Diag%evbsa   (IM))
    allocate (Diag%evcwa   (IM))
    allocate (Diag%snohfa  (IM))
    allocate (Diag%transa  (IM))
    allocate (Diag%sbsnoa  (IM))
    allocate (Diag%snowca  (IM))
    allocate (Diag%evbs    (IM))
    allocate (Diag%evcw    (IM))
    allocate (Diag%sbsno   (IM))
    allocate (Diag%trans   (IM))
    allocate (Diag%snowmt_land (IM))
    allocate (Diag%snowmt_ice  (IM))
    allocate (Diag%soilm   (IM))
    allocate (Diag%tmpmin  (IM))
    allocate (Diag%tmpmax  (IM))
    allocate (Diag%dusfc   (IM))
    allocate (Diag%dvsfc   (IM))
    allocate (Diag%dtsfc   (IM))
    allocate (Diag%dqsfc   (IM))
    allocate (Diag%totprcp (IM))
    allocate (Diag%totprcpb(IM))
    allocate (Diag%gflux   (IM))
    allocate (Diag%dlwsfc  (IM))
    allocate (Diag%ulwsfc  (IM))
    allocate (Diag%suntim  (IM))
    allocate (Diag%runoff  (IM))
    allocate (Diag%tecan   (IM))
    allocate (Diag%tetran  (IM))
    allocate (Diag%tedir   (IM))
    allocate (Diag%ep      (IM))
    allocate (Diag%cldwrk  (IM))
    allocate (Diag%dugwd   (IM))
    allocate (Diag%dvgwd   (IM))
    allocate (Diag%psmean  (IM))
    allocate (Diag%cnvprcp (IM))
    allocate (Diag%cnvprcpb(IM))
    allocate (Diag%spfhmin (IM))
    allocate (Diag%spfhmax (IM))
    allocate (Diag%u10mmax (IM))
    allocate (Diag%v10mmax (IM))
    allocate (Diag%wind10mmax (IM))
    allocate (Diag%u10max (IM))
    allocate (Diag%v10max (IM))
    allocate (Diag%spd10max (IM))
    allocate (Diag%rain    (IM))
    allocate (Diag%rainc   (IM))
    allocate (Diag%ice     (IM))
    allocate (Diag%snow    (IM))
    allocate (Diag%graupel (IM))
    allocate (Diag%totice  (IM))
    allocate (Diag%totsnw  (IM))
    allocate (Diag%totgrp  (IM))
    allocate (Diag%toticeb (IM))
    allocate (Diag%totsnwb (IM))
    allocate (Diag%totgrpb (IM))
    allocate (Diag%u10m    (IM))
    allocate (Diag%v10m    (IM))
    allocate (Diag%dpt2m   (IM))
    allocate (Diag%zlvl    (IM))
    allocate (Diag%psurf   (IM))
    allocate (Diag%pwat    (IM))
    allocate (Diag%t1      (IM))
    allocate (Diag%q1      (IM))
    allocate (Diag%u1      (IM))
    allocate (Diag%v1      (IM))
    allocate (Diag%chh     (IM))
    allocate (Diag%cmm     (IM))
    allocate (Diag%dlwsfci (IM))
    allocate (Diag%ulwsfci (IM))
    allocate (Diag%dswsfci (IM))
    allocate (Diag%nswsfci (IM))
    allocate (Diag%uswsfci (IM))
    allocate (Diag%dusfci  (IM))
    allocate (Diag%dvsfci  (IM))
    allocate (Diag%dtsfci  (IM))
    allocate (Diag%dqsfci  (IM))
    allocate (Diag%gfluxi  (IM))
    allocate (Diag%epi     (IM))
    allocate (Diag%smcwlt2 (IM))
    allocate (Diag%smcref2 (IM))
    allocate (Diag%rhonewsn1 (IM))
    allocate (Diag%frzr    (IM))
    allocate (Diag%frzrb   (IM))
    allocate (Diag%frozr   (IM))
    allocate (Diag%frozrb  (IM))
    allocate (Diag%tsnowp  (IM))
    allocate (Diag%tsnowpb (IM))
    if (.not. Model%lsm == Model%ilsm_ruc) then
      allocate (Diag%wet1    (IM))
    end if
    allocate (Diag%sr       (IM))
    allocate (Diag%tdomr    (IM))
    allocate (Diag%tdomzr   (IM))
    allocate (Diag%tdomip   (IM))
    allocate (Diag%tdoms    (IM))
    allocate (Diag%zmtnblck (IM))

    if(Model%lsm == Model%ilsm_noahmp) then
      allocate (Diag%paha    (IM))
      allocate (Diag%twa     (IM))
      allocate (Diag%pahi    (IM))
    endif

    ! F-A MP scheme
    if (Model%imp_physics == Model%imp_physics_fer_hires) then
     allocate (Diag%train     (IM,Model%levs))
    end if
    allocate (Diag%cldfra     (IM,Model%levr+LTP))
    allocate (Diag%cldfra2d   (IM))
    allocate (Diag%total_albedo (IM))
    allocate (Diag%lwp_ex (IM))
    allocate (Diag%iwp_ex (IM))
    allocate (Diag%lwp_fc (IM))
    allocate (Diag%iwp_fc (IM))

    !--- 3D diagnostics
    if (Model%ldiag3d) then
      allocate(Diag%dtend(IM,Model%levs,Model%ndtend))
      Diag%dtend = clear_val
      if (Model%qdiag3d) then
        allocate (Diag%upd_mf (IM,Model%levs))
        allocate (Diag%dwn_mf (IM,Model%levs))
        allocate (Diag%det_mf (IM,Model%levs))
      endif
      if (Model%oz_phys_2015) then
         allocate(Diag%do3_dt_prd( IM, Model%levs))
         allocate(Diag%do3_dt_ozmx(IM, Model%levs))
         allocate(Diag%do3_dt_temp(IM, Model%levs))
         allocate(Diag%do3_dt_ohoz(IM, Model%levs))
      endif
    endif

! UGWP
    allocate (Diag%zmtb      (IM)           )
    allocate (Diag%zogw      (IM)           )
    allocate (Diag%zlwb      (IM)           )
    allocate (Diag%tau_ogw   (IM)           )
    allocate (Diag%tau_ngw   (IM)           )
    allocate (Diag%tau_mtb   (IM)           )
    allocate (Diag%tau_tofd  (IM)           )
    allocate (Diag%dudt_gw   (IM,Model%levs))
    allocate (Diag%dvdt_gw   (IM,Model%levs))
    allocate (Diag%dtdt_gw   (IM,Model%levs))
    allocate (Diag%kdis_gw   (IM,Model%levs))

    if (Model%ldiag_ugwp) then
      allocate (Diag%du3dt_dyn  (IM,Model%levs) )
      allocate (Diag%du3dt_pbl  (IM,Model%levs) )
      allocate (Diag%dv3dt_pbl  (IM,Model%levs) )
      allocate (Diag%dt3dt_pbl  (IM,Model%levs) )
      allocate (Diag%du3dt_ogw  (IM,Model%levs) )
      allocate (Diag%du3dt_mtb  (IM,Model%levs) )
      allocate (Diag%du3dt_tms  (IM,Model%levs) )
      allocate (Diag%du3dt_ngw  (IM,Model%levs) )
      allocate (Diag%dv3dt_ngw  (IM,Model%levs) )
      allocate (Diag%dudt_tot  (IM,Model%levs) )
      allocate (Diag%dvdt_tot  (IM,Model%levs) )
      allocate (Diag%dtdt_tot  (IM,Model%levs) )
      allocate (Diag%uav_ugwp  (IM,Model%levs) )
      allocate (Diag%tav_ugwp  (IM,Model%levs) )
      allocate (Diag%dws3dt_ogw (IM,Model%levs) )
      allocate (Diag%dws3dt_obl (IM,Model%levs) )
      allocate (Diag%dws3dt_oss (IM,Model%levs) )
      allocate (Diag%dws3dt_ofd (IM,Model%levs) )
      allocate (Diag%ldu3dt_ogw  (IM,Model%levs) )
      allocate (Diag%ldu3dt_obl  (IM,Model%levs) )
      allocate (Diag%ldu3dt_oss  (IM,Model%levs) )
      allocate (Diag%ldu3dt_ofd  (IM,Model%levs) )
      allocate (Diag%ldu3dt_ngw (IM,Model%levs) )
      allocate (Diag%ldv3dt_ngw (IM,Model%levs) )
      allocate (Diag%ldt3dt_ngw (IM,Model%levs) )
    endif

    if (Model%do_ugwp_v1 .or. Model%ldiag_ugwp) then
      allocate (Diag%dudt_ogw  (IM,Model%levs))
      allocate (Diag%dvdt_ogw  (IM,Model%levs))
      allocate (Diag%dudt_obl  (IM,Model%levs))
      allocate (Diag%dvdt_obl  (IM,Model%levs))
      allocate (Diag%dudt_oss  (IM,Model%levs))
      allocate (Diag%dvdt_oss  (IM,Model%levs))
      allocate (Diag%dudt_ofd  (IM,Model%levs))
      allocate (Diag%dvdt_ofd  (IM,Model%levs))
      allocate (Diag%du_ogwcol (IM)           )
      allocate (Diag%dv_ogwcol (IM)           )
      allocate (Diag%du_oblcol (IM)           )
      allocate (Diag%dv_oblcol (IM)           )
      allocate (Diag%du_osscol (IM)           )
      allocate (Diag%dv_osscol (IM)           )
      allocate (Diag%du_ofdcol (IM)           )
      allocate (Diag%dv_ofdcol (IM)           )
      allocate (Diag%du3_ogwcol (IM)          )
      allocate (Diag%dv3_ogwcol (IM)          )
      allocate (Diag%du3_oblcol (IM)          )
      allocate (Diag%dv3_oblcol (IM)          )
      allocate (Diag%du3_osscol (IM)          )
      allocate (Diag%dv3_osscol (IM)          )
      allocate (Diag%du3_ofdcol (IM)          )
      allocate (Diag%dv3_ofdcol (IM)          )
    else
      allocate (Diag%dudt_ogw  (IM,Model%levs))
    endif

    !--- 3D diagnostics for Thompson MP / GFDL MP
    allocate (Diag%refl_10cm(IM,Model%levs))
    allocate (Diag%max_hail_diam_sfc(IM))

    !--- New PBL Diagnostics
    allocate (Diag%dkt(IM,Model%levs))
    allocate (Diag%dku(IM,Model%levs))

    !--  New max hourly diag.
    allocate (Diag%refdmax(IM))
    allocate (Diag%refdmax263k(IM))
    allocate (Diag%t02max(IM))
    allocate (Diag%t02min(IM))
    allocate (Diag%rh02max(IM))
    allocate (Diag%rh02min(IM))
    allocate (Diag%pratemax(IM))

    !--- MYNN variables:
    if (Model%do_mynnedmf) then
      if (Model%bl_mynn_output .ne. 0) then
        allocate (Diag%edmf_a    (IM,Model%levs))
        allocate (Diag%edmf_w    (IM,Model%levs))
        allocate (Diag%edmf_qt   (IM,Model%levs))
        allocate (Diag%edmf_thl  (IM,Model%levs))
        allocate (Diag%edmf_ent  (IM,Model%levs))
        allocate (Diag%edmf_qc   (IM,Model%levs))
        allocate (Diag%sub_thl   (IM,Model%levs))
        allocate (Diag%sub_sqv   (IM,Model%levs))
        allocate (Diag%det_thl   (IM,Model%levs))
        allocate (Diag%det_sqv   (IM,Model%levs))
      endif
      if (Model%tke_budget .gt. 0) then
        allocate (Diag%dqke      (IM,Model%levs))
        allocate (Diag%qwt       (IM,Model%levs))
        allocate (Diag%qshear    (IM,Model%levs))
        allocate (Diag%qbuoy     (IM,Model%levs))
        allocate (Diag%qdiss     (IM,Model%levs))
      endif
      allocate (Diag%maxwidth  (IM))
      allocate (Diag%maxmf     (IM))
      allocate (Diag%ztop_plume(IM))
      allocate (Diag%ktop_plume(IM))
      allocate (Diag%exch_h    (IM,Model%levs))
      allocate (Diag%exch_m    (IM,Model%levs))
      if (Model%bl_mynn_output .ne. 0) then
        Diag%edmf_a        = clear_val
        Diag%edmf_w        = clear_val
        Diag%edmf_qt       = clear_val
        Diag%edmf_thl      = clear_val
        Diag%edmf_ent      = clear_val
        Diag%edmf_qc       = clear_val
        Diag%sub_thl       = clear_val
        Diag%sub_sqv       = clear_val
        Diag%det_thl       = clear_val
        Diag%det_sqv       = clear_val
      endif
      if (Model%tke_budget .gt. 0) then
        Diag%dqke          = clear_val
        Diag%qwt           = clear_val
        Diag%qshear        = clear_val
        Diag%qbuoy         = clear_val
        Diag%qdiss         = clear_val
      endif
      Diag%maxwidth      = clear_val
      Diag%maxmf         = clear_val
      Diag%ztop_plume    = clear_val
      Diag%ktop_plume    = 0
      Diag%exch_h        = clear_val
      Diag%exch_m        = clear_val
    endif

    ! Extended diagnostics for Thompson MP
    if (Model%ext_diag_thompson) then
      allocate (Diag%thompson_ext_diag3d(IM,Model%levs,Model%thompson_ext_ndiag3d))
      Diag%thompson_ext_diag3d = clear_val
    endif

    ! Air quality diagnostics
    ! -- initialize diagnostic variables
    if (Model%cplaqm) then
      allocate (Diag%aod(IM))
      Diag%aod = zero
    end if

    ! Auxiliary arrays in output for debugging
    if (Model%naux2d>0) then
      allocate (Diag%aux2d(IM,Model%naux2d))
      Diag%aux2d = clear_val
    endif
    if (Model%naux3d>0) then
      allocate (Diag%aux3d(IM,Model%levs,Model%naux3d))
      Diag%aux3d = clear_val
    endif

    call Diag%rad_zero  (Model)
!    if(Model%me==0) print *,'in diag_create, call rad_zero'
    linit = .true.
    call Diag%phys_zero (Model, linit=linit)
!    if(Model%me==0) print *,'in diag_create, call phys_zero'
    linit = .false.

  end subroutine diag_create

!-----------------------
! GFS_diag%rad_zero
!-----------------------
  subroutine diag_rad_zero(Diag, Model)
    class(GFS_diag_type)               :: Diag
    type(GFS_control_type), intent(in) :: Model

    Diag%fluxr        = zero
    Diag%topfsw%upfxc = zero
    Diag%topfsw%dnfxc = zero
    Diag%topfsw%upfx0 = zero
    Diag%topflw%upfxc = zero
    Diag%topflw%upfx0 = zero

  end subroutine diag_rad_zero

!------------------------
! GFS_diag%phys_zero
!------------------------
  subroutine diag_phys_zero (Diag, Model, linit, iauwindow_center)
    class(GFS_diag_type)               :: Diag
    type(GFS_control_type), intent(in) :: Model
    logical,optional, intent(in)       :: linit, iauwindow_center

    logical set_totprcp

    !--- In/Out
    Diag%srunoff    = zero
    Diag%evbsa      = zero
    Diag%evcwa      = zero
    Diag%snohfa     = zero
    Diag%transa     = zero
    Diag%snowca     = zero
    Diag%sbsnoa     = zero
    Diag%sbsno      = zero
    Diag%evbs       = zero
    Diag%evcw       = zero
    Diag%trans      = zero
    Diag%snowmt_land= zero
    Diag%snowmt_ice = zero
    Diag%soilm      = zero
    Diag%tmpmin     = Model%huge
    Diag%tmpmax     = zero
    Diag%dusfc      = zero
    Diag%dvsfc      = zero
    Diag%dtsfc      = zero
    Diag%dqsfc      = zero
    Diag%gflux      = zero
    Diag%dlwsfc     = zero
    Diag%ulwsfc     = zero
    Diag%suntim     = zero
    Diag%runoff     = zero
    Diag%tecan      = zero
    Diag%tetran     = zero
    Diag%tedir      = zero
    Diag%ep         = zero
    Diag%cldwrk     = zero
    Diag%dugwd      = zero
    Diag%dvgwd      = zero
    Diag%psmean     = zero
    Diag%spfhmin    = Model%huge
    Diag%spfhmax    = zero
    Diag%u10mmax    = zero
    Diag%v10mmax    = zero
    Diag%wind10mmax = zero
    Diag%u10max     = zero
    Diag%v10max     = zero
    Diag%spd10max   = zero
    Diag%rain       = zero
    Diag%rainc      = zero
    Diag%ice        = zero
    Diag%snow       = zero
    Diag%graupel    = zero

    !--- Out
    Diag%u10m       = zero
    Diag%v10m       = zero
    Diag%dpt2m      = zero
    Diag%zlvl       = zero
    Diag%psurf      = zero
    Diag%pwat       = zero
    Diag%t1         = zero
    Diag%q1         = zero
    Diag%u1         = zero
    Diag%v1         = zero
    Diag%chh        = zero
    Diag%cmm        = zero
    Diag%dlwsfci    = zero
    Diag%ulwsfci    = zero
    Diag%dswsfci    = zero
    Diag%nswsfci    = zero
    Diag%uswsfci    = zero
    Diag%dusfci     = zero
    Diag%dvsfci     = zero
    Diag%dtsfci     = zero
    Diag%dqsfci     = zero
    Diag%gfluxi     = zero
    Diag%epi        = zero
    Diag%smcwlt2    = zero
    Diag%smcref2    = zero
    if (.not. Model%lsm == Model%ilsm_ruc) then
      Diag%wet1       = zero
    end if
    Diag%sr         = zero
    Diag%tdomr      = zero
    Diag%tdomzr     = zero
    Diag%tdomip     = zero
    Diag%tdoms      = zero
    Diag%zmtnblck   = zero

    if(Model%lsm == Model%ilsm_noahmp)then
      Diag%paha       = zero
      Diag%twa        = zero
      Diag%pahi       = zero
    endif

    if (Model%imp_physics == Model%imp_physics_fer_hires) then
       Diag%train      = zero
    end if
    Diag%cldfra      = zero
    Diag%cldfra2d    = zero
    Diag%total_albedo = zero
    Diag%lwp_ex     = zero
    Diag%iwp_ex     = zero
    Diag%lwp_fc     = zero
    Diag%iwp_fc     = zero

    Diag%totprcpb   = zero
    Diag%cnvprcpb   = zero
    Diag%toticeb    = zero
    Diag%totsnwb    = zero
    Diag%totgrpb    = zero
    Diag%frzrb      = zero
    Diag%frozrb     = zero
    Diag%tsnowpb    = zero

    !--- MYNN variables:
    if (Model%do_mynnedmf) then
      if (Model%bl_mynn_output .ne. 0) then
        Diag%edmf_a        = clear_val
        Diag%edmf_w        = clear_val
        Diag%edmf_qt       = clear_val
        Diag%edmf_thl      = clear_val
        Diag%edmf_ent      = clear_val
        Diag%edmf_qc       = clear_val
        Diag%sub_thl       = clear_val
        Diag%sub_sqv       = clear_val
        Diag%det_thl       = clear_val
        Diag%det_sqv       = clear_val
      endif
      Diag%maxwidth      = clear_val
      Diag%maxmf         = clear_val
      Diag%ztop_plume    = clear_val
      Diag%ktop_plume    = 0
      Diag%exch_h        = clear_val
      Diag%exch_m        = clear_val
    endif

!    if(Model%me == Model%master) print *,'in diag_phys_zero, totprcpb set to 0,kdt=',Model%kdt

    if (Model%ldiag3d) then
       Diag%dtend    = zero
      if (Model%qdiag3d) then
        Diag%upd_mf   = zero
        Diag%dwn_mf   = zero
        Diag%det_mf   = zero
      endif
      if (Model%oz_phys_2015) then
         Diag%do3_dt_prd  = zero
         Diag%do3_dt_ozmx = zero
         Diag%do3_dt_temp = zero
         Diag%do3_dt_ohoz = zero
      endif
    endif

!
! UGWP
    Diag%zmtb        = zero
    Diag%zogw        = zero
    Diag%zlwb        = zero
    Diag%tau_mtb     = zero
    Diag%tau_ogw     = zero
    Diag%tau_ngw     = zero
    Diag%tau_tofd    = zero
    Diag%dudt_gw     = zero
    Diag%dvdt_gw     = zero
    Diag%dtdt_gw     = zero
    Diag%kdis_gw     = zero

    if (Model%do_ugwp_v1 .or. Model%ldiag_ugwp) then
      Diag%dudt_ogw    = zero
      Diag%dvdt_ogw    = zero
      Diag%dudt_obl    = zero
      Diag%dvdt_obl    = zero
      Diag%dudt_oss    = zero
      Diag%dvdt_oss    = zero
      Diag%dudt_ofd    = zero
      Diag%dvdt_ofd    = zero
      Diag%du_ogwcol   = zero
      Diag%dv_ogwcol   = zero
      Diag%du_oblcol   = zero
      Diag%dv_oblcol   = zero
      Diag%du_osscol   = zero
      Diag%dv_osscol   = zero
      Diag%du_ofdcol   = zero
      Diag%dv_ofdcol   = zero
      Diag%du3_ogwcol  = zero
      Diag%dv3_ogwcol  = zero
      Diag%du3_oblcol  = zero
      Diag%dv3_oblcol  = zero
      Diag%du3_osscol  = zero
      Diag%dv3_osscol  = zero
      Diag%du3_ofdcol  = zero
      Diag%dv3_ofdcol  = zero
    else
      Diag%dudt_ogw    = zero
    end if

    if (Model%ldiag_ugwp) then
      Diag%du3dt_pbl   = zero
      Diag%dv3dt_pbl   = zero
      Diag%dt3dt_pbl   = zero
      Diag%du3dt_ogw   = zero
      Diag%du3dt_mtb   = zero
      Diag%du3dt_tms   = zero
      Diag%du3dt_ngw   = zero
      Diag%dv3dt_ngw   = zero
      Diag%dudt_tot    = zero
      Diag%dvdt_tot    = zero
      Diag%dtdt_tot    = zero
      Diag%uav_ugwp    = zero
      Diag%tav_ugwp    = zero
      Diag%dws3dt_ogw  = zero
      Diag%dws3dt_obl  = zero
      Diag%dws3dt_oss  = zero
      Diag%dws3dt_ofd  = zero
      Diag%ldu3dt_ogw  = zero
      Diag%ldu3dt_obl  = zero
      Diag%ldu3dt_oss  = zero
      Diag%ldu3dt_ofd  = zero
      Diag%ldu3dt_ngw  = zero
      Diag%ldv3dt_ngw  = zero
      Diag%ldt3dt_ngw  = zero
!COORDE
      Diag%du3dt_dyn   = zero
    endif

!
!-----------------------------

! Extra PBL diagnostics
    Diag%dkt = zero
    Diag%dku = zero

! max hourly diagnostics
    Diag%refl_10cm   = -35.
    Diag%max_hail_diam_sfc = -999.
    Diag%refdmax     = -35.
    Diag%refdmax263k = -35.
    Diag%t02max      = -999.
    Diag%t02min      = 999.
    Diag%rh02max     = -999.
    Diag%rh02min     = 999.
    Diag%pratemax    = 0.
    Diag%rhonewsn1   = 200.
    set_totprcp      = .false.
    if (present(linit) ) set_totprcp = linit
    if (present(iauwindow_center) ) set_totprcp = iauwindow_center
    if (set_totprcp) then
      Diag%totprcp = zero
      Diag%cnvprcp = zero
      Diag%totice  = zero
      Diag%totsnw  = zero
      Diag%totgrp  = zero
      Diag%frzr    = zero
      Diag%frozr   = zero
      Diag%tsnowp  = zero
    endif

! GSL lightning threat indexes
    if(Model%lightning_threat) then
       Diag%ltg1_max = zero
       Diag%ltg2_max = zero
       Diag%ltg3_max = zero
    endif

  end subroutine diag_phys_zero

end module GFS_typedefs<|MERGE_RESOLUTION|>--- conflicted
+++ resolved
@@ -5,12 +5,8 @@
    use module_radsw_parameters,  only: topfsw_type, sfcfsw_type
    use module_radlw_parameters,  only: topflw_type, sfcflw_type
    use h2o_def,                  only: levh2o, h2o_coeff
-<<<<<<< HEAD
-   use module_ccpp_suite_simulator,     only: base_physics_process
-=======
    use module_ozphys,            only: ty_ozphys
    use module_ccpp_suite_simulator, only: base_physics_process
->>>>>>> be44954e
 
    implicit none
 
