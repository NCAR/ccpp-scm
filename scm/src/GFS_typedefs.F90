--- conflicted
+++ resolved
@@ -4268,33 +4268,6 @@
     Model%lightning_threat = lightning_threat
 
 !--- CCPP suite simulator
-<<<<<<< HEAD
-!    Model%do_ccpp_suite_sim = do_ccpp_suite_sim
-!    if (Model%do_ccpp_suite_sim) then
-!       call load_ccpp_suite_sim(Model%nlunit, Model%fn_nml, Model%physics_process, &
-!            Model%iactive_T, Model%iactive_u, Model%iactive_v, Model%iactive_q, errmsg, errflg)
-!
-!       if (errflg == 0) then
-!          write(0,*) 'Using CCPP suite simulator'
-!          Model%nphys_proc  = size(Model%physics_process)
-!          Model%nprg_active = Model%physics_process(1)%nprg_active
-!          if (Model%physics_process(1)%iactive_scheme == 1) then
-!             Model%in_post_active = .true.
-!          else
-!             Model%in_pre_active = .true.
-!          endif
-!       else
-!          write(0,*) 'CCPP suite simulator turned on, but error encountered loading data.'
-!          write(0,*) errmsg
-!          stop
-!       endif
-!       if(.not. qdiag3d .and. .not. ldiag3d) then
-!          write(0,*) 'CCPP suite simulator turned on, but qdiag3d and/or ldiag3d are not set to .true.'
-!          write(0,*) errmsg
-!          stop
-!       endif
-!    endif
-=======
     Model%do_ccpp_suite_sim = do_ccpp_suite_sim
     if (Model%do_ccpp_suite_sim) then
        call load_ccpp_suite_sim(Model%nlunit, Model%fn_nml, Model%physics_process, &
@@ -4320,7 +4293,6 @@
           error stop
        endif
     endif
->>>>>>> 8f081a67
 
     Model%fh_dfi_radar     = fh_dfi_radar
     Model%num_dfi_radar    = 0
@@ -5885,13 +5857,8 @@
 
       elseif (Model%lsm == 0) then
         print *,' OSU no longer supported - job aborted'
-<<<<<<< HEAD
-        stop
+        error stop
       elseif (Model%lsm == Model%ilsm_noahmp) then
-=======
-        error stop
-      elseif (Model%lsm == Model%lsm_noahmp) then
->>>>>>> 8f081a67
         if (Model%ivegsrc /= 1) then
           print *,'Vegetation type must be IGBP if Noah MP is used'
           error stop
