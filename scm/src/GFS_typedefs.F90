--- conflicted
+++ resolved
@@ -7310,16 +7310,11 @@
     Tbd%ccn_nm = clear_val
 
 !--- aerosol fields
-<<<<<<< HEAD
     ! DH* allocate only for MG? *DH
     if (Model%iaerclm) then
        allocate (Tbd%aer_nm  (IM,Model%levs,Model%ntrcaer))
        Tbd%aer_nm = clear_val
     endif
-=======
-    allocate (Tbd%aer_nm  (IM,Model%levs,ntrcaer))
-    Tbd%aer_nm = clear_val
->>>>>>> 1b9f8d83
 
 !--- tau_amf for  NGWs
     allocate (Tbd%tau_amf(im) )
