
module GFS_typedefs

    use machine,                  only: kind_phys, kind_dbl_prec
       use module_radsw_parameters,  only: topfsw_type, sfcfsw_type, profsw_type, cmpfsw_type, NBDSW
       use module_radlw_parameters,  only: topflw_type, sfcflw_type, proflw_type, NBDLW
       use ozne_def,                 only: levozp, oz_coeff
       use h2o_def,                  only: levh2o, h2o_coeff
       use mo_gas_optics_rrtmgp,     only: ty_gas_optics_rrtmgp
       use mo_optical_props,         only: ty_optical_props_1scl,ty_optical_props_2str
       use mo_cloud_optics,          only: ty_cloud_optics
       use mo_gas_concentrations,    only: ty_gas_concs
       use mo_source_functions,      only: ty_source_func_lw

       implicit none

      ! To ensure that these values match what's in the physics,
      ! array sizes are compared during model init in GFS_rrtmg_setup_init()
      private :: NF_AESW, NF_AELW, NSPC, NSPC1, NF_CLDS, NF_VGAS, NF_ALBD, ntrcaerm
      ! from module_radiation_aerosols
      integer, parameter :: NF_AESW = 3
      integer, parameter :: NF_AELW = 3
      integer, parameter :: NSPC    = 5
      integer, parameter :: NSPC1   = NSPC + 1
      ! from module_radiation_clouds
      integer, parameter :: NF_CLDS = 9
      ! from module_radiation_gases
      integer, parameter :: NF_VGAS = 10
      ! from module_radiation_surface
      integer, parameter :: NF_ALBD = 4
      ! from aerclm_def
      integer, parameter :: ntrcaerm = 15

      ! This will be set later in GFS_Control%initialize, since
      ! it depends on the runtime config (Model%aero_in)
      private :: ntrcaer
      integer :: ntrcaer

      ! If these are changed to >99, need to adjust formatting string in GFS_diagnostics.F90 (and names in diag_tables)
      integer, parameter :: naux2dmax = 20 !< maximum number of auxiliary 2d arrays in output (for debugging)
      integer, parameter :: naux3dmax = 20 !< maximum number of auxiliary 3d arrays in output (for debugging)

      integer, parameter :: dfi_radar_max_intervals = 4 !< Number of radar-derived temperature tendency and/or convection suppression intervals. Do not change.

      real(kind=kind_phys), parameter :: limit_unspecified = 1e12 !< special constant for "namelist value was not provided" in radar-derived temperature tendency limit range

!> \section arg_table_GFS_typedefs
!! \htmlinclude GFS_typedefs.html
!!

       !--- version of physics
       character(len=64) :: phys_version = 'v2018 FV3GFS BETA VERSION PHYSICS'

       !--- parameter constants used for default initializations
       real(kind=kind_phys), parameter :: zero      = 0.0_kind_phys
!      real(kind=kind_phys), parameter :: huge      = 9.9692099683868690E36 ! NetCDF float FillValue
       real(kind=kind_phys), parameter :: clear_val = zero
      !real(kind=kind_phys), parameter :: clear_val = -9.9999e80
       real(kind=kind_phys), parameter :: rann_init = 0.6_kind_phys
       real(kind=kind_phys), parameter :: cn_one    = 1._kind_phys
       real(kind=kind_phys), parameter :: cn_100    = 100._kind_phys
       real(kind=kind_phys), parameter :: cn_th     = 1000._kind_phys
       real(kind=kind_phys), parameter :: cn_hr     = 3600._kind_phys

       ! optional extra top layer on top of low ceiling models
       ! this parameter was originally defined in the radiation driver
       ! (and is still for standard non-CCPP builds), but is required
       ! here for CCPP to allocate arrays used for the interstitial
       ! calculations previously in GFS_{physics,radiation}_driver.F90
       ! LTP=0: no extra top layer
       integer, parameter :: LTP = 0   ! no extra top layer
       !integer, parameter :: LTP = 1   ! add an extra top layer

!----------------
! Data Containers
!----------------
!    !--- GFS external initialization type
!    GFS_init_type
!    !--- GFS Derived Data Types (DDTs)
!    GFS_statein_type        !< prognostic state data in from dycore
!    GFS_stateout_type       !< prognostic state or tendencies return to dycore
!    GFS_sfcprop_type        !< surface fields
!    GFS_coupling_type       !< fields to/from coupling with other components (e.g. land/ice/ocean/etc.)
!    !---GFS specific containers
!    GFS_control_type        !< model control parameters
!    GFS_grid_type           !< grid and interpolation related data
!    GFS_tbd_type            !< to be determined data that doesn't fit in any one container
!    GFS_cldprop_type        !< cloud fields needed by radiation from physics
!    GFS_radtend_type        !< radiation tendencies needed in physics
!    GFS_diag_type           !< fields targetted for diagnostic output
!    GFS_interstitial_type   !< fields required to replace interstitial code in GFS_{physics,radiation}_driver.F90 in CCPP

!--------------------------------------------------------------------------------
! GFS_init_type
!--------------------------------------------------------------------------------
!   This container is the minimum set of data required from the dycore/atmosphere
!   component to allow proper initialization of the GFS physics
!--------------------------------------------------------------------------------
!! \section arg_table_GFS_init_type
!! \htmlinclude GFS_init_type.html
!!
  type GFS_init_type
    integer :: me                                !< my MPI-rank
    integer :: master                            !< master MPI-rank
    integer :: fcst_mpi_comm                     !< forecast tasks mpi communicator
    integer :: fcst_ntasks                       !< total number of forecast tasks
    integer :: tile_num                          !< tile number for this MPI rank
    integer :: isc                               !< starting i-index for this MPI-domain
    integer :: jsc                               !< starting j-index for this MPI-domain
    integer :: nx                                !< number of points in i-dir for this MPI rank
    integer :: ny                                !< number of points in j-dir for this MPI rank
    integer :: levs                              !< number of vertical levels
    integer :: cnx                               !< number of points in i-dir for this cubed-sphere face
                                                 !< equal to gnx for lat-lon grids
    integer :: cny                               !< number of points in j-dir for this cubed-sphere face
                                                 !< equal to gny for lat-lon grids
    integer :: gnx                               !< number of global points in x-dir (i) along the equator
    integer :: gny                               !< number of global points in y-dir (j) along any meridian
    integer :: nlunit                            !< fortran unit number for file opens
    integer :: logunit                           !< fortran unit number for writing logfile
    integer :: bdat(8)                           !< model begin date in GFS format   (same as idat)
    integer :: cdat(8)                           !< model current date in GFS format (same as jdat)
    integer :: iau_offset                        !< iau running window length
    real(kind=kind_phys) :: dt_dycore            !< dynamics time step in seconds
    real(kind=kind_phys) :: dt_phys              !< physics  time step in seconds
!--- restart information
    logical :: restart                           !< flag whether this is a coldstart (.false.) or a warmstart/restart (.true.)
!--- hydrostatic/non-hydrostatic flag
    logical :: hydrostatic                       !< flag whether this is a hydrostatic or non-hydrostatic run
!--- blocking data
    integer, pointer :: blksz(:)                 !< for explicit data blocking
                                                 !< default blksz(1)=[nx*ny]
!--- ak/bk for pressure level calculations
    real(kind=kind_phys), pointer :: ak(:)       !< from surface (k=1) to TOA (k=levs)
    real(kind=kind_phys), pointer :: bk(:)       !< from surface (k=1) to TOA (k=levs)
!--- grid metrics
    real(kind=kind_phys), pointer :: xlon(:,:)   !< column longitude for MPI rank
    real(kind=kind_phys), pointer :: xlat(:,:)   !< column latitude  for MPI rank
    real(kind=kind_phys), pointer :: area(:,:)   !< column area for length scale calculations

    integer                    :: nwat            !< number of hydrometeors in dcyore (including water vapor)
    character(len=32), pointer :: tracer_names(:) !< tracers names to dereference tracer id
    integer,           pointer :: tracer_types(:) !< tracers types: 0=generic, 1=chem,prog, 2=chem,diag
    character(len=64) :: fn_nml                   !< namelist filename
    character(len=:), pointer, dimension(:) :: input_nml_file => null() !< character string containing full namelist
                                                                        !< for use with internal file reads    
 end type GFS_init_type


!----------------------------------------------------------------
! GFS_statein_type
!   prognostic state variables with layer and level specific data
!----------------------------------------------------------------
!! \section arg_table_GFS_statein_type
!! \htmlinclude GFS_statein_type.html
!!
  type GFS_statein_type

!--- level geopotential and pressures
    real (kind=kind_phys), pointer :: phii  (:,:) => null()   !< interface geopotential height
    real (kind=kind_phys), pointer :: prsi  (:,:) => null()   !< model level pressure in Pa
    real (kind=kind_phys), pointer :: prsik (:,:) => null()   !< Exner function at interface

!--- layer geopotential and pressures
    real (kind=kind_phys), pointer :: phil  (:,:) => null()   !< layer geopotential height
    real (kind=kind_phys), pointer :: prsl  (:,:) => null()   !< model layer mean pressure Pa
    real (kind=kind_phys), pointer :: prslk (:,:) => null()   !< exner function = (p/p0)**rocp

!--- prognostic variables
    real (kind=kind_phys), pointer :: pgr  (:)     => null()  !< surface pressure (Pa) real
    real (kind=kind_phys), pointer :: ugrs (:,:)   => null()  !< u component of layer wind
    real (kind=kind_phys), pointer :: vgrs (:,:)   => null()  !< v component of layer wind
    real (kind=kind_phys), pointer :: vvl  (:,:)   => null()  !< layer mean vertical velocity in pa/sec
    real (kind=kind_phys), pointer :: tgrs (:,:)   => null()  !< model layer mean temperature in k
    real (kind=kind_phys), pointer :: qgrs (:,:,:) => null()  !< layer mean tracer concentration
! dissipation estimate
    real (kind=kind_phys), pointer :: diss_est(:,:)   => null()  !< model layer mean temperature in k
    ! soil state variables - for soil SPPT - sfc-perts, mgehne
    real (kind=kind_phys), pointer :: smc (:,:)   => null()  !< soil moisture content
    real (kind=kind_phys), pointer :: stc (:,:)   => null()  !< soil temperature content
    real (kind=kind_phys), pointer :: slc (:,:)   => null()  !< soil liquid water content

    contains
      procedure :: create  => statein_create  !<   allocate array data
  end type GFS_statein_type


!------------------------------------------------------------------
! GFS_stateout_type
!   prognostic state or tendencies after physical parameterizations
!------------------------------------------------------------------
!! \section arg_table_GFS_stateout_type
!! \htmlinclude GFS_stateout_type.html
!!
  type GFS_stateout_type

    !-- Out (physics only)
    real (kind=kind_phys), pointer :: gu0 (:,:)   => null()  !< updated zonal wind
    real (kind=kind_phys), pointer :: gv0 (:,:)   => null()  !< updated meridional wind
    real (kind=kind_phys), pointer :: gt0 (:,:)   => null()  !< updated temperature
    real (kind=kind_phys), pointer :: gq0 (:,:,:) => null()  !< updated tracers

    contains
      procedure :: create  => stateout_create  !<   allocate array data
  end type GFS_stateout_type


!---------------------------------------------------------------------------------------
! GFS_sfcprop_type
!   surface properties that may be read in and/or updated by climatology or observations
!---------------------------------------------------------------------------------------
!! \section arg_table_GFS_sfcprop_type
!! \htmlinclude GFS_sfcprop_type.html
!!
  type GFS_sfcprop_type

!--- In (radiation and physics)
    real (kind=kind_phys), pointer :: slmsk  (:)   => null()  !< sea/land mask array (sea:0,land:1,sea-ice:2)
    real (kind=kind_phys), pointer :: oceanfrac(:) => null()  !< ocean fraction [0:1]
    real (kind=kind_phys), pointer :: landfrac(:)  => null()  !< land  fraction [0:1]
    real (kind=kind_phys), pointer :: lakefrac(:)  => null()  !< lake  fraction [0:1]
    real (kind=kind_phys), pointer :: lakedepth(:) => null()  !< lake  depth [ m ]
    real (kind=kind_phys), pointer :: tsfc   (:)   => null()  !< surface air temperature in K
                                                              !< [tsea in gbphys.f]
    real (kind=kind_phys), pointer :: tsfco  (:)   => null()  !< sst in K
    real (kind=kind_phys), pointer :: tsfcl  (:)   => null()  !< surface land temperature in K
    real (kind=kind_phys), pointer :: tisfc  (:)   => null()  !< surface temperature over ice fraction
    real (kind=kind_phys), pointer :: tiice(:,:)   => null()  !< internal ice temperature
    real (kind=kind_phys), pointer :: snowd  (:)   => null()  !< snow depth water equivalent in mm ; same as snwdph
    real (kind=kind_phys), pointer :: zorl   (:)   => null()  !< composite surface roughness in cm
    real (kind=kind_phys), pointer :: zorlw  (:)   => null()  !< water surface roughness in cm
    real (kind=kind_phys), pointer :: zorll  (:)   => null()  !< land surface roughness in cm
    real (kind=kind_phys), pointer :: zorli  (:)   => null()  !< ice  surface roughness in cm
    real (kind=kind_phys), pointer :: zorlwav(:)   => null()  !< wave surface roughness in cm derived from wave model
    real (kind=kind_phys), pointer :: fice   (:)   => null()  !< ice fraction over open water grid
    real (kind=kind_phys), pointer :: snodl  (:)   => null()  !< snow depth over land
    real (kind=kind_phys), pointer :: weasdl (:)   => null()  !< weasd over land
    real (kind=kind_phys), pointer :: snodi  (:)   => null()  !< snow depth over ice
    real (kind=kind_phys), pointer :: weasdi (:)   => null()  !< weasd over ice
    real (kind=kind_phys), pointer :: hprime (:,:) => null()  !< orographic metrics
    real (kind=kind_phys), pointer :: z0base (:)   => null()  !< background or baseline surface roughness length in m
    real (kind=kind_phys), pointer :: semisbase(:) => null()  !< background surface emissivity
    real (kind=kind_phys), pointer :: sfalb_lnd (:) => null() !< surface albedo over land for LSM
    real (kind=kind_phys), pointer :: sfalb_ice (:) => null() !< surface albedo over ice for LSM
    real (kind=kind_phys), pointer :: emis_lnd (:)  => null() !< surface emissivity over land for LSM
    real (kind=kind_phys), pointer :: emis_ice (:)  => null() !< surface emissivity over ice for LSM
    real (kind=kind_phys), pointer :: emis_wat (:)  => null() !< surface emissivity over water
    real (kind=kind_phys), pointer :: sfalb_lnd_bck (:) => null() !< snow-free albedo over land

!--- In (radiation only)
    real (kind=kind_phys), pointer :: sncovr (:)   => null()  !< snow cover in fraction over land
    real (kind=kind_phys), pointer :: sncovr_ice (:)  => null()  !< snow cover in fraction over ice (RUC LSM only)
    real (kind=kind_phys), pointer :: snoalb (:)   => null()  !< maximum snow albedo in fraction
    real (kind=kind_phys), pointer :: alvsf  (:)   => null()  !< mean vis albedo with strong cosz dependency
    real (kind=kind_phys), pointer :: alnsf  (:)   => null()  !< mean nir albedo with strong cosz dependency
    real (kind=kind_phys), pointer :: alvwf  (:)   => null()  !< mean vis albedo with weak cosz dependency
    real (kind=kind_phys), pointer :: alnwf  (:)   => null()  !< mean nir albedo with weak cosz dependency
    real (kind=kind_phys), pointer :: facsf  (:)   => null()  !< fractional coverage with strong cosz dependency
    real (kind=kind_phys), pointer :: facwf  (:)   => null()  !< fractional coverage with   weak cosz dependency

!--- In (physics only)
    integer,               pointer :: slope  (:)   => null()  !< sfc slope type for lsm
    integer,               pointer :: slope_save (:) => null()!< sfc slope type save
    real (kind=kind_phys), pointer :: shdmin (:)   => null()  !< min fractional coverage of green veg
    real (kind=kind_phys), pointer :: shdmax (:)   => null()  !< max fractnl cover of green veg (not used)
    real (kind=kind_phys), pointer :: tg3    (:)   => null()  !< deep soil temperature
    real (kind=kind_phys), pointer :: vfrac  (:)   => null()  !< vegetation fraction
    integer,               pointer :: vtype  (:)   => null()  !< vegetation type
    integer,               pointer :: stype  (:)   => null()  !< soil type
    integer,               pointer :: vtype_save (:) => null()!< vegetation type save
    integer,               pointer :: stype_save (:) => null()!< soil type save
    real (kind=kind_phys), pointer :: uustar (:)   => null()  !< boundary layer parameter
    real (kind=kind_phys), pointer :: oro    (:)   => null()  !< orography
    real (kind=kind_phys), pointer :: oro_uf (:)   => null()  !< unfiltered orography
    real (kind=kind_phys), pointer :: evap   (:)   => null()  !<
    real (kind=kind_phys), pointer :: hflx   (:)   => null()  !<
    real (kind=kind_phys), pointer :: qss    (:)   => null()  !<
    real (kind=kind_phys), pointer :: spec_sh_flux (:) => null() !< specified kinematic surface sensible heat flux
    real (kind=kind_phys), pointer :: spec_lh_flux (:) => null() !< specified kinematic surface latent heat flux

!-- In/Out
    real (kind=kind_phys), pointer :: conv_act(:)  => null()  !< convective activity counter for Grell-Freitas
    real (kind=kind_phys), pointer :: conv_act_m(:)=> null()  !< midlevel convective activity counter for Grell-Freitas
    real (kind=kind_phys), pointer :: hice   (:)   => null()  !< sea ice thickness
    real (kind=kind_phys), pointer :: weasd  (:)   => null()  !< water equiv of accumulated snow depth (kg/m**2)
                                                              !< over land and sea ice
    real (kind=kind_phys), pointer :: canopy (:)   => null()  !< canopy water
    real (kind=kind_phys), pointer :: ffmm   (:)   => null()  !< fm parameter from PBL scheme
    real (kind=kind_phys), pointer :: ffhh   (:)   => null()  !< fh parameter from PBL scheme
    real (kind=kind_phys), pointer :: f10m   (:)   => null()  !< fm at 10m - Ratio of sigma level 1 wind and 10m wind
    real (kind=kind_phys), pointer :: tprcp  (:)   => null()  !< sfc_fld%tprcp - total precipitation
    real (kind=kind_phys), pointer :: srflag (:)   => null()  !< sfc_fld%srflag - snow/rain flag for precipitation
    real (kind=kind_phys), pointer :: slc    (:,:) => null()  !< liquid soil moisture
    real (kind=kind_phys), pointer :: smc    (:,:) => null()  !< total soil moisture
    real (kind=kind_phys), pointer :: stc    (:,:) => null()  !< soil temperature

!--- Out
    real (kind=kind_phys), pointer :: t2m    (:)   => null()  !< 2 meter temperature
    real (kind=kind_phys), pointer :: th2m   (:)   => null()  !< 2 meter potential temperature
    real (kind=kind_phys), pointer :: q2m    (:)   => null()  !< 2 meter humidity

! -- In/Out for Noah MP
    real (kind=kind_phys), pointer :: snowxy  (:)  => null()  !<
    real (kind=kind_phys), pointer :: tvxy    (:)  => null()  !< veg temp
    real (kind=kind_phys), pointer :: tgxy    (:)  => null()  !< ground temp
    real (kind=kind_phys), pointer :: canicexy(:)  => null()  !<
    real (kind=kind_phys), pointer :: canliqxy(:)  => null()  !<
    real (kind=kind_phys), pointer :: eahxy   (:)  => null()  !<
    real (kind=kind_phys), pointer :: tahxy   (:)  => null()  !<
    real (kind=kind_phys), pointer :: cmxy    (:)  => null()  !<
    real (kind=kind_phys), pointer :: chxy    (:)  => null()  !<
    real (kind=kind_phys), pointer :: fwetxy  (:)  => null()  !<
    real (kind=kind_phys), pointer :: sneqvoxy(:)  => null()  !<
    real (kind=kind_phys), pointer :: alboldxy(:)  => null()  !<
    real (kind=kind_phys), pointer :: qsnowxy (:)  => null()  !<
    real (kind=kind_phys), pointer :: wslakexy(:)  => null()  !<
    real (kind=kind_phys), pointer :: zwtxy   (:)  => null()  !<
    real (kind=kind_phys), pointer :: waxy    (:)  => null()  !<
    real (kind=kind_phys), pointer :: wtxy    (:)  => null()  !<
    real (kind=kind_phys), pointer :: lfmassxy(:)  => null()  !<
    real (kind=kind_phys), pointer :: rtmassxy(:)  => null()  !<
    real (kind=kind_phys), pointer :: stmassxy(:)  => null()  !<
    real (kind=kind_phys), pointer :: woodxy  (:)  => null()  !<
    real (kind=kind_phys), pointer :: stblcpxy(:)  => null()  !<
    real (kind=kind_phys), pointer :: fastcpxy(:)  => null()  !<
    real (kind=kind_phys), pointer :: xsaixy  (:)  => null()  !<
    real (kind=kind_phys), pointer :: xlaixy  (:)  => null()  !<
    real (kind=kind_phys), pointer :: taussxy (:)  => null()  !<
    real (kind=kind_phys), pointer :: smcwtdxy(:)  => null()  !<
    real (kind=kind_phys), pointer :: deeprechxy(:)=> null()  !<
    real (kind=kind_phys), pointer :: rechxy  (:)  => null()  !<
    real (kind=kind_phys), pointer :: albdirvis_lnd (:) => null()  !<
    real (kind=kind_phys), pointer :: albdirnir_lnd (:) => null()  !<
    real (kind=kind_phys), pointer :: albdifvis_lnd (:) => null()  !<
    real (kind=kind_phys), pointer :: albdifnir_lnd (:) => null()  !<

    real (kind=kind_phys), pointer :: albdirvis_ice (:) => null()  !<
    real (kind=kind_phys), pointer :: albdifvis_ice (:) => null()  !<
    real (kind=kind_phys), pointer :: albdirnir_ice (:) => null()  !<
    real (kind=kind_phys), pointer :: albdifnir_ice (:) => null()  !<
!   real (kind=kind_phys), pointer :: sfalb_ice     (:) => null()  !<

    real (kind=kind_phys), pointer :: snicexy   (:,:) => null()  !<
    real (kind=kind_phys), pointer :: snliqxy   (:,:) => null()  !<
    real (kind=kind_phys), pointer :: tsnoxy    (:,:) => null()  !<
    real (kind=kind_phys), pointer :: smoiseq   (:,:) => null()  !<
    real (kind=kind_phys), pointer :: zsnsoxy   (:,:) => null()  !<

!--- NSSTM variables  (only allocated when [Model%nstf_name(1) > 0])
    real (kind=kind_phys), pointer :: tref   (:)   => null()  !< nst_fld%Tref - Reference Temperature
    real (kind=kind_phys), pointer :: z_c    (:)   => null()  !< nst_fld%z_c - Sub layer cooling thickness
    real (kind=kind_phys), pointer :: c_0    (:)   => null()  !< nst_fld%c_0 - coefficient1 to calculate d(Tz)/d(Ts)
    real (kind=kind_phys), pointer :: c_d    (:)   => null()  !< nst_fld%c_d - coefficient2 to calculate d(Tz)/d(Ts)
    real (kind=kind_phys), pointer :: w_0    (:)   => null()  !< nst_fld%w_0 - coefficient3 to calculate d(Tz)/d(Ts)
    real (kind=kind_phys), pointer :: w_d    (:)   => null()  !< nst_fld%w_d - coefficient4 to calculate d(Tz)/d(Ts)
    real (kind=kind_phys), pointer :: xt     (:)   => null()  !< nst_fld%xt      heat content in DTL
    real (kind=kind_phys), pointer :: xs     (:)   => null()  !< nst_fld%xs      salinity  content in DTL
    real (kind=kind_phys), pointer :: xu     (:)   => null()  !< nst_fld%xu      u current content in DTL
    real (kind=kind_phys), pointer :: xv     (:)   => null()  !< nst_fld%xv      v current content in DTL
    real (kind=kind_phys), pointer :: xz     (:)   => null()  !< nst_fld%xz      DTL thickness
    real (kind=kind_phys), pointer :: zm     (:)   => null()  !< nst_fld%zm      MXL thickness
    real (kind=kind_phys), pointer :: xtts   (:)   => null()  !< nst_fld%xtts    d(xt)/d(ts)
    real (kind=kind_phys), pointer :: xzts   (:)   => null()  !< nst_fld%xzts    d(xz)/d(ts)
    real (kind=kind_phys), pointer :: d_conv (:)   => null()  !< nst_fld%d_conv  thickness of Free Convection Layer (FCL)
    real (kind=kind_phys), pointer :: ifd    (:)   => null()  !< nst_fld%ifd     index to start DTM run or not
    real (kind=kind_phys), pointer :: dt_cool(:)   => null()  !< nst_fld%dt_cool Sub layer cooling amount
    real (kind=kind_phys), pointer :: qrain  (:)   => null()  !< nst_fld%qrain   sensible heat flux due to rainfall (watts)

    ! Soil properties for RUC LSM (number of levels different from NOAH 4-layer model)
    real (kind=kind_phys), pointer :: wetness(:)         => null()  !< normalized soil wetness for lsm
    real (kind=kind_phys), pointer :: sh2o(:,:)          => null()  !< volume fraction of unfrozen soil moisture for lsm
    real (kind=kind_phys), pointer :: keepsmfr(:,:)      => null()  !< RUC LSM: frozen moisture in soil
    real (kind=kind_phys), pointer :: smois(:,:)         => null()  !< volumetric fraction of soil moisture for lsm
    real (kind=kind_phys), pointer :: tslb(:,:)          => null()  !< soil temperature for land surface model
    real (kind=kind_phys), pointer :: flag_frsoil(:,:)   => null()  !< RUC LSM: flag for frozen soil physics
    !
    real (kind=kind_phys), pointer :: clw_surf_land(:)   => null()  !< RUC LSM: moist cloud water mixing ratio at surface over land
    real (kind=kind_phys), pointer :: clw_surf_ice(:)    => null()  !< RUC LSM: moist cloud water mixing ratio at surface over ice
    real (kind=kind_phys), pointer :: qwv_surf_land(:)   => null()  !< RUC LSM: water vapor mixing ratio at surface over land
    real (kind=kind_phys), pointer :: qwv_surf_ice(:)    => null()  !< RUC LSM: water vapor mixing ratio at surface over ice
    real (kind=kind_phys), pointer :: rhofr(:)           => null()  !< RUC LSM: density of frozen precipitation
    real (kind=kind_phys), pointer :: tsnow_land(:)      => null()  !< RUC LSM: snow temperature at the bottom of the first snow layer over land
    real (kind=kind_phys), pointer :: tsnow_ice(:)       => null()  !< RUC LSM: snow temperature at the bottom of the first snow layer over ice
    real (kind=kind_phys), pointer :: snowfallac_land(:) => null()  !< ruc lsm diagnostics over land
    real (kind=kind_phys), pointer :: snowfallac_ice(:)  => null()  !< ruc lsm diagnostics over ice

    !  MYNN surface layer
    real (kind=kind_phys), pointer :: ustm (:)         => null()  !u* including drag
    real (kind=kind_phys), pointer :: zol(:)           => null()  !surface stability parameter
    real (kind=kind_phys), pointer :: mol(:)           => null()  !theta star
    real (kind=kind_phys), pointer :: rmol(:)          => null()  !reciprocal of obukhov length
    real (kind=kind_phys), pointer :: flhc(:)          => null()  !drag coeff for heat
    real (kind=kind_phys), pointer :: flqc(:)          => null()  !drag coeff for moisture
    real (kind=kind_phys), pointer :: chs2(:)          => null()  !exch coeff for heat at 2m
    real (kind=kind_phys), pointer :: cqs2(:)          => null()  !exch coeff for moisture at 2m
    real (kind=kind_phys), pointer :: lh(:)            => null()  !latent heating at the surface

    !---- precipitation amounts from previous time step for RUC LSM/NoahMP LSM
    real (kind=kind_phys), pointer :: raincprv  (:)    => null()  !< explicit rainfall from previous timestep
    real (kind=kind_phys), pointer :: rainncprv (:)    => null()  !< convective_precipitation_amount from previous timestep
    real (kind=kind_phys), pointer :: iceprv    (:)    => null()  !< ice amount from previous timestep
    real (kind=kind_phys), pointer :: snowprv   (:)    => null()  !< snow amount from previous timestep
    real (kind=kind_phys), pointer :: graupelprv(:)    => null()  !< graupel amount from previous timestep

    !---- precipitation rates from previous time step for NoahMP LSM
    real (kind=kind_phys), pointer :: draincprv  (:)    => null()  !< convective precipitation rate from previous timestep
    real (kind=kind_phys), pointer :: drainncprv (:)    => null()  !< explicit rainfall rate from previous timestep
    real (kind=kind_phys), pointer :: diceprv    (:)    => null()  !< ice precipitation rate from previous timestep
    real (kind=kind_phys), pointer :: dsnowprv   (:)    => null()  !< snow precipitation rate from previous timestep
    real (kind=kind_phys), pointer :: dgraupelprv(:)    => null()  !< graupel precipitation rate from previous timestep

    contains
      procedure :: create  => sfcprop_create  !<   allocate array data
  end type GFS_sfcprop_type


!---------------------------------------------------------------------
! GFS_coupling_type
!   fields to/from other coupled components (e.g. land/ice/ocean/etc.)
!---------------------------------------------------------------------
!! \section arg_table_GFS_coupling_type
!! \htmlinclude GFS_coupling_type.html
!!
  type GFS_coupling_type

!--- Out (radiation only)
    real (kind=kind_phys), pointer :: nirbmdi(:)     => null()   !< sfc nir beam sw downward flux (w/m2)
    real (kind=kind_phys), pointer :: nirdfdi(:)     => null()   !< sfc nir diff sw downward flux (w/m2)
    real (kind=kind_phys), pointer :: visbmdi(:)     => null()   !< sfc uv+vis beam sw downward flux (w/m2)
    real (kind=kind_phys), pointer :: visdfdi(:)     => null()   !< sfc uv+vis diff sw downward flux (w/m2)
    real (kind=kind_phys), pointer :: nirbmui(:)     => null()   !< sfc nir beam sw upward flux (w/m2)
    real (kind=kind_phys), pointer :: nirdfui(:)     => null()   !< sfc nir diff sw upward flux (w/m2)
    real (kind=kind_phys), pointer :: visbmui(:)     => null()   !< sfc uv+vis beam sw upward flux (w/m2)
    real (kind=kind_phys), pointer :: visdfui(:)     => null()   !< sfc uv+vis diff sw upward flux (w/m2)

    ! RRTMGP
    real (kind=kind_phys), pointer :: fluxlwUP_jac(:,:)       => null()  !< RRTMGP Jacobian of upward longwave all-sky flux
    real (kind=kind_phys), pointer :: htrlw(:,:)              => null()  !< RRTMGP updated LW heating rate
    real (kind=kind_phys), pointer :: tsfc_radtime(:)         => null()  !< RRTMGP surface temperature on radiation timestep
    real (kind=kind_phys), pointer :: fluxlwUP_radtime(:,:)   => null()  !< RRTMGP upward   longwave  all-sky flux profile
    real (kind=kind_phys), pointer :: fluxlwDOWN_radtime(:,:) => null()  !< RRTMGP downward  longwave  all-sky flux profile

    !--- In (physics only)
    real (kind=kind_phys), pointer :: sfcdsw(:)      => null()   !< total sky sfc downward sw flux ( w/m**2 )
                                                                 !< GFS_radtend_type%sfcfsw%dnfxc
    real (kind=kind_phys), pointer :: sfcnsw(:)      => null()   !< total sky sfc netsw flx into ground(w/m**2)
                                                                 !< difference of dnfxc & upfxc from GFS_radtend_type%sfcfsw
    real (kind=kind_phys), pointer :: sfcdlw(:)      => null()   !< total sky sfc downward lw flux ( w/m**2 )
                                                                 !< GFS_radtend_type%sfclsw%dnfxc
    real (kind=kind_phys), pointer :: sfculw(:)      => null()   !< total sky sfc upward lw flux ( w/m**2 )

!--- incoming quantities
    real (kind=kind_phys), pointer :: dusfcin_cpl(:)          => null()   !< aoi_fld%dusfcin(item,lan)
    real (kind=kind_phys), pointer :: dvsfcin_cpl(:)          => null()   !< aoi_fld%dvsfcin(item,lan)
    real (kind=kind_phys), pointer :: dtsfcin_cpl(:)          => null()   !< aoi_fld%dtsfcin(item,lan)
    real (kind=kind_phys), pointer :: dqsfcin_cpl(:)          => null()   !< aoi_fld%dqsfcin(item,lan)
    real (kind=kind_phys), pointer :: ulwsfcin_cpl(:)         => null()   !< aoi_fld%ulwsfcin(item,lan)
!   real (kind=kind_phys), pointer :: tseain_cpl(:)           => null()   !< aoi_fld%tseain(item,lan)
!   real (kind=kind_phys), pointer :: tisfcin_cpl(:)          => null()   !< aoi_fld%tisfcin(item,lan)
!   real (kind=kind_phys), pointer :: ficein_cpl(:)           => null()   !< aoi_fld%ficein(item,lan)
!   real (kind=kind_phys), pointer :: hicein_cpl(:)           => null()   !< aoi_fld%hicein(item,lan)
    real (kind=kind_phys), pointer :: hsnoin_cpl(:)           => null()   !< aoi_fld%hsnoin(item,lan)
!   real (kind=kind_phys), pointer :: sfc_alb_nir_dir_cpl(:)  => null()   !< sfc nir albedo for direct rad
!   real (kind=kind_phys), pointer :: sfc_alb_nir_dif_cpl(:)  => null()   !< sfc nir albedo for diffuse rad
!   real (kind=kind_phys), pointer :: sfc_alb_vis_dir_cpl(:)  => null()   !< sfc vis albedo for direct rad
!   real (kind=kind_phys), pointer :: sfc_alb_vis_dif_cpl(:)  => null()   !< sfc vis albedo for diffuse rad
    !--- only variable needed for cplwav2atm=.TRUE.
!   real (kind=kind_phys), pointer :: zorlwav_cpl(:)          => null()   !< roughness length from wave model
    !--- also needed for ice/ocn coupling 
    real (kind=kind_phys), pointer :: slimskin_cpl(:)=> null()   !< aoi_fld%slimskin(item,lan)

!--- outgoing accumulated quantities
    real (kind=kind_phys), pointer :: rain_cpl  (:)  => null()   !< total rain precipitation
    real (kind=kind_phys), pointer :: rainc_cpl (:)  => null()   !< convective rain precipitation
    real (kind=kind_phys), pointer :: snow_cpl  (:)  => null()   !< total snow precipitation
    real (kind=kind_phys), pointer :: dusfc_cpl (:)  => null()   !< sfc u momentum flux
    real (kind=kind_phys), pointer :: dvsfc_cpl (:)  => null()   !< sfc v momentum flux
    real (kind=kind_phys), pointer :: dtsfc_cpl (:)  => null()   !< sfc sensible heat flux
    real (kind=kind_phys), pointer :: dqsfc_cpl (:)  => null()   !< sfc   latent heat flux
    real (kind=kind_phys), pointer :: dlwsfc_cpl(:)  => null()   !< sfc downward lw flux (w/m**2)
    real (kind=kind_phys), pointer :: dswsfc_cpl(:)  => null()   !< sfc downward sw flux (w/m**2)
    real (kind=kind_phys), pointer :: dnirbm_cpl(:)  => null()   !< sfc nir beam downward sw flux (w/m**2)
    real (kind=kind_phys), pointer :: dnirdf_cpl(:)  => null()   !< sfc nir diff downward sw flux (w/m**2)
    real (kind=kind_phys), pointer :: dvisbm_cpl(:)  => null()   !< sfc uv+vis beam dnwd sw flux (w/m**2)
    real (kind=kind_phys), pointer :: dvisdf_cpl(:)  => null()   !< sfc uv+vis diff dnwd sw flux (w/m**2)
    real (kind=kind_phys), pointer :: nlwsfc_cpl(:)  => null()   !< net downward lw flux (w/m**2)
    real (kind=kind_phys), pointer :: nswsfc_cpl(:)  => null()   !< net downward sw flux (w/m**2)
    real (kind=kind_phys), pointer :: nnirbm_cpl(:)  => null()   !< net nir beam downward sw flux (w/m**2)
    real (kind=kind_phys), pointer :: nnirdf_cpl(:)  => null()   !< net nir diff downward sw flux (w/m**2)
    real (kind=kind_phys), pointer :: nvisbm_cpl(:)  => null()   !< net uv+vis beam downward sw rad flux (w/m**2)
    real (kind=kind_phys), pointer :: nvisdf_cpl(:)  => null()   !< net uv+vis diff downward sw rad flux (w/m**2)

!--- outgoing instantaneous quantities
    real (kind=kind_phys), pointer :: dusfci_cpl (:) => null()   !< instantaneous sfc u momentum flux
    real (kind=kind_phys), pointer :: dvsfci_cpl (:) => null()   !< instantaneous sfc v momentum flux
    real (kind=kind_phys), pointer :: dtsfci_cpl (:) => null()   !< instantaneous sfc sensible heat flux
    real (kind=kind_phys), pointer :: dqsfci_cpl (:) => null()   !< instantaneous sfc   latent heat flux
    real (kind=kind_phys), pointer :: dlwsfci_cpl(:) => null()   !< instantaneous sfc downward lw flux
    real (kind=kind_phys), pointer :: dswsfci_cpl(:) => null()   !< instantaneous sfc downward sw flux
    real (kind=kind_phys), pointer :: dnirbmi_cpl(:) => null()   !< instantaneous sfc nir beam downward sw flux
    real (kind=kind_phys), pointer :: dnirdfi_cpl(:) => null()   !< instantaneous sfc nir diff downward sw flux
    real (kind=kind_phys), pointer :: dvisbmi_cpl(:) => null()   !< instantaneous sfc uv+vis beam downward sw flux
    real (kind=kind_phys), pointer :: dvisdfi_cpl(:) => null()   !< instantaneous sfc uv+vis diff downward sw flux
    real (kind=kind_phys), pointer :: nlwsfci_cpl(:) => null()   !< instantaneous net sfc downward lw flux
    real (kind=kind_phys), pointer :: nswsfci_cpl(:) => null()   !< instantaneous net sfc downward sw flux
    real (kind=kind_phys), pointer :: nnirbmi_cpl(:) => null()   !< instantaneous net nir beam sfc downward sw flux
    real (kind=kind_phys), pointer :: nnirdfi_cpl(:) => null()   !< instantaneous net nir diff sfc downward sw flux
    real (kind=kind_phys), pointer :: nvisbmi_cpl(:) => null()   !< instantaneous net uv+vis beam downward sw flux
    real (kind=kind_phys), pointer :: nvisdfi_cpl(:) => null()   !< instantaneous net uv+vis diff downward sw flux
    real (kind=kind_phys), pointer :: t2mi_cpl   (:) => null()   !< instantaneous T2m
    real (kind=kind_phys), pointer :: q2mi_cpl   (:) => null()   !< instantaneous Q2m
    real (kind=kind_phys), pointer :: u10mi_cpl  (:) => null()   !< instantaneous U10m
    real (kind=kind_phys), pointer :: v10mi_cpl  (:) => null()   !< instantaneous V10m
    real (kind=kind_phys), pointer :: tsfci_cpl  (:) => null()   !< instantaneous sfc temperature
    real (kind=kind_phys), pointer :: psurfi_cpl (:) => null()   !< instantaneous sfc pressure

    !--- topography-based information for the coupling system
    real (kind=kind_phys), pointer :: oro_cpl    (:) => null()   !< orography          (  oro from GFS_sfcprop_type)
    real (kind=kind_phys), pointer :: slmsk_cpl  (:) => null()   !< Land/Sea/Ice mask  (slmsk from GFS_sfcprop_type)

    !--- cellular automata
    real (kind=kind_phys), pointer :: ca1      (:)   => null() !
    real (kind=kind_phys), pointer :: ca2      (:)   => null() !
    real (kind=kind_phys), pointer :: ca3      (:)   => null() !
    real (kind=kind_phys), pointer :: ca_deep  (:)   => null() !
    real (kind=kind_phys), pointer :: ca_turb  (:)   => null() !
    real (kind=kind_phys), pointer :: ca_shal  (:)   => null() !
    real (kind=kind_phys), pointer :: ca_rad   (:)   => null() !
    real (kind=kind_phys), pointer :: ca_micro (:)   => null() !
    real (kind=kind_phys), pointer :: condition(:)   => null() !
    !--- stochastic physics
    real (kind=kind_phys), pointer :: shum_wts  (:,:) => null()  !
    real (kind=kind_phys), pointer :: sppt_wts  (:,:) => null()  !
    real (kind=kind_phys), pointer :: skebu_wts (:,:) => null()  !
    real (kind=kind_phys), pointer :: skebv_wts (:,:) => null()  !
    real (kind=kind_phys), pointer :: sfc_wts   (:,:) => null()  ! mg, sfc-perts

    !--- aerosol surface emissions for Thompson microphysics
    real (kind=kind_phys), pointer :: nwfa2d  (:)     => null()  !< instantaneous water-friendly sfc aerosol source
    real (kind=kind_phys), pointer :: nifa2d  (:)     => null()  !< instantaneous ice-friendly sfc aerosol source

    !--- instantaneous quantities for chemistry coupling
    real (kind=kind_phys), pointer :: ushfsfci(:)     => null()  !< instantaneous upward sensible heat flux (w/m**2)
    real (kind=kind_phys), pointer :: qci_conv(:,:)   => null()  !< convective cloud condesate after rainout
    real (kind=kind_phys), pointer :: pfi_lsan(:,:)   => null()  !< instantaneous 3D flux of ice    nonconvective precipitation (kg m-2 s-1)
    real (kind=kind_phys), pointer :: pfl_lsan(:,:)   => null()  !< instantaneous 3D flux of liquid nonconvective precipitation (kg m-2 s-1)

    contains
      procedure :: create  => coupling_create  !<   allocate array data
  end type GFS_coupling_type

!----------------------------------------------------------------
! dtend_var_label
!  Information about first dimension of dtidx
!----------------------------------------------------------------
  type dtend_var_label
    character(len=20) :: name
    character(len=44) :: desc
    character(len=32) :: unit
  end type dtend_var_label

!----------------------------------------------------------------
! dtend_process_label
!  Information about second dimension of dtidx
!----------------------------------------------------------------
  type dtend_process_label
    character(len=20) :: name
    character(len=44) :: desc
    logical :: time_avg
    character(len=20) :: mod_name
  end type dtend_process_label

!----------------------------------------------------------------------------------
! GFS_control_type
!   model control parameters input from a namelist and/or derived from others
!   list of those that can be modified during the run are at the bottom of the list
!----------------------------------------------------------------------------------
!! \section arg_table_GFS_control_type
!! \htmlinclude GFS_control_type.html
!!
  type GFS_control_type

    integer              :: me              !< MPI rank designator
    integer              :: master          !< MPI rank of master atmosphere processor
    integer              :: communicator    !< MPI communicator
    integer              :: ntasks          !< MPI size in communicator
    integer              :: nthreads        !< OpenMP threads available for physics
    integer              :: nlunit          !< unit for namelist
    character(len=64)    :: fn_nml          !< namelist filename for surface data cycling
    character(len=:), pointer, dimension(:) :: input_nml_file => null() !< character string containing full namelist
                                                                        !< for use with internal file reads
    integer              :: input_nml_file_length    !< length (number of lines) in namelist for internal reads
    integer              :: logunit
    real(kind=kind_phys) :: fhzero          !< hours between clearing of diagnostic buckets
    logical              :: ldiag3d         !< flag for 3d diagnostic fields
    logical              :: qdiag3d         !< flag for 3d tracer diagnostic fields
    logical              :: flag_for_gwd_generic_tend  !< true if GFS_GWD_generic should calculate tendencies
    logical              :: flag_for_pbl_generic_tend  !< true if GFS_PBL_generic should calculate tendencies
    logical              :: flag_for_scnv_generic_tend !< true if GFS_DCNV_generic should calculate tendencies
    logical              :: flag_for_dcnv_generic_tend !< true if GFS_DCNV_generic should calculate tendencies
    logical              :: lssav           !< logical flag for storing diagnostics
    integer              :: naux2d          !< number of auxiliary 2d arrays to output (for debugging)
    integer              :: naux3d          !< number of auxiliary 3d arrays to output (for debugging)
    logical, pointer     :: aux2d_time_avg(:) !< flags for time averaging of auxiliary 2d arrays
    logical, pointer     :: aux3d_time_avg(:) !< flags for time averaging of auxiliary 3d arrays

    real(kind=kind_phys) :: fhcyc           !< frequency for surface data cycling (hours)
    integer              :: thermodyn_id    !< valid for GFS only for get_prs/phi
    integer              :: sfcpress_id     !< valid for GFS only for get_prs/phi
    logical              :: gen_coord_hybrid!< for Henry's gen coord

!--- set some grid extent parameters
    integer              :: isc             !< starting i-index for this MPI-domain
    integer              :: jsc             !< starting j-index for this MPI-domain
    integer              :: nx              !< number of points in the i-dir for this MPI-domain
    integer              :: ny              !< number of points in the j-dir for this MPI-domain
    integer              :: levs            !< number of vertical levels
    !--- ak/bk for pressure level calculations
    real(kind=kind_phys), pointer :: ak(:)  !< from surface (k=1) to TOA (k=levs)
    real(kind=kind_phys), pointer :: bk(:)  !< from surface (k=1) to TOA (k=levs)
    integer              :: levsp1          !< number of vertical levels plus one
    integer              :: levsm1          !< number of vertical levels minus one
    integer              :: cnx             !< number of points in the i-dir for this cubed-sphere face
    integer              :: cny             !< number of points in the j-dir for this cubed-sphere face
    integer              :: lonr            !< number of global points in x-dir (i) along the equator
    integer              :: latr            !< number of global points in y-dir (j) along any meridian
    integer              :: tile_num
    integer              :: nblks           !< for explicit data blocking: number of blocks
    integer,     pointer :: blksz(:)        !< for explicit data blocking: block sizes of all blocks
    integer              :: ncols           !< total number of columns for all blocks

!--- coupling parameters
    logical              :: cplflx          !< default no cplflx collection
    logical              :: cplice          !< default no cplice collection (used together with cplflx)
    logical              :: cplocn2atm      !< default yes ocn->atm coupling
    logical              :: cplwav          !< default no cplwav collection
    logical              :: cplwav2atm      !< default no wav->atm coupling
    logical              :: cplchm          !< default no cplchm collection
    logical              :: use_cice_alb    !< default .false. - i.e. don't use albedo imported from the ice model
    logical              :: cpl_imp_mrg     !< default no merge import with internal forcings
    logical              :: cpl_imp_dbg     !< default no write import data to file post merge

!--- integrated dynamics through earth's atmosphere
    logical              :: lsidea

!vay 2018  GW physics switches

    logical              :: ldiag_ugwp
    logical              :: do_ugwp         ! do mesoscale UGWP + TOFD + RF
    logical              :: do_tofd         ! tofd flag in gwdps.f
    logical              :: do_gwd          ! logical for gravity wave drag (gwd)
    logical              :: do_cnvgwd       ! logical for convective gwd

!--- calendars and time parameters and activation triggers
    real(kind=kind_phys) :: dtp             !< physics timestep in seconds
    real(kind=kind_phys) :: dtf             !< dynamics timestep in seconds
    integer              :: nscyc           !< trigger for surface data cycling
    integer              :: nszero          !< trigger for zeroing diagnostic buckets
    integer              :: idat(1:8)       !< initialization date and time
                                            !< (yr, mon, day, t-zone, hr, min, sec, mil-sec)
    integer              :: idate(4)        !< initial date with different size and ordering
                                            !< (hr, mon, day, yr)
!--- radiation control parameters
    real(kind=kind_phys) :: fhswr           !< frequency for shortwave radiation (secs)
    real(kind=kind_phys) :: fhlwr           !< frequency for longwave radiation (secs)
    integer              :: nsswr           !< integer trigger for shortwave radiation
    integer              :: nslwr           !< integer trigger for longwave  radiation
    integer              :: nhfrad          !< number of timesteps for which to call radiation on physics timestep (coldstarts)
    integer              :: levr            !< number of vertical levels for radiation calculations
    integer              :: levrp1          !< number of vertical levels for radiation calculations plus one
    integer              :: nfxr            !< second dimension for fluxr diagnostic variable (radiation)
    logical              :: iaerclm         !< flag for initializing aerosol data
    integer              :: ntrcaer         !< number of aerosol tracers for Morrison-Gettelman microphysics
    logical              :: lmfshal         !< parameter for radiation
    logical              :: lmfdeep2        !< parameter for radiation
    integer              :: nrcm            !< second dimension of random number stream for RAS
    integer              :: iflip           !< iflip - is not the same as flipv
    integer              :: isol            !< use prescribed solar constant
    integer              :: ico2            !< prescribed global mean value (old opernl)
    integer              :: ialb            !< use climatology alb, based on sfc type
                                            !< 1 => use modis based alb
                                            !< 2 => use LSM alb
    integer              :: iems            !< 1 => use fixed value of 1.0
                                            !< 2 => use LSM emiss
    integer              :: iaer            !< default aerosol effect in sw only
    integer              :: icliq_sw        !< sw optical property for liquid clouds
    integer              :: icice_sw        !< sw optical property for ice clouds
    integer              :: icliq_lw        !< lw optical property for liquid clouds
    integer              :: icice_lw        !< lw optical property for ice clouds
    integer              :: iovr            !< max-random overlap clouds for sw & lw (maximum of both)
    integer              :: ictm            !< ictm=0 => use data at initial cond time, if not
                                            !<           available; use latest; no extrapolation.
                                            !< ictm=1 => use data at the forecast time, if not
                                            !<           available; use latest; do extrapolation.
                                            !< ictm=yyyy0 => use yyyy data for the forecast time;
                                            !<           no extrapolation.
                                            !< ictm=yyyy1 = > use yyyy data for the fcst. If needed,
                                            !<           do extrapolation to match the fcst time.
                                            !< ictm=-1 => use user provided external data for
                                            !<           the fcst time; no extrapolation.
                                            !< ictm=-2 => same as ictm=0, but add seasonal cycle
                                            !<           from climatology; no extrapolation.
    integer              :: isubc_sw        !< sw clouds without sub-grid approximation
    integer              :: isubc_lw        !< lw clouds without sub-grid approximation
                                            !< =1 => sub-grid cloud with prescribed seeds
                                            !< =2 => sub-grid cloud with randomly generated
                                            !< seeds
    integer              :: idcor           !< Decorrelation length type for overlap assumption
                                            !< =0 => Use constant decorrelation length, decorr_con
                                            !< =1 => Use spatially varying decorrelation length (Hogan et al. 2010)
                                            !< =2 => Use spatially and temporally varyint decorrelation length (Oreopoulos et al. 2012)
    real(kind_phys)      :: dcorr_con       !< Decorrelation length constant (km) (if idcor = 0)
    logical              :: crick_proof     !< CRICK-Proof cloud water
    logical              :: ccnorm          !< Cloud condensate normalized by cloud cover
    logical              :: norad_precip    !< radiation precip flag for Ferrier/Moorthi
    logical              :: lwhtr           !< flag to output lw heating rate (Radtend%lwhc)
    logical              :: swhtr           !< flag to output sw heating rate (Radtend%swhc)

    ! RRTMGP
    logical              :: do_RRTMGP               !< Use RRTMGP
    character(len=128)   :: active_gases            !< Character list of active gases used in RRTMGP
    integer              :: nGases                  !< Number of active gases
    character(len=128)   :: rrtmgp_root             !< Directory of rte+rrtmgp source code
    character(len=128)   :: lw_file_gas             !< RRTMGP K-distribution file, coefficients to compute optics for gaseous atmosphere
    character(len=128)   :: lw_file_clouds          !< RRTMGP file containing coefficients used to compute clouds optical properties
    integer              :: rrtmgp_nBandsLW         !< Number of RRTMGP LW bands.
    integer              :: rrtmgp_nGptsLW          !< Number of RRTMGP LW spectral points.
    character(len=128)   :: sw_file_gas             !< RRTMGP K-distribution file, coefficients to compute optics for gaseous atmosphere
    character(len=128)   :: sw_file_clouds          !< RRTMGP file containing coefficients used to compute clouds optical properties
    integer              :: rrtmgp_nBandsSW         !< Number of RRTMGP SW bands.
    integer              :: rrtmgp_nGptsSW          !< Number of RRTMGP SW spectral points.
    logical              :: doG_cldoptics           !< Use legacy RRTMG cloud-optics?
    logical              :: doGP_cldoptics_PADE     !< Use RRTMGP cloud-optics: PADE approximation?
    logical              :: doGP_cldoptics_LUT      !< Use RRTMGP cloud-optics: LUTs?
    integer              :: rrtmgp_nrghice          !< Number of ice-roughness categories
    integer              :: rrtmgp_nGauss_ang       !< Number of angles used in Gaussian quadrature
    logical              :: do_GPsw_Glw             !< If set to true use rrtmgp for SW calculation, rrtmg for LW.
    character(len=128), pointer :: active_gases_array(:) => null() !< character array for each trace gas name
    logical              :: use_LW_jacobian         !< If true, use Jacobian of LW to update radiation tendency.
    logical              :: damp_LW_fluxadj         !< If true, damp the LW flux adjustment using the Jacobian w/ height with logistic function
    real(kind_phys)      :: lfnc_k                  !<          Logistic function transition depth (Pa)
    real(kind_phys)      :: lfnc_p0                 !<          Logistic function transition level (Pa)
    logical              :: doGP_lwscat             !< If true, include scattering in longwave cloud-optics, only compatible w/ GP cloud-optics
    real(kind_phys)      :: minGPpres               !< Minimum pressure allowed in RRTMGP.
    real(kind_phys)      :: maxGPpres               !< Maximum pressure allowed in RRTMGP.
    real(kind_phys)      :: minGPtemp               !< Minimum temperature allowed in RRTMGP.
    real(kind_phys)      :: maxGPtemp               !< Maximum temperature allowed in RRTMGP.
    logical              :: top_at_1                !< Vertical ordering flag.
    integer              :: iSFC                    !< Vertical index for surface
    integer              :: iTOA                    !< Vertical index for TOA

!--- microphysical switch
    logical              :: convert_dry_rho = .true.       !< flag for converting mass/number concentrations from moist to dry
                                                           !< for physics options that expect dry mass/number concentrations;
                                                           !< this flag will no longer be needed once the CCPP standard
                                                           !< names and the CCPP framework logic have been augmented to
                                                           !< automatically determine whether such conversions are necessary
                                                           !< and if yes, perform them; hardcoded to .true. for now
    !--- new microphysical switch
    integer              :: imp_physics                    !< choice of microphysics scheme
    integer              :: imp_physics_gfdl = 11          !< choice of GFDL     microphysics scheme
    integer              :: imp_physics_thompson = 8       !< choice of Thompson microphysics scheme
    integer              :: imp_physics_wsm6 = 6           !< choice of WSMG     microphysics scheme
    integer              :: imp_physics_zhao_carr = 99     !< choice of Zhao-Carr microphysics scheme
    integer              :: imp_physics_zhao_carr_pdf = 98 !< choice of Zhao-Carr microphysics scheme with PDF clouds
    integer              :: imp_physics_mg = 10            !< choice of Morrison-Gettelman microphysics scheme
    integer              :: imp_physics_fer_hires = 15     !< choice of Ferrier-Aligo microphysics scheme
    integer :: iovr_rand        = 0 !< choice of cloud-overlap: random
    integer :: iovr_maxrand     = 1 !< choice of cloud-overlap: maximum random
    integer :: iovr_max         = 2 !< choice of cloud-overlap: maximum
    integer :: iovr_dcorr       = 3 !< choice of cloud-overlap: decorrelation length
    integer :: iovr_exp         = 4 !< choice of cloud-overlap: exponential
    integer :: iovr_exprand     = 5 !< choice of cloud-overlap: exponential random
    integer :: idcor_con        = 0 !< choice for decorrelation-length: Use constant value
    integer :: idcor_hogan      = 1 !< choice for decorrelation-length: (https://rmets.onlinelibrary.wiley.com/doi/full/10.1002/qj.647)
    integer :: idcor_oreopoulos = 2 !< choice for decorrelation-length: (10.5194/acp-12-9097-2012)
    integer              :: imp_physics_nssl      = 17       !< choice of NSSL microphysics scheme with background CCN
    integer              :: imp_physics_nssl2mccn = 18       !< choice of NSSL microphysics scheme with predicted CCN (compatibility)
    !--- Z-C microphysical parameters
    real(kind=kind_phys) :: psautco(2)         !< [in] auto conversion coeff from ice to snow
    real(kind=kind_phys) :: prautco(2)         !< [in] auto conversion coeff from cloud to rain
    real(kind=kind_phys) :: evpco              !< [in] coeff for evaporation of largescale rain
    real(kind=kind_phys) :: wminco(2)          !< [in] water and ice minimum threshold for Zhao
    real(kind=kind_phys) :: avg_max_length     !< reset time in seconds for max hourly fields
    !--- M-G microphysical parameters
    integer              :: fprcp              !< no prognostic rain and snow (MG)
    integer              :: pdfflag            !< pdf flag for MG macrophysics
    real(kind=kind_phys) :: mg_dcs             !< Morrison-Gettelman microphysics parameters
    real(kind=kind_phys) :: mg_qcvar
    real(kind=kind_phys) :: mg_ts_auto_ice(2)  !< ice auto conversion time scale
    real(kind=kind_phys) :: mg_rhmini          !< relative humidity threshold parameter for nucleating ice

    real(kind=kind_phys) :: mg_ncnst           !< constant droplet num concentration (m-3)
    real(kind=kind_phys) :: mg_ninst           !< constant ice num concentration (m-3)
    real(kind=kind_phys) :: mg_ngnst           !< constant graupel/hail num concentration (m-3)
    real(kind=kind_phys) :: mg_berg_eff_factor !< berg efficiency factor
    real(kind=kind_phys) :: mg_alf             !< tuning factor for alphs in MG macrophysics
    real(kind=kind_phys) :: mg_qcmin(2)        !< min liquid and ice mixing ratio in Mg macro clouds
    character(len=16)    :: mg_precip_frac_method ! type of precipitation fraction method
    real(kind=kind_phys) :: tf
    real(kind=kind_phys) :: tcr
    real(kind=kind_phys) :: tcrf
!
    integer              :: num_dfi_radar      !< number of timespans with radar-prescribed temperature tendencies
    real (kind=kind_phys) :: fh_dfi_radar(1+dfi_radar_max_intervals)   !< begin+end of timespans to receive radar-prescribed temperature tendencies
    logical              :: do_cap_suppress    !< enable convection suppression in GF scheme if fh_dfi_radar is specified
    real (kind=kind_phys) :: radar_tten_limits(2) !< radar_tten values outside this range (min,max) are discarded
    integer              :: ix_dfi_radar(dfi_radar_max_intervals) = -1 !< Index within dfi_radar_tten of each timespan (-1 means "none")
    integer              :: dfi_radar_max_intervals
    integer              :: dfi_radar_max_intervals_plus_one

    !
    logical              :: effr_in            !< eg to turn on ffective radii for MG
    logical              :: microp_uniform
    logical              :: do_cldliq
    logical              :: do_cldice
    logical              :: hetfrz_classnuc

    logical              :: mg_nccons
    logical              :: mg_nicons
    logical              :: mg_ngcons
    logical              :: sed_supersat
    logical              :: do_sb_physics
    logical              :: mg_do_graupel
    logical              :: mg_do_hail
    logical              :: mg_do_ice_gmao
    logical              :: mg_do_liq_liu

    real(kind=kind_phys) :: shoc_parm(5)    !< critical pressure in Pa for tke dissipation in shoc
    integer              :: ncnd            !< number of cloud condensate types

    !--- NSSL microphysics params
    real(kind=kind_phys) :: nssl_cccn      !<  CCN concentration (m-3)
    real(kind=kind_phys) :: nssl_alphah    !<  graupel shape parameter
    real(kind=kind_phys) :: nssl_alphahl   !<  hail shape parameter
    logical              :: nssl_hail_on   !<  NSSL flag to activate the hail category
    logical              :: nssl_ccn_on    !<  NSSL flag to activate the CCN category
    logical              :: nssl_invertccn !<  NSSL flag to treat CCN as activated (true) or unactivated (false)

    !--- Thompson's microphysical parameters
    logical              :: ltaerosol       !< flag for aerosol version
    logical              :: lradar          !< flag for radar reflectivity
    real(kind=kind_phys) :: nsradar_reset   !< seconds between resetting radar reflectivity calculation
    real(kind=kind_phys) :: ttendlim        !< temperature tendency limiter per time step in K/s
    logical              :: ext_diag_thompson !< flag for extended diagnostic output from Thompson
    integer              :: thompson_ext_ndiag3d=37 !< number of 3d arrays for extended diagnostic output from Thompson
    real(kind=kind_phys) :: dt_inner        !< time step for the inner loop in s
    logical              :: sedi_semi       !< flag for semi Lagrangian sedi of rain
    integer              :: decfl           !< deformed CFL factor

    !--- GFDL microphysical paramters
    logical              :: lgfdlmprad      !< flag for GFDL mp scheme and radiation consistency

    !--- Thompson,GFDL mp parameter
    logical              :: lrefres          !< flag for radar reflectivity in restart file

    !--- land/surface model parameters
    integer              :: lsm             !< flag for land surface model lsm=1 for noah lsm
    integer              :: lsm_noah=1      !< flag for NOAH land surface model
    integer              :: lsm_noahmp=2    !< flag for NOAH land surface model
    integer              :: lsm_ruc=3       !< flag for RUC land surface model
    integer              :: lsoil           !< number of soil layers
    integer              :: ivegsrc         !< ivegsrc = 0   => USGS,
                                            !< ivegsrc = 1   => IGBP (20 category)
                                            !< ivegsrc = 2   => UMD  (13 category)
                                            !< ivegsrc = 3   => NLCD40 (40 category, NOAH WRFv4 only)
                                            !< ivegsrc = 4   => USGS-RUC (28 category, NOAH WRFv4 only)
                                            !< ivegsrc = 5   => MODI-RUC (21 category, NOAH WRFv4 only)
    integer              :: isot            !< isot = 0   => Zobler soil type  ( 9 category)
                                            !< isot = 1   => STATSGO soil type (19 category, AKA 'STAS'(?))
                                            !< isot = 2   => STAS-RUC soil type (19 category, NOAH WRFv4 only)
    integer              :: kice            !< number of layers in sice
    integer              :: lsoil_lsm       !< number of soil layers internal to land surface model
    integer              :: lsnow_lsm       !< maximum number of snow layers internal to land surface model
    integer              :: lsnow_lsm_lbound!< lower bound for snow arrays, depending on lsnow_lsm
    integer              :: lsnow_lsm_ubound!< upper bound for snow arrays, depending on lsnow_lsm
    real(kind=kind_phys), pointer :: zs(:)    => null() !< depth of soil levels for land surface model
    real(kind=kind_phys), pointer :: dzs(:)   => null() !< thickness of soil levels for land surface model
    real(kind=kind_phys), pointer :: pores(:) => null() !< max soil moisture for a given soil type for land surface model
    real(kind=kind_phys), pointer :: resid(:) => null() !< min soil moisture for a given soil type for land surface model
    logical              :: rdlai           !< read LAI from input file (for RUC LSM or NOAH LSM WRFv4)
    logical              :: ua_phys         !< flag for using University of Arizona? extension to NOAH LSM WRFv4
    logical              :: usemonalb       !< flag to read surface diffused shortwave albedo from input file for NOAH LSM WRFv4
    real(kind=kind_phys) :: aoasis          !< potential evaporation multiplication factor for NOAH LSM WRFv4
    integer              :: fasdas          !< flag to use "flux-adjusting surface data assimilation system"; 0 = OFF, 1 = ON
    integer              :: isurban         !< vegetation/land use type corresponding to the urban environment for the chosen ivegsrc
    integer              :: isice           !< vegetation/land use type corresponding to permanent ice/snow for the chosen ivegsrc
    integer              :: iswater         !< vegetation/land use type corresponding to water bodies for the chosen ivegsrc
    integer              :: iopt_thcnd      !< option to treat thermal conductivity in Noah LSM (new in 3.8)
                                            !< = 1, original (default)
                                            !< = 2, McCumber and Pielke for silt loam and sandy loam

    ! -- the Noah MP options
    integer              :: iopt_dveg ! 1-> off table lai 2-> on 3-> off;4->off;5 -> on
    integer              :: iopt_crs  !canopy stomatal resistance (1-> ball-berry; 2->jarvis)
    integer              :: iopt_btr  !soil moisture factor for stomatal resistance (1-> noah; 2-> clm; 3-> ssib)
    integer              :: iopt_run  !runoff and groundwater (1->simgm; 2->simtop; 3->schaake96; 4->bats)
    integer              :: iopt_sfc  !surface layer drag coeff (ch & cm) (1->m-o; 2->chen97)
    integer              :: iopt_frz  !supercooled liquid water (1-> ny06; 2->koren99)
    integer              :: iopt_inf  !frozen soil permeability (1-> ny06; 2->koren99)
    integer              :: iopt_rad  !radiation transfer (1->gap=f(3d,cosz); 2->gap=0; 3->gap=1-fveg)
    integer              :: iopt_alb  !snow surface albedo (1->bats; 2->class)
    integer              :: iopt_snf  !rainfall & snowfall (1-jordan91; 2->bats; 3->noah)
    integer              :: iopt_tbot !lower boundary of soil temperature (1->zero-flux; 2->noah)
    integer              :: iopt_stc  !snow/soil temperature time scheme (only layer 1)

    logical              :: use_ufo         !< flag for gcycle surface option

    ! GFDL Surface Layer options
    logical              :: lcurr_sf        !< flag for taking ocean currents into account in GFDL surface layer
    logical              :: pert_cd         !< flag for perturbing the surface drag coefficient for momentum in surface layer scheme (1 = True)
    integer              :: ntsflg          !< flag for updating skin temperature in the GFDL surface layer scheme
    real(kind=kind_phys) :: sfenth          !< enthalpy flux factor 0 zot via charnock ..>0 zot enhanced>15m/s

!--- flake model parameters
    integer              :: lkm             !< flag for flake model

!--- tuning parameters for physical parameterizations
    logical              :: ras             !< flag for ras convection scheme
    logical              :: flipv           !< flag for vertical direction flip (ras)
                                            !< .true. implies surface at k=1
    logical              :: trans_trac      !< flag for convective transport of tracers (RAS, CS, or SAMF)
    logical              :: old_monin       !< flag for diff monin schemes
    logical              :: cnvgwd          !< flag for conv gravity wave drag
    integer              :: gwd_opt         !< gwd_opt = 1  => original GFS gwd (gwdps.f)
                                            !< gwd_opt = 2  => unified ugwp GWD
                                            !< gwd_opt = 22 => unified ugwp GWD with extra output
                                            !< gwd_opt = 3  => GSL drag suite
                                            !< gwd_opt = 33 => GSL drag suite with extra output
    logical              :: do_ugwp_v0           !< flag for version 0 ugwp GWD
    logical              :: do_ugwp_v0_orog_only !< flag for version 0 ugwp GWD (orographic drag only)
    logical              :: do_ugwp_v0_nst_only  !< flag for version 0 ugwp GWD (non-stationary GWD only)
    logical              :: do_gsl_drag_ls_bl    !< flag for GSL drag (large-scale GWD and blocking only)
    logical              :: do_gsl_drag_ss       !< flag for GSL drag (small-scale GWD only)
    logical              :: do_gsl_drag_tofd     !< flag for GSL drag (turbulent orog form drag only)
    logical              :: do_ugwp_v1           !< flag for version 1 ugwp GWD
    logical              :: do_ugwp_v1_orog_only !< flag for version 1 ugwp GWD (orographic drag only)
    logical              :: do_ugwp_v1_w_gsldrag !< flag for version 1 ugwp with OGWD of GSL
    logical              :: mstrat          !< flag for moorthi approach for stratus
    logical              :: moist_adj       !< flag for moist convective adjustment
    logical              :: cscnv           !< flag for Chikira-Sugiyama convection
    logical              :: cal_pre         !< flag controls precip type algorithm
    real(kind=kind_phys) :: rhgrd           !< fer_hires microphysics only
    logical              :: spec_adv        !< flag for individual cloud species advected
    integer              :: icloud          !< cloud effect to the optical depth in radiation; this also controls the cloud fraction options
                                            !<  3: with cloud effect, and use cloud fraction option 3, based on Sundqvist et al. (1989)
    logical              :: do_aw           !< AW scale-aware option in cs convection
    logical              :: do_awdd         !< AW scale-aware option in cs convection
    logical              :: flx_form        !< AW scale-aware option in cs convection
    logical              :: do_shoc         !< flag for SHOC
    logical              :: shocaftcnv      !< flag for SHOC
    logical              :: shoc_cld        !< flag for clouds
    logical              :: uni_cld         !< flag for clouds in grrad
    logical              :: oz_phys         !< flag for old (2006) ozone physics
    logical              :: oz_phys_2015    !< flag for new (2015) ozone physics
    logical              :: h2o_phys        !< flag for stratosphere h2o
    logical              :: pdfcld          !< flag for pdfcld
    logical              :: shcnvcw         !< flag for shallow convective cloud
    logical              :: redrag          !< flag for reduced drag coeff. over sea
    logical              :: hybedmf         !< flag for hybrid edmf pbl scheme
    logical              :: satmedmf        !< flag for scale-aware TKE-based moist edmf
                                            !< vertical turbulent mixing scheme
    logical              :: shinhong        !< flag for scale-aware Shinhong vertical turbulent mixing scheme
    logical              :: do_ysu          !< flag for YSU turbulent mixing scheme
    logical              :: acm             !< flag for ACM turbulent mixing scheme
    logical              :: dspheat         !< flag for tke dissipative heating
    logical              :: hurr_pbl        !< flag for hurricane-specific options in PBL scheme
    logical              :: lheatstrg       !< flag for canopy heat storage parameterization
    logical              :: lseaspray       !< flag for sea spray parameterization
    logical              :: cnvcld
    logical              :: random_clds     !< flag controls whether clouds are random
    logical              :: shal_cnv        !< flag for calling shallow convection
    logical              :: do_deep         !< whether to do deep convection
    integer              :: imfshalcnv      !< flag for mass-flux shallow convection scheme
                                            !<     1: July 2010 version of mass-flux shallow conv scheme
                                            !<         current operational version as of 2016
                                            !<     2: scale- & aerosol-aware mass-flux shallow conv scheme (2017)
                                            !<     3: scale- & aerosol-aware Grell-Freitas scheme (GSD)
                                            !<     4: New Tiedtke scheme (CAPS)
                                            !<     0: modified Tiedtke's eddy-diffusion shallow conv scheme
                                            !<    -1: no shallow convection used
    integer              :: imfshalcnv_sas      = 1 !< flag for SAS mass-flux shallow convection scheme
    integer              :: imfshalcnv_samf     = 2 !< flag for SAMF scale- & aerosol-aware mass-flux shallow convection scheme
    integer              :: imfshalcnv_gf       = 3 !< flag for scale- & aerosol-aware Grell-Freitas scheme (GSD)
    integer              :: imfshalcnv_ntiedtke = 4 !< flag for new Tiedtke scheme (CAPS)
    logical              :: hwrf_samfdeep           !< flag for HWRF SAMF deepcnv scheme (HWRF)
    integer              :: imfdeepcnv      !< flag for mass-flux deep convection scheme
                                            !<     1: July 2010 version of SAS conv scheme
                                            !<           current operational version as of 2016
                                            !<     2: scale- & aerosol-aware mass-flux deep conv scheme (2017)
                                            !<     3: scale- & aerosol-aware Grell-Freitas scheme (GSD)
                                            !<     4: New Tiedtke scheme (CAPS)
                                            !<     0: old SAS Convection scheme before July 2010
    integer              :: imfdeepcnv_sas      = 1 !< flag for SAS mass-flux deep convection scheme
    integer              :: imfdeepcnv_samf     = 2 !< flag for SAMF scale- & aerosol-aware mass-flux deep convection scheme
    integer              :: imfdeepcnv_gf       = 3 !< flag for scale- & aerosol-aware Grell-Freitas scheme (GSD)
    integer              :: imfdeepcnv_ntiedtke = 4 !< flag for new Tiedtke scheme (CAPS)
    logical              :: hwrf_samfshal           !< flag for HWRF SAMF shalcnv scheme (HWRF)
    integer              :: isatmedmf       !< flag for scale-aware TKE-based moist edmf scheme
                                            !<     0: initial version of satmedmf (Nov. 2018)
                                            !<     1: updated version of satmedmf (as of May 2019)
    integer              :: isatmedmf_vdif  = 0 !< flag for initial version of satmedmf (Nov. 2018)
    integer              :: isatmedmf_vdifq = 1 !< flag for updated version of satmedmf (as of May 2019)

    integer              :: nmtvr           !< number of topographic variables such as variance etc
                                            !< used in the GWD parameterization - 10 more added if
                                            !< GSL orographic drag scheme is used
    integer              :: jcap            !< number of spectral wave trancation used only by sascnv shalcnv
    real(kind=kind_phys) :: cs_parm(10)     !< tunable parameters for Chikira-Sugiyama convection
    real(kind=kind_phys) :: flgmin(2)       !< [in] ice fraction bounds
    real(kind=kind_phys) :: cgwf(2)         !< multiplication factor for convective GWD
    real(kind=kind_phys) :: ccwf(2)         !< multiplication factor for critical cloud
                                            !< workfunction for RAS
    real(kind=kind_phys) :: cdmbgwd(4)      !< multiplication factors for cdmb, gwd and NS gwd, tke based enhancement
    real(kind=kind_phys) :: sup             !< supersaturation in pdf cloud when t is very low
    real(kind=kind_phys) :: ctei_rm(2)      !< critical cloud top entrainment instability criteria
                                            !< (used if mstrat=.true.)
    real(kind=kind_phys) :: crtrh(3)        !< critical relative humidity at the surface
                                            !< PBL top and at the top of the atmosphere
    real(kind=kind_phys) :: dlqf(2)         !< factor for cloud condensate detrainment
                                            !< from cloud edges for RAS
    real(kind=kind_phys) :: psauras(2)      !< [in] auto conversion coeff from ice to snow in ras
    real(kind=kind_phys) :: prauras(2)      !< [in] auto conversion coeff from cloud to rain in ras
    real(kind=kind_phys) :: wminras(2)      !< [in] water and ice minimum threshold for ras

    integer              :: seed0           !< random seed for radiation

    real(kind=kind_phys) :: rbcr            !< Critical Richardson Number in the PBL scheme

    !--- MYNN parameters/switches
    logical              :: do_mynnedmf
    logical              :: do_mynnsfclay
    ! DH* TODO - move this to MYNN namelist section
    integer              :: grav_settling      !< flag for initalizing fist time step
    integer              :: bl_mynn_tkebudget  !< flag for activating TKE budget
    logical              :: bl_mynn_tkeadvect  !< activate computation of TKE advection (not yet in use for FV3)
    integer              :: bl_mynn_cloudpdf   !< flag to determine which cloud PDF to use
    integer              :: bl_mynn_mixlength  !< flag for different version of mixing length formulation
    integer              :: bl_mynn_edmf       !< flag to activate the mass-flux scheme
    integer              :: bl_mynn_edmf_mom   !< flag to activate the transport of momentum
    integer              :: bl_mynn_edmf_tke   !< flag to activate the transport of TKE
    integer              :: bl_mynn_edmf_part  !< flag to partitioning og the MF and ED areas
    integer              :: bl_mynn_cloudmix   !< flag to activate mixing of cloud species
    integer              :: bl_mynn_mixqt      !< flag to mix total water or individual species
    integer              :: bl_mynn_output     !< flag to initialize and write out extra 3D arrays
    integer              :: icloud_bl          !< flag for coupling sgs clouds to radiation
    real(kind=kind_phys) :: var_ric
    real(kind=kind_phys) :: coef_ric_l
    real(kind=kind_phys) :: coef_ric_s
    ! *DH
    ! MYJ switches
    logical              :: do_myjsfc          !< flag for MYJ surface layer scheme
    logical              :: do_myjpbl          !< flag for MYJ PBL scheme

!--- Rayleigh friction
    real(kind=kind_phys) :: prslrd0         !< pressure level from which Rayleigh Damping is applied
    real(kind=kind_phys) :: ral_ts          !< time scale for Rayleigh damping in days

!--- mass flux deep convection
    real(kind=kind_phys) :: clam_deep       !< c_e for deep convection (Han and Pan, 2011, eq(6))
    real(kind=kind_phys) :: c0s_deep        !< convective rain conversion parameter
    real(kind=kind_phys) :: c1_deep         !< conversion parameter of detrainment from liquid water into grid-scale cloud water
    real(kind=kind_phys) :: betal_deep      !< fraction factor of downdraft air mass reaching ground surface over land
    real(kind=kind_phys) :: betas_deep      !< fraction factor of downdraft air mass reaching ground surface over sea
    real(kind=kind_phys) :: evef            !< evaporation factor from convective rain
    real(kind=kind_phys) :: evfact_deep     !< evaporation factor from convective rain
    real(kind=kind_phys) :: evfactl_deep    !< evaporation factor from convective rain over land
    real(kind=kind_phys) :: pgcon_deep      !< reduction factor in momentum transport due to convection induced pressure gradient force
                                            !< 0.7 : Gregory et al. (1997, QJRMS)
                                            !< 0.55: Zhang & Wu (2003, JAS)
    real(kind=kind_phys) :: asolfac_deep    !< aerosol-aware parameter based on Lim (2011)
                                            !< asolfac= cx / c0s(=.002)
                                            !< cx = min([-0.7 ln(Nccn) + 24]*1.e-4, c0s)
                                            !< Nccn: CCN number concentration in cm^(-3)
                                            !< Until a realistic Nccn is provided, Nccns are assumed
                                            !< as Nccn=100 for sea and Nccn=1000 for land

!--- mass flux shallow convection
    real(kind=kind_phys) :: clam_shal       !< c_e for shallow convection (Han and Pan, 2011, eq(6))
    real(kind=kind_phys) :: c0s_shal        !< convective rain conversion parameter
    real(kind=kind_phys) :: c1_shal         !< conversion parameter of detrainment from liquid water into grid-scale cloud water
    real(kind=kind_phys) :: pgcon_shal      !< reduction factor in momentum transport due to convection induced pressure gradient force
                                            !< 0.7 : Gregory et al. (1997, QJRMS)
                                            !< 0.55: Zhang & Wu (2003, JAS)
    real(kind=kind_phys) :: asolfac_shal    !< aerosol-aware parameter based on Lim (2011)
                                            !< asolfac= cx / c0s(=.002)
                                            !< cx = min([-0.7 ln(Nccn) + 24]*1.e-4, c0s)
                                            !< Nccn: CCN number concentration in cm^(-3)
                                            !< Until a realistic Nccn is provided, Nccns are assumed
                                            !< as Nccn=100 for sea and Nccn=1000 for land

!--- near surface temperature model
    logical              :: nst_anl         !< flag for NSSTM analysis in gcycle/sfcsub
    integer              :: lsea
    integer              :: nstf_name(5)    !< flag 0 for no nst  1 for uncoupled nst  and 2 for coupled NST
                                            !< nstf_name contains the NSST related parameters
                                            !< nstf_name(1) : 0 = NSSTM off, 1 = NSSTM on but uncoupled
                                            !<                2 = NSSTM on and coupled
                                            !< nstf_name(2) : 1 = NSSTM spin up on, 0 = NSSTM spin up off
                                            !< nstf_name(3) : 1 = NSST analysis on, 0 = NSSTM analysis off
                                            !< nstf_name(4) : zsea1 in mm
                                            !< nstf_name(5) : zsea2 in mm
!--- fractional grid
    logical              :: frac_grid       !< flag for fractional grid
    logical              :: ignore_lake     !< flag for ignoring lakes
    real(kind=kind_phys) :: min_lakeice     !< minimum lake ice value
    real(kind=kind_phys) :: min_seaice      !< minimum sea  ice value
    real(kind=kind_phys) :: min_lake_height !< minimum lake height value
    real(kind=kind_phys) :: rho_h2o         !< density of fresh water

!--- surface layer z0 scheme
    integer              :: sfc_z0_type     !< surface roughness options over ocean:
                                            !< 0=no change
                                            !< 6=areodynamical roughness over water with input 10-m wind
                                            !< 7=slightly decrease Cd for higher wind speed compare to 6

!--- potential temperature definition in surface layer physics
    logical              :: thsfc_loc       !< flag for local vs. standard potential temperature

!--- vertical diffusion
    real(kind=kind_phys) :: xkzm_m          !< [in] bkgd_vdif_m  background vertical diffusion for momentum
    real(kind=kind_phys) :: xkzm_h          !< [in] bkgd_vdif_h  background vertical diffusion for heat q
    real(kind=kind_phys) :: xkzm_s          !< [in] bkgd_vdif_s  sigma threshold for background mom. diffusion
    real(kind=kind_phys) :: xkzminv         !< diffusivity in inversion layers
    real(kind=kind_phys) :: moninq_fac      !< turbulence diffusion coefficient factor
    real(kind=kind_phys) :: dspfac          !< tke dissipative heating factor
    real(kind=kind_phys) :: bl_upfr         !< updraft fraction in boundary layer mass flux scheme
    real(kind=kind_phys) :: bl_dnfr         !< downdraft fraction in boundary layer mass flux scheme
    real(kind=kind_phys) :: rlmx            !< maximum allowed mixing length in boundary layer mass flux scheme
    real(kind=kind_phys) :: elmx            !< maximum allowed dissipation mixing length in boundary layer mass flux scheme
    integer              :: sfc_rlm         !< choice of near surface mixing length in boundary layer mass flux scheme

!--- parameters for canopy heat storage (CHS) parameterization
    real(kind=kind_phys) :: h0facu          !< CHS factor for sensible heat flux in unstable surface layer
    real(kind=kind_phys) :: h0facs          !< CHS factor for sensible heat flux in stable surface layer

!---cellular automata control parameters
    integer              :: nca             !< number of independent cellular automata
    integer              :: nlives          !< cellular automata lifetime
    integer              :: ncells          !< cellular automata finer grid
    integer              :: nca_g           !< number of independent cellular automata
    integer              :: nlives_g        !< cellular automata lifetime
    integer              :: ncells_g        !< cellular automata finer grid
    real(kind=kind_phys) :: nfracseed       !< cellular automata seed probability
    integer              :: nseed           !< cellular automata seed frequency
    integer              :: nseed_g         !< cellular automata seed frequency
    logical              :: do_ca           !< cellular automata main switch
    logical              :: ca_sgs          !< switch for sgs ca
    logical              :: ca_global       !< switch for global ca
    logical              :: ca_smooth       !< switch for gaussian spatial filter
    integer(kind=kind_dbl_prec) :: iseed_ca        !< seed for random number generation in ca scheme
    integer              :: nspinup         !< number of iterations to spin up the ca
    real(kind=kind_phys) :: nthresh         !< threshold used for convection coupling
    real                 :: ca_amplitude    !< amplitude of ca trigger perturbation
    integer              :: nsmooth         !< number of passes through smoother
    logical              :: ca_closure      !< logical switch for ca on closure
    logical              :: ca_entr         !< logical switch for ca on entrainment
    logical              :: ca_trigger      !< logical switch for ca on trigger
    real (kind=kind_phys), allocatable :: vfact_ca(:) !< vertical tapering for ca_global

!--- stochastic physics control parameters
    logical              :: do_sppt
    logical              :: pert_clds
    logical              :: pert_radtend
    logical              :: pert_mp
    logical              :: use_zmtnblck
    logical              :: do_shum
    logical              :: do_skeb
    integer              :: skeb_npass
    integer              :: lndp_type
    real(kind=kind_phys) :: sppt_amp          ! pjp cloud perturbations
    integer              :: n_var_lndp
    logical              :: lndp_each_step    ! flag to indicate that land perturbations are applied at every time step,
                                              ! otherwise they are applied only after gcycle is run
    character(len=3)    , pointer :: lndp_var_list(:)  ! dimension here must match  n_var_max_lndp in  stochy_nml_def
    real(kind=kind_phys), pointer :: lndp_prt_list(:)  ! dimension here must match  n_var_max_lndp in  stochy_nml_def
                                              ! also previous code had dimension 5 for each pert, to allow
                                              ! multiple patterns. It wasn't fully coded (and wouldn't have worked
                                              ! with nlndp>1, so I just dropped it). If we want to code it properly,
                                              ! we'd need to make this dim(6,5).
!--- tracer handling
    character(len=32), pointer :: tracer_names(:) !< array of initialized tracers from dynamic core
    integer              :: ntrac                 !< number of tracers
    integer              :: ntracp1               !< number of tracers plus one
    integer              :: ntracp100             !< number of tracers plus one hundred
    integer              :: nqrimef               !< tracer index for mass weighted rime factor

    integer, pointer :: dtidx(:,:) => null()                                !< index in outermost dimension of dtend
    integer :: ndtend                                                       !< size of outermost dimension of dtend
    type(dtend_var_label), pointer :: dtend_var_labels(:) => null()         !< information about first dim of dtidx
    type(dtend_process_label), pointer :: dtend_process_labels(:) => null() !< information about second dim of dtidx

    ! Indices within inner dimension of dtidx for things that are not tracers:
    integer :: index_of_temperature  !< temperature in dtidx
    integer :: index_of_x_wind       !< x wind in dtidx
    integer :: index_of_y_wind       !< y wind in dtidx

    ! Indices within outer dimension of dtidx:
    integer :: nprocess                         !< maximum value of the below index_for_process_ variables
    integer :: nprocess_summed                  !< number of causes in dtend(:,:,dtidx(...)) to sum to make the physics tendency
    integer :: index_of_process_pbl              !< tracer changes caused by PBL scheme
    integer :: index_of_process_dcnv             !< tracer changes caused by deep convection scheme
    integer :: index_of_process_scnv             !< tracer changes caused by shallow convection scheme
    integer :: index_of_process_mp               !< tracer changes caused by microphysics scheme
    integer :: index_of_process_prod_loss        !< tracer changes caused by ozone production and loss
    integer :: index_of_process_ozmix            !< tracer changes caused by ozone mixing ratio
    integer :: index_of_process_temp             !< tracer changes caused by temperature
    integer :: index_of_process_longwave         !< tracer changes caused by long wave radiation
    integer :: index_of_process_shortwave        !< tracer changes caused by short wave radiation
    integer :: index_of_process_orographic_gwd   !< tracer changes caused by orographic gravity wave drag
    integer :: index_of_process_rayleigh_damping !< tracer changes caused by Rayleigh damping
    integer :: index_of_process_nonorographic_gwd   !< tracer changes caused by convective gravity wave drag
    integer :: index_of_process_overhead_ozone   !< tracer changes caused by overhead ozone column
    integer :: index_of_process_conv_trans       !< tracer changes caused by convective transport
    integer :: index_of_process_physics          !< tracer changes caused by physics schemes
    integer :: index_of_process_non_physics      !< tracer changes caused by everything except physics schemes
    integer :: index_of_process_dfi_radar        !< tracer changes caused by radar mp temperature tendency forcing
    integer :: index_of_process_photochem        !< all changes to ozone
    logical, pointer :: is_photochem(:) => null()!< flags for which processes should be summed as photochemical

    integer              :: ntqv            !< tracer index for water vapor (specific humidity)
    integer              :: ntoz            !< tracer index for ozone mixing ratio
    integer              :: ntcw            !< tracer index for cloud condensate (or liquid water)
    integer              :: ntiw            !< tracer index for ice water
    integer              :: ntrw            !< tracer index for rain water
    integer              :: ntsw            !< tracer index for snow water
    integer              :: ntgl            !< tracer index for graupel
    integer              :: nthl            !< tracer index for hail
    integer              :: ntclamt         !< tracer index for cloud amount
    integer              :: ntlnc           !< tracer index for liquid number concentration
    integer              :: ntinc           !< tracer index for ice    number concentration
    integer              :: ntrnc           !< tracer index for rain   number concentration
    integer              :: ntsnc           !< tracer index for snow   number concentration
    integer              :: ntgnc           !< tracer index for graupel number concentration
    integer              :: nthnc           !< tracer index for hail number concentration
    integer              :: ntccn           !< tracer index for CCN
    integer              :: ntccna          !< tracer index for activated CCN
    integer              :: ntgv            !< tracer index for graupel particle volume
    integer              :: nthv            !< tracer index for hail particle volume
    integer              :: ntke            !< tracer index for kinetic energy
    integer              :: nto             !< tracer index for oxygen ion
    integer              :: nto2            !< tracer index for oxygen
    integer              :: ntwa            !< tracer index for water friendly aerosol
    integer              :: ntia            !< tracer index for ice friendly aerosol
    integer              :: ntchm           !< number of prognostic chemical tracers (advected)
    integer              :: ntchs           !< tracer index for first prognostic chemical tracer
    integer              :: ntche           !< tracer index for last prognostic chemical tracer
    integer              :: ndchm           !< number of diagnostic chemical tracers (not advected)
    integer              :: ndchs           !< tracer index for first diagnostic chemical tracer
    integer              :: ndche           !< tracer index for last diagnostic chemical tracer
    logical, pointer     :: ntdiag(:) => null() !< array to control diagnostics for chemical tracers
    real(kind=kind_phys), pointer :: fscav(:)  => null() !< array of aerosol scavenging coefficients

    !--- derived totals for phy_f*d
    integer              :: ntot2d          !< total number of variables for phyf2d
    integer              :: ntot3d          !< total number of variables for phyf3d
    integer              :: indcld          !< location of cloud fraction in phyf3d (used only for SHOC or MG)
    integer              :: num_p2d         !< number of 2D arrays needed for microphysics
    integer              :: num_p3d         !< number of 3D arrays needed for microphysics
    integer              :: nshoc_2d        !< number of 2d fields for SHOC
    integer              :: nshoc_3d        !< number of 3d fields for SHOC
    integer              :: ncnvcld3d       !< number of convective 3d clouds fields
    integer              :: npdf3d          !< number of 3d arrays associated with pdf based clouds/microphysics
    integer              :: nctp            !< number of cloud types in Chikira-Sugiyama scheme
    integer              :: ncnvw           !< the index of cnvw in phy_f3d
    integer              :: ncnvc           !< the index of cnvc in phy_f3d
    integer              :: nleffr          !< the index of cloud liquid water effective radius in phy_f3d
    integer              :: nieffr          !< the index of ice effective radius in phy_f3d
    integer              :: nreffr          !< the index of rain effective radius in phy_f3d
    integer              :: nseffr          !< the index of snow effective radius in phy_f3d
    integer              :: ngeffr          !< the index of graupel effective radius in phy_f3d
    integer              :: nkbfshoc        !< the index of upward kinematic buoyancy flux from SHOC in phy_f3d
    integer              :: nahdshoc        !< the index of diffusivity for heat from from SHOC in phy_f3d
    integer              :: nscfshoc        !< the index of subgrid-scale cloud fraction from from SHOC in phy_f3d
    integer              :: nT2delt         !< the index of air temperature 2 timesteps back for Z-C MP in phy_f3d
    integer              :: nTdelt          !< the index of air temperature at the previous timestep for Z-C MP in phy_f3d
    integer              :: nqv2delt        !< the index of specific humidity 2 timesteps back for Z-C MP in phy_f3d
    integer              :: nqvdelt         !< the index of specific humidity at the previous timestep for Z-C MP in phy_f3d
    integer              :: nps2delt        !< the index of surface air pressure 2 timesteps back for Z-C MP in phy_f2d
    integer              :: npsdelt         !< the index of surface air pressure at the previous timestep for Z-C MP in phy_f2d
    integer              :: ncnvwind        !< the index of surface wind enhancement due to convection for MYNN SFC and RAS CNV in phy f2d

!--- debug flags
    logical              :: debug
    logical              :: pre_rad         !< flag for testing purpose
    logical              :: print_diff_pgr  !< print average change in pgr every timestep (does not need debug flag)

!--- variables modified at each time step
    integer              :: ipt             !< index for diagnostic printout point
    logical              :: lprnt           !< control flag for diagnostic print out
    logical              :: lsswr           !< logical flags for sw radiation calls
    logical              :: lslwr           !< logical flags for lw radiation calls
    real(kind=kind_phys) :: solhr           !< hour time after 00z at the t-step
    real(kind=kind_phys) :: solcon          !< solar constant (sun-earth distant adjusted)  [set via radupdate]
    real(kind=kind_phys) :: slag            !< equation of time ( radian )                  [set via radupdate]
    real(kind=kind_phys) :: sdec            !< sin of the solar declination angle           [set via radupdate]
    real(kind=kind_phys) :: cdec            !< cos of the solar declination angle           [set via radupdate]
    real(kind=kind_phys) :: clstp           !< index used by cnvc90 (for convective clouds)
                                            !< legacy stuff - does not affect forecast
    real(kind=kind_phys) :: phour           !< previous forecast hour
    real(kind=kind_phys) :: fhour           !< current forecast hour
    real(kind=kind_phys) :: zhour           !< previous hour diagnostic buckets emptied
    integer              :: kdt             !< current forecast iteration
    logical              :: first_time_step !< flag signaling first time step for time integration routine
    logical              :: restart         !< flag whether this is a coldstart (.false.) or a warmstart/restart (.true.)
    logical              :: hydrostatic     !< flag whether this is a hydrostatic or non-hydrostatic run
    integer              :: jdat(1:8)       !< current forecast date and time
                                            !< (yr, mon, day, t-zone, hr, min, sec, mil-sec)
    integer              :: imn             !< initial forecast month
    real(kind=kind_phys) :: julian          !< julian day using midnight of January 1 of forecast year as initial epoch
    integer              :: yearlen         !< length of the current forecast year in days
!
    integer              :: iccn            !< using IN CCN forcing for MG2/3
    real(kind=kind_phys), pointer :: si(:)  !< vertical sigma coordinate for model initialization
    real(kind=kind_phys)          :: sec    !< seconds since model initialization

!--- IAU
    integer              :: iau_offset
    real(kind=kind_phys) :: iau_delthrs     ! iau time interval (to scale increments) in hours
    character(len=240)   :: iau_inc_files(7)! list of increment files
    real(kind=kind_phys) :: iaufhrs(7)      ! forecast hours associated with increment files
    logical :: iau_filter_increments, iau_drymassfixer

    ! From physcons.F90, updated/set in control_initialize
    real(kind=kind_phys) :: dxinv           ! inverse scaling factor for critical relative humidity, replaces dxinv in physcons.F90
    real(kind=kind_phys) :: dxmax           ! maximum scaling factor for critical relative humidity, replaces dxmax in physcons.F90
    real(kind=kind_phys) :: dxmin           ! minimum scaling factor for critical relative humidity, replaces dxmin in physcons.F90
    real(kind=kind_phys) :: rhcmax          ! maximum critical relative humidity, replaces rhc_max in physcons.F90
    real(kind=kind_phys) :: huge            !< huge fill value

    contains
      procedure :: init            => control_initialize
      procedure :: init_chemistry  => control_chemistry_initialize
      procedure :: init_scavenging => control_scavenging_initialize
      procedure :: print           => control_print
  end type GFS_control_type


!--------------------------------------------------------------------
! GFS_grid_type
!   grid data needed for interpolations and length-scale calculations
!--------------------------------------------------------------------
!! \section arg_table_GFS_grid_type
!! \htmlinclude GFS_grid_type.html
!!
  type GFS_grid_type

    real (kind=kind_phys), pointer :: xlon   (:)    => null()   !< grid longitude in radians, ok for both 0->2pi
                                                                !! or -pi -> +pi ranges
    real (kind=kind_phys), pointer :: xlat   (:)    => null()   !< grid latitude in radians, default to pi/2 ->
                                                                !! -pi/2 range, otherwise adj in subr called
    real (kind=kind_phys), pointer :: xlat_d (:)    => null()   !< grid latitude in degrees, default to 90 ->
                                                                !! -90 range, otherwise adj in subr called
    real (kind=kind_phys), pointer :: xlon_d (:)    => null()   !< grid longitude in degrees, default to 0 ->
                                                                !! 360 range, otherwise adj in subr called
    real (kind=kind_phys), pointer :: sinlat (:)    => null()   !< sine of the grids corresponding latitudes
    real (kind=kind_phys), pointer :: coslat (:)    => null()   !< cosine of the grids corresponding latitudes
    real (kind=kind_phys), pointer :: area   (:)    => null()   !< area of the grid cell
    real (kind=kind_phys), pointer :: dx     (:)    => null()   !< relative dx for the grid cell

!--- grid-related interpolation data for prognostic ozone
    real (kind=kind_phys), pointer :: ddy_o3    (:) => null()   !< interpolation     weight for ozone
    integer,               pointer :: jindx1_o3 (:) => null()   !< interpolation  low index for ozone
    integer,               pointer :: jindx2_o3 (:) => null()   !< interpolation high index for ozone

!--- grid-related interpolation data for stratosphere water
    real (kind=kind_phys), pointer :: ddy_h     (:) => null()   !< interpolation     weight for h2o
    integer,               pointer :: jindx1_h  (:) => null()   !< interpolation  low index for h2o
    integer,               pointer :: jindx2_h  (:) => null()   !< interpolation high index for h2o

!--- grid-related interpolation data for prognostic iccn
    real (kind=kind_phys), pointer :: ddy_ci    (:) => null()   !< interpolation     weight for iccn
    integer,               pointer :: jindx1_ci (:) => null()   !< interpolation  low index for iccn
    integer,               pointer :: jindx2_ci (:) => null()   !< interpolation high index for iccn
    real (kind=kind_phys), pointer :: ddx_ci    (:) => null()   !< interpolation     weight for iccn
    integer,               pointer :: iindx1_ci (:) => null()   !< interpolation  low index for iccn
    integer,               pointer :: iindx2_ci (:) => null()   !< interpolation high index for iccn

!--- grid-related interpolation data for prescribed aerosols
    real (kind=kind_phys), pointer :: ddy_aer    (:) => null()   !< interpolation     weight for iaerclm
    integer,               pointer :: jindx1_aer (:) => null()   !< interpolation  low index for iaerclm
    integer,               pointer :: jindx2_aer (:) => null()   !< interpolation high index for iaerclm
    real (kind=kind_phys), pointer :: ddx_aer    (:) => null()   !< interpolation     weight for iaerclm
    integer,               pointer :: iindx1_aer (:) => null()   !< interpolation  low index for iaerclm
    integer,               pointer :: iindx2_aer (:) => null()   !< interpolation high index for iaerclm

!--- grid-related interpolation data for cires_ugwp_v1
    real (kind=kind_phys), pointer :: ddy_j1tau  (:) => null()   !< interpolation     weight for  tau_ugwp
    real (kind=kind_phys), pointer :: ddy_j2tau  (:) => null()   !< interpolation     weight for  tau_ugwp
    integer,               pointer :: jindx1_tau (:) => null()   !< interpolation  low index for tau_ugwp
    integer,               pointer :: jindx2_tau (:) => null()   !< interpolation high index for tau_ugwp

    contains
      procedure :: create   => grid_create   !<   allocate array data
  end type GFS_grid_type


!-----------------------------------------------
! GFS_tbd_type
!   data not yet assigned to a defined container
!-----------------------------------------------
!! \section arg_table_GFS_tbd_type
!! \htmlinclude GFS_tbd_type.html
!!
  type GFS_tbd_type

!--- radiation random seeds
    integer,               pointer :: icsdsw   (:)     => null()  !< (rad. only) auxiliary cloud control arrays passed to main
    integer,               pointer :: icsdlw   (:)     => null()  !< (rad. only) radiations. if isubcsw/isubclw (input to init)
                                                                  !< (rad. only) are set to 2, the arrays contains provided
                                                                  !< (rad. only) random seeds for sub-column clouds generators

!--- In
    real (kind=kind_phys), pointer :: ozpl     (:,:,:) => null()  !< ozone forcing data
    real (kind=kind_phys), pointer :: h2opl    (:,:,:) => null()  !< water forcing data
    real (kind=kind_phys), pointer :: in_nm    (:,:)   => null()  !< IN number concentration
    real (kind=kind_phys), pointer :: ccn_nm   (:,:)   => null()  !< CCN number concentration
    real (kind=kind_phys), pointer :: aer_nm   (:,:,:) => null()  !< GOCART aerosol climo
    real (kind=kind_phys), pointer :: tau_amf  (:    ) => null()  !< nonsta-gw monthly data

    integer,               pointer :: imap     (:)     => null()  !< map of local index ix to global index i for this block
    integer,               pointer :: jmap     (:)     => null()  !< map of local index ix to global index j for this block

    !--- active when ((.not. newsas .or. cal_pre) .and. random_clds)
    real (kind=kind_phys), pointer :: rann     (:,:)   => null()  !< random number array (0-1)

!--- In/Out
    real (kind=kind_phys), pointer :: acv      (:)     => null()  !< array containing accumulated convective clouds
    real (kind=kind_phys), pointer :: acvb     (:)     => null()  !< arrays used by cnvc90 bottom
    real (kind=kind_phys), pointer :: acvt     (:)     => null()  !< arrays used by cnvc90 top (cnvc90.f)

!--- Stochastic physics properties calculated in physics_driver
    real (kind=kind_phys), pointer :: dtdtnp    (:,:)  => null()  !< temperature change from physics that should not be perturbed with SPPT (k)
    real (kind=kind_phys), pointer :: dtotprcp  (:)    => null()  !< change in totprcp  (diag_type)
    real (kind=kind_phys), pointer :: dcnvprcp  (:)    => null()  !< change in cnvprcp  (diag_type)
    real (kind=kind_phys), pointer :: drain_cpl (:)    => null()  !< change in rain_cpl (coupling_type)
    real (kind=kind_phys), pointer :: dsnow_cpl (:)    => null()  !< change in show_cpl (coupling_type)

!--- phy_f*d variables needed for seamless restarts and moving data between grrad and gbphys
    real (kind=kind_phys), pointer :: phy_fctd (:,:)   => null()  !< cloud base mass flux for CS convection
    real (kind=kind_phys), pointer :: phy_f2d  (:,:)   => null()  !< 2d arrays saved for restart
    real (kind=kind_phys), pointer :: phy_f3d  (:,:,:) => null()  !< 3d arrays saved for restart

!--- Diagnostic that needs to be carried over to the next time step (removed from diag_type)
    real (kind=kind_phys), pointer :: hpbl     (:)     => null()  !< Planetary boundary layer height

    !--- dynamical forcing variables for Grell-Freitas convection
    real (kind=kind_phys), pointer :: forcet (:,:)     => null()  !<
    real (kind=kind_phys), pointer :: forceq (:,:)     => null()  !<
    real (kind=kind_phys), pointer :: prevst (:,:)     => null()  !<
    real (kind=kind_phys), pointer :: prevsq (:,:)     => null()  !<
    integer,               pointer :: cactiv   (:)     => null()  !< convective activity memory contour
    integer,               pointer :: cactiv_m (:)     => null()  !< mid-level convective activity memory contour
    real (kind=kind_phys), pointer :: aod_gf   (:)     => null()

    !--- MYNN prognostic variables that can't be in the Intdiag or Interstitial DDTs
    real (kind=kind_phys), pointer :: CLDFRA_BL  (:,:)   => null()  !
    real (kind=kind_phys), pointer :: QC_BL      (:,:)   => null()  !
    real (kind=kind_phys), pointer :: QI_BL      (:,:)   => null()  !
    real (kind=kind_phys), pointer :: el_pbl     (:,:)   => null()  !
    real (kind=kind_phys), pointer :: Sh3D       (:,:)   => null()  !
    real (kind=kind_phys), pointer :: qke        (:,:)   => null()  !
    real (kind=kind_phys), pointer :: tsq        (:,:)   => null()  !
    real (kind=kind_phys), pointer :: qsq        (:,:)   => null()  !
    real (kind=kind_phys), pointer :: cov        (:,:)   => null()  !

    !--- MYJ schemes saved variables (from previous time step)
    real (kind=kind_phys), pointer :: phy_myj_qsfc(:)    => null()  !
    real (kind=kind_phys), pointer :: phy_myj_thz0(:)    => null()  !
    real (kind=kind_phys), pointer :: phy_myj_qz0(:)     => null()  !
    real (kind=kind_phys), pointer :: phy_myj_uz0(:)     => null()  !
    real (kind=kind_phys), pointer :: phy_myj_vz0(:)     => null()  !
    real (kind=kind_phys), pointer :: phy_myj_akhs(:)    => null()  !
    real (kind=kind_phys), pointer :: phy_myj_akms(:)    => null()  !
    real (kind=kind_phys), pointer :: phy_myj_chkqlm(:)  => null()  !
    real (kind=kind_phys), pointer :: phy_myj_elflx(:)   => null()  !
    real (kind=kind_phys), pointer :: phy_myj_a1u(:)     => null()  !
    real (kind=kind_phys), pointer :: phy_myj_a1t(:)     => null()  !
    real (kind=kind_phys), pointer :: phy_myj_a1q(:)     => null()  !

    !--- DFI Radar
    real (kind=kind_phys), pointer :: dfi_radar_tten(:,:,:) => null() !
    real (kind=kind_phys), pointer :: cap_suppress(:,:) => null() !

    contains
      procedure :: create  => tbd_create  !<   allocate array data
  end type GFS_tbd_type


!------------------------------------------------------------------
! GFS_cldprop_type
!  cloud properties and tendencies needed by radiation from physics
!------------------------------------------------------------------
!! \section arg_table_GFS_cldprop_type
!! \htmlinclude GFS_cldprop_type.html
!!
  type GFS_cldprop_type

!--- In     (radiation)
!--- In/Out (physics)
    real (kind=kind_phys), pointer :: cv  (:)     => null()  !< fraction of convective cloud ; phys
    real (kind=kind_phys), pointer :: cvt (:)     => null()  !< convective cloud top pressure in pa ; phys
    real (kind=kind_phys), pointer :: cvb (:)     => null()  !< convective cloud bottom pressure in pa ; phys, cnvc90

    contains
      procedure :: create  => cldprop_create  !<   allocate array data
  end type GFS_cldprop_type


!-----------------------------------------
! GFS_radtend_type
!   radiation tendencies needed by physics
!-----------------------------------------
!! \section arg_table_GFS_radtend_type
!! \htmlinclude GFS_radtend_type.html
!!
  type GFS_radtend_type

    type (sfcfsw_type),    pointer :: sfcfsw(:)   => null()   !< sw radiation fluxes at sfc
                                                              !< [dim(im): created in grrad.f], components:
                                                              !!     (check module_radsw_parameters for definition)
                                                              !!\n   %upfxc - total sky upward sw flux at sfc (w/m**2)
                                                              !!\n   %upfx0 - clear sky upward sw flux at sfc (w/m**2)
                                                              !!\n   %dnfxc - total sky downward sw flux at sfc (w/m**2)
                                                              !!\n   %dnfx0 - clear sky downward sw flux at sfc (w/m**2)

    type (sfcflw_type),    pointer :: sfcflw(:)    => null()  !< lw radiation fluxes at sfc
                                                              !< [dim(im): created in grrad.f], components:
                                                              !!     (check module_radlw_paramters for definition)
                                                              !!\n   %upfxc - total sky upward lw flux at sfc (w/m**2)
                                                              !!\n   %upfx0 - clear sky upward lw flux at sfc (w/m**2)
                                                              !!\n   %dnfxc - total sky downward lw flux at sfc (w/m**2)
                                                              !!\n   %dnfx0 - clear sky downward lw flux at sfc (w/m**2)

!--- Out (radiation only)
    real (kind=kind_phys), pointer :: htrsw (:,:)  => null()  !< swh  total sky sw heating rate in k/sec
    real (kind=kind_phys), pointer :: htrlw (:,:)  => null()  !< hlw  total sky lw heating rate in k/sec
    real (kind=kind_phys), pointer :: sfalb (:)    => null()  !< mean surface diffused sw albedo

    real (kind=kind_phys), pointer :: coszen(:)    => null()  !< mean cos of zenith angle over rad call period
    real (kind=kind_phys), pointer :: tsflw (:)    => null()  !< surface air temp during lw calculation in k
    real (kind=kind_phys), pointer :: semis (:)    => null()  !< surface lw emissivity in fraction

!--- In/Out (???) (radiaition only)
    real (kind=kind_phys), pointer :: coszdg(:)    => null()  !< daytime mean cosz over rad call period

!--- In/Out (???) (physics only)
    real (kind=kind_phys), pointer :: swhc (:,:)   => null()  !< clear sky sw heating rates ( k/s )
    real (kind=kind_phys), pointer :: lwhc (:,:)   => null()  !< clear sky lw heating rates ( k/s )
    real (kind=kind_phys), pointer :: lwhd (:,:,:) => null()  !< idea sky lw heating rates ( k/s )

    contains
      procedure :: create  => radtend_create   !<   allocate array data
  end type GFS_radtend_type


!----------------------------------------------------------------
! GFS_diag_type
!  internal diagnostic type used as arguments to gbphys and grrad
!----------------------------------------------------------------
!! \section arg_table_GFS_diag_type
!! \htmlinclude GFS_diag_type.html
!!
  type GFS_diag_type

!! Input/Output only in radiation
    real (kind=kind_phys), pointer :: fluxr(:,:)     => null()   !< to save time accumulated 2-d fields defined as:!
                                                                 !< hardcoded field indices, opt. includes aerosols!
    type (topfsw_type),    pointer :: topfsw(:)      => null()   !< sw radiation fluxes at toa, components:
                                               !       %upfxc    - total sky upward sw flux at toa (w/m**2)
                                               !       %dnfxc    - total sky downward sw flux at toa (w/m**2)
                                               !       %upfx0    - clear sky upward sw flux at toa (w/m**2)
    type (topflw_type),    pointer :: topflw(:)      => null()   !< lw radiation fluxes at top, component:
                                               !        %upfxc    - total sky upward lw flux at toa (w/m**2)
                                               !        %upfx0    - clear sky upward lw flux at toa (w/m**2)

! Input/output - used by physics
    real (kind=kind_phys), pointer :: srunoff(:)     => null()   !< surface water runoff (from lsm)
    real (kind=kind_phys), pointer :: evbsa  (:)     => null()   !< noah lsm diagnostics
    real (kind=kind_phys), pointer :: evcwa  (:)     => null()   !< noah lsm diagnostics
    real (kind=kind_phys), pointer :: snohfa (:)     => null()   !< noah lsm diagnostics
    real (kind=kind_phys), pointer :: paha   (:)     => null()   !< noah lsm diagnostics
    real (kind=kind_phys), pointer :: transa (:)     => null()   !< noah lsm diagnostics
    real (kind=kind_phys), pointer :: sbsnoa (:)     => null()   !< noah lsm diagnostics
    real (kind=kind_phys), pointer :: snowca (:)     => null()   !< noah lsm diagnostics
    real (kind=kind_phys), pointer :: soilm  (:)     => null()   !< soil moisture
    real (kind=kind_phys), pointer :: tmpmin (:)     => null()   !< min temperature at 2m height (k)
    real (kind=kind_phys), pointer :: tmpmax (:)     => null()   !< max temperature at 2m height (k)
    real (kind=kind_phys), pointer :: dusfc  (:)     => null()   !< u component of surface stress
    real (kind=kind_phys), pointer :: dvsfc  (:)     => null()   !< v component of surface stress
    real (kind=kind_phys), pointer :: dtsfc  (:)     => null()   !< sensible heat flux (w/m2)
    real (kind=kind_phys), pointer :: dqsfc  (:)     => null()   !< latent heat flux (w/m2)
    real (kind=kind_phys), pointer :: totprcp(:)     => null()   !< accumulated total precipitation (kg/m2)
    real (kind=kind_phys), pointer :: totprcpb(:)    => null()   !< accumulated total precipitation in bucket(kg/m2)
    real (kind=kind_phys), pointer :: gflux  (:)     => null()   !< groud conductive heat flux
    real (kind=kind_phys), pointer :: dlwsfc (:)     => null()   !< time accumulated sfc dn lw flux ( w/m**2 )
    real (kind=kind_phys), pointer :: ulwsfc (:)     => null()   !< time accumulated sfc up lw flux ( w/m**2 )
    real (kind=kind_phys), pointer :: suntim (:)     => null()   !< sunshine duration time (s)
    real (kind=kind_phys), pointer :: runoff (:)     => null()   !< total water runoff
    real (kind=kind_phys), pointer :: ep     (:)     => null()   !< potential evaporation
    real (kind=kind_phys), pointer :: tecan  (:)     => null()   !< total evaporation of intercepted water
    real (kind=kind_phys), pointer :: tetran (:)     => null()   !< total transpiration rate
    real (kind=kind_phys), pointer :: tedir  (:)     => null()   !< total soil surface evaporation rate
    real (kind=kind_phys), pointer :: twa    (:)     => null()   !< total water storage in aquifer
    real (kind=kind_phys), pointer :: cldwrk (:)     => null()   !< cloud workfunction (valid only with sas)
    real (kind=kind_phys), pointer :: dugwd  (:)     => null()   !< vertically integrated u change by OGWD
    real (kind=kind_phys), pointer :: dvgwd  (:)     => null()   !< vertically integrated v change by OGWD
    real (kind=kind_phys), pointer :: psmean (:)     => null()   !< surface pressure (kPa)
    real (kind=kind_phys), pointer :: cnvprcp(:)     => null()   !< accumulated convective precipitation (kg/m2)
    real (kind=kind_phys), pointer :: cnvprcpb(:)    => null()   !< accumulated convective precipitation in bucket (kg/m2)
    real (kind=kind_phys), pointer :: spfhmin(:)     => null()   !< minimum specific humidity
    real (kind=kind_phys), pointer :: spfhmax(:)     => null()   !< maximum specific humidity
    real (kind=kind_phys), pointer :: u10mmax(:)     => null()   !< maximum u-wind
    real (kind=kind_phys), pointer :: v10mmax(:)     => null()   !< maximum v-wind
    real (kind=kind_phys), pointer :: wind10mmax(:)  => null()   !< maximum wind speed
    real (kind=kind_phys), pointer :: u10max(:)      => null()   !< maximum u-wind used with avg_max_length
    real (kind=kind_phys), pointer :: v10max(:)      => null()   !< maximum v-wind used with avg_max_length
    real (kind=kind_phys), pointer :: spd10max(:)    => null()   !< maximum wind speed used with avg_max_length
    real (kind=kind_phys), pointer :: rain   (:)     => null()   !< total rain at this time step
    real (kind=kind_phys), pointer :: rainc  (:)     => null()   !< convective rain at this time step
    real (kind=kind_phys), pointer :: ice    (:)     => null()   !< ice fall at this time step
    real (kind=kind_phys), pointer :: snow   (:)     => null()   !< snow fall at this time step
    real (kind=kind_phys), pointer :: graupel(:)     => null()   !< graupel fall at this time step
    real (kind=kind_phys), pointer :: totice (:)     => null()   !< accumulated ice precipitation (kg/m2)
    real (kind=kind_phys), pointer :: totsnw (:)     => null()   !< accumulated snow precipitation (kg/m2)
    real (kind=kind_phys), pointer :: totgrp (:)     => null()   !< accumulated graupel precipitation (kg/m2)
    real (kind=kind_phys), pointer :: toticeb(:)     => null()   !< accumulated ice precipitation in bucket (kg/m2)
    real (kind=kind_phys), pointer :: totsnwb(:)     => null()   !< accumulated snow precipitation in bucket (kg/m2)
    real (kind=kind_phys), pointer :: totgrpb(:)     => null()   !< accumulated graupel precipitation in bucket (kg/m2)

    !--- MYNN variables
    real (kind=kind_phys), pointer :: edmf_a     (:,:)   => null()  !
    real (kind=kind_phys), pointer :: edmf_w     (:,:)   => null()  !
    real (kind=kind_phys), pointer :: edmf_qt    (:,:)   => null()  !
    real (kind=kind_phys), pointer :: edmf_thl   (:,:)   => null()  !
    real (kind=kind_phys), pointer :: edmf_ent   (:,:)   => null()  !
    real (kind=kind_phys), pointer :: edmf_qc    (:,:)   => null()  !
    real (kind=kind_phys), pointer :: sub_thl    (:,:)   => null()  !
    real (kind=kind_phys), pointer :: sub_sqv    (:,:)   => null()  !
    real (kind=kind_phys), pointer :: det_thl    (:,:)   => null()  !
    real (kind=kind_phys), pointer :: det_sqv    (:,:)   => null()  !
    real (kind=kind_phys), pointer :: maxMF       (:)    => null()  !
    integer, pointer               :: nupdraft    (:)    => null()  !
    integer, pointer               :: ktop_plume  (:)    => null()  !
    real (kind=kind_phys), pointer :: exch_h     (:,:)   => null()  !
    real (kind=kind_phys), pointer :: exch_m     (:,:)   => null()  !

! Output - only in physics
    real (kind=kind_phys), pointer :: u10m   (:)     => null()   !< 10 meter u/v wind speed
    real (kind=kind_phys), pointer :: v10m   (:)     => null()   !< 10 meter u/v wind speed
    real (kind=kind_phys), pointer :: dpt2m  (:)     => null()   !< 2 meter dew point temperature
    real (kind=kind_phys), pointer :: zlvl   (:)     => null()   !< layer 1 height (m)
    real (kind=kind_phys), pointer :: psurf  (:)     => null()   !< surface pressure (Pa)
    real (kind=kind_phys), pointer :: pwat   (:)     => null()   !< precipitable water
    real (kind=kind_phys), pointer :: t1     (:)     => null()   !< layer 1 temperature (K)
    real (kind=kind_phys), pointer :: q1     (:)     => null()   !< layer 1 specific humidity (kg/kg)
    real (kind=kind_phys), pointer :: u1     (:)     => null()   !< layer 1 zonal wind (m/s)
    real (kind=kind_phys), pointer :: v1     (:)     => null()   !< layer 1 merdional wind (m/s)
    real (kind=kind_phys), pointer :: chh    (:)     => null()   !< thermal exchange coefficient
    real (kind=kind_phys), pointer :: cmm    (:)     => null()   !< momentum exchange coefficient
    real (kind=kind_phys), pointer :: dlwsfci(:)     => null()   !< instantaneous sfc dnwd lw flux ( w/m**2 )
    real (kind=kind_phys), pointer :: ulwsfci(:)     => null()   !< instantaneous sfc upwd lw flux ( w/m**2 )
    real (kind=kind_phys), pointer :: dswsfci(:)     => null()   !< instantaneous sfc dnwd sw flux ( w/m**2 )
    real (kind=kind_phys), pointer :: nswsfci(:)     => null()   !< instantaneous sfc net dnwd sw flux ( w/m**2 )
    real (kind=kind_phys), pointer :: uswsfci(:)     => null()   !< instantaneous sfc upwd sw flux ( w/m**2 )
    real (kind=kind_phys), pointer :: dusfci (:)     => null()   !< instantaneous u component of surface stress
    real (kind=kind_phys), pointer :: dvsfci (:)     => null()   !< instantaneous v component of surface stress
    real (kind=kind_phys), pointer :: dtsfci (:)     => null()   !< instantaneous sfc sensible heat flux
    real (kind=kind_phys), pointer :: dqsfci (:)     => null()   !< instantaneous sfc latent heat flux
    real (kind=kind_phys), pointer :: gfluxi (:)     => null()   !< instantaneous sfc ground heat flux
    real (kind=kind_phys), pointer :: pahi   (:)     => null()   !< instantaneous precipitation advected heat flux
    real (kind=kind_phys), pointer :: epi    (:)     => null()   !< instantaneous sfc potential evaporation
    real (kind=kind_phys), pointer :: smcwlt2(:)     => null()   !< wilting point (volumetric)
    real (kind=kind_phys), pointer :: smcref2(:)     => null()   !< soil moisture threshold (volumetric)
    real (kind=kind_phys), pointer :: wet1   (:)     => null()   !< normalized soil wetness
    real (kind=kind_phys), pointer :: sr     (:)     => null()   !< snow ratio : ratio of snow to total precipitation
    real (kind=kind_phys), pointer :: tdomr  (:)     => null()   !< dominant accumulated rain type
    real (kind=kind_phys), pointer :: tdomzr (:)     => null()   !< dominant accumulated freezing rain type
    real (kind=kind_phys), pointer :: tdomip (:)     => null()   !< dominant accumulated sleet type
    real (kind=kind_phys), pointer :: tdoms  (:)     => null()   !< dominant accumulated snow type
    real (kind=kind_phys), pointer :: zmtnblck(:)    => null()   !<mountain blocking level

    ! dtend/dtidxt: Multitudinous 3d tendencies in a 4D array: (i,k,1:100+ntrac,nprocess)
    ! Sparse in outermost two dimensions. dtidx(1:100+ntrac,nprocess) maps to dtend 
    ! outer dimension index.
    real (kind=kind_phys), pointer :: dtend (:,:,:)  => null()   !< tracer changes due to physics

    real (kind=kind_phys), pointer :: refdmax (:)    => null()   !< max hourly 1-km agl reflectivity
    real (kind=kind_phys), pointer :: refdmax263k(:) => null()   !< max hourly -10C reflectivity
    real (kind=kind_phys), pointer :: t02max  (:)    => null()   !< max hourly 2m T
    real (kind=kind_phys), pointer :: t02min  (:)    => null()   !< min hourly 2m T
    real (kind=kind_phys), pointer :: rh02max (:)    => null()   !< max hourly 2m RH
    real (kind=kind_phys), pointer :: rh02min (:)    => null()   !< min hourly 2m RH
    real (kind=kind_phys), pointer :: pratemax(:)    => null()   !< max hourly precipitation rate
!--- accumulated quantities for 3D diagnostics
    real (kind=kind_phys), pointer :: upd_mf (:,:)   => null()  !< instantaneous convective updraft mass flux
    real (kind=kind_phys), pointer :: dwn_mf (:,:)   => null()  !< instantaneous convective downdraft mass flux
    real (kind=kind_phys), pointer :: det_mf (:,:)   => null()  !< instantaneous convective detrainment mass flux
!--- F-A MP scheme
    real (kind=kind_phys), pointer :: train  (:,:)   => null()  !< accumulated stratiform T tendency (K s-1)
    real (kind=kind_phys), pointer :: cldfra (:,:)   => null()  !< instantaneous 3D cloud fraction
    !--- MP quantities for 3D diagnositics
    real (kind=kind_phys), pointer :: refl_10cm(:,:) => null()  !< instantaneous refl_10cm
    real (kind=kind_phys), pointer :: cldfra2d (:)   => null()  !< instantaneous 2D cloud fraction
    real (kind=kind_phys), pointer :: total_albedo (:)   => null()  !< total sky (with cloud) albedo at toa
    real (kind=kind_phys), pointer :: lwp_ex (:)     => null()  !< liquid water path from microphysics
    real (kind=kind_phys), pointer :: iwp_ex (:)     => null()  !< ice water path from microphysics
    real (kind=kind_phys), pointer :: lwp_fc (:)     => null()  !< liquid water path from cloud fraction scheme
    real (kind=kind_phys), pointer :: iwp_fc (:)     => null()  !< ice water path from cloud fraction scheme

    !--- Extra PBL diagnostics
    real (kind=kind_phys), pointer :: dkt(:,:)       => null()  !< Eddy diffusitivity for heat
    real (kind=kind_phys), pointer :: dku(:,:)       => null()  !< Eddy diffusitivity for momentum

!
!---vay-2018 UGWP-diagnostics instantaneous
!
! OGWs +NGWs
    real (kind=kind_phys), pointer :: dudt_gw(:,:)   => null()  !<
    real (kind=kind_phys), pointer :: dvdt_gw(:,:)   => null()  !<
    real (kind=kind_phys), pointer :: dtdt_gw(:,:)   => null()  !<
    real (kind=kind_phys), pointer :: kdis_gw(:,:)   => null()  !<
!oro-GWs
    real (kind=kind_phys), pointer :: dudt_ogw(:,:)  => null()  !<
    real (kind=kind_phys), pointer :: dvdt_ogw(:,:)  => null()  !<
    real (kind=kind_phys), pointer :: dudt_obl(:,:)  => null()  !<
    real (kind=kind_phys), pointer :: dvdt_obl(:,:)  => null()  !<
    real (kind=kind_phys), pointer :: dudt_oss(:,:)  => null()  !<
    real (kind=kind_phys), pointer :: dvdt_oss(:,:)  => null()  !<
    real (kind=kind_phys), pointer :: dudt_ofd(:,:)  => null()  !<
    real (kind=kind_phys), pointer :: dvdt_ofd(:,:)  => null()  !<

    real (kind=kind_phys), pointer :: du_ogwcol(:)   => null()  !<
    real (kind=kind_phys), pointer :: dv_ogwcol(:)   => null()  !<
    real (kind=kind_phys), pointer :: du_oblcol(:)   => null()  !<
    real (kind=kind_phys), pointer :: dv_oblcol(:)   => null()  !<
    real (kind=kind_phys), pointer :: du_osscol(:)   => null()  !<
    real (kind=kind_phys), pointer :: dv_osscol(:)   => null()  !<
    real (kind=kind_phys), pointer :: du_ofdcol(:)   => null()  !<
    real (kind=kind_phys), pointer :: dv_ofdcol(:)   => null()  !<
!
!---vay-2018 UGWP-diagnostics daily mean
!
    real (kind=kind_phys), pointer :: dudt_tot (:,:) => null()  !< daily aver GFS_phys tend for WE-U
    real (kind=kind_phys), pointer :: dvdt_tot (:,:) => null()  !< daily aver GFS_phys tend for SN-V
    real (kind=kind_phys), pointer :: dtdt_tot (:,:) => null()  !< daily aver GFS_phys tend for Temp-re
!
    real (kind=kind_phys), pointer :: du3dt_pbl(:,:) => null()  !< daily aver GFS_phys tend for WE-U pbl
    real (kind=kind_phys), pointer :: dv3dt_pbl(:,:) => null()  !< daily aver GFS_phys tend for SN-V pbl
    real (kind=kind_phys), pointer :: dt3dt_pbl(:,:) => null()  !< daily aver GFS_phys tend for Temp pbl
!
    real (kind=kind_phys), pointer :: du3dt_ogw(:,:) => null()  !< daily aver GFS_phys tend for WE-U OGW
    real (kind=kind_phys), pointer :: dv3dt_ogw(:,:) => null()  !< daily aver GFS_phys tend for SN-V OGW
    real (kind=kind_phys), pointer :: dt3dt_ogw(:,:) => null()  !< daily aver GFS_phys tend for Temp OGW
!
    real (kind=kind_phys), pointer :: du3dt_mtb(:,:) => null()  !< daily aver GFS_phys tend for WE-U MTB
    real (kind=kind_phys), pointer :: dv3dt_mtb(:,:) => null()  !< daily aver GFS_phys tend for SN-V MTB
    real (kind=kind_phys), pointer :: dt3dt_mtb(:,:) => null()  !< daily aver GFS_phys tend for Temp MTB
!
    real (kind=kind_phys), pointer :: du3dt_tms(:,:) => null()  !< daily aver GFS_phys tend for WE-U TMS
    real (kind=kind_phys), pointer :: dv3dt_tms(:,:) => null()  !< daily aver GFS_phys tend for SN-V TMS
    real (kind=kind_phys), pointer :: dt3dt_tms(:,:) => null()  !< daily aver GFS_phys tend for Temp TMS
!
    real (kind=kind_phys), pointer :: du3dt_ngw(:,:) => null()  !< daily aver GFS_phys tend for WE-U NGW
    real (kind=kind_phys), pointer :: dv3dt_ngw(:,:) => null()  !< daily aver GFS_phys tend for SN-V NGW
    real (kind=kind_phys), pointer :: dt3dt_ngw(:,:) => null()  !< daily aver GFS_phys tend for Temp NGW
!
    real (kind=kind_phys), pointer :: du3dt_cgw(:,:) => null()  !< daily aver GFS_phys tend for WE-U NGW
    real (kind=kind_phys), pointer :: dv3dt_cgw(:,:) => null()  !< daily aver GFS_phys tend for SN-V NGW
    real (kind=kind_phys), pointer :: dt3dt_cgw(:,:) => null()  !< daily aver GFS_phys tend for Temp NGW
!
    real (kind=kind_phys), pointer :: du3dt_moist(:,:) => null()  !< daily aver GFS_phys tend for WE-U MOIST
    real (kind=kind_phys), pointer :: dv3dt_moist(:,:) => null()  !< daily aver GFS_phys tend for SN-V MOIST
    real (kind=kind_phys), pointer :: dt3dt_moist(:,:) => null()  !< daily aver GFS_phys tend for Temp MOIST
!
!--- Instantaneous UGWP-diagnostics  16-variables
!       Diag%gwp_ax, Diag%gwp_axo, Diag%gwp_axc, Diag%gwp_axf,       &
!       Diag%gwp_ay, Diag%gwp_ayo, Diag%gwp_ayc, Diag%gwp_ayf,       &
!       Diag%gwp_dtdt,   Diag%gwp_kdis, Diag%gwp_okw, Diag%gwp_fgf,  &
!       Diag%gwp_dcheat, Diag%gwp_precip, Diag%gwp_klevs,            &
!       Diag%gwp_scheat

    real (kind=kind_phys), pointer :: gwp_scheat(:,:) => null()  ! instant shal-conv heat tendency
    real (kind=kind_phys), pointer :: gwp_dcheat(:,:) => null()  ! instant deep-conv heat tendency
    real (kind=kind_phys), pointer :: gwp_precip(:)   => null()  ! total precip rates
    integer , pointer              :: gwp_klevs(:,:)  => null()  ! instant levels for GW-launches
    real (kind=kind_phys), pointer :: gwp_fgf(:)      => null()  ! fgf triggers
    real (kind=kind_phys), pointer :: gwp_okw(:)      => null()  ! okw triggers

    real (kind=kind_phys), pointer :: gwp_ax(:,:)    => null()   ! instant total UGWP tend m/s/s EW
    real (kind=kind_phys), pointer :: gwp_ay(:,:)    => null()   ! instant total UGWP tend m/s/s NS
    real (kind=kind_phys), pointer :: gwp_dtdt(:,:)  => null()   ! instant total heat tend   K/s
    real (kind=kind_phys), pointer :: gwp_kdis(:,:)  => null()   ! instant total eddy mixing m2/s
    real (kind=kind_phys), pointer :: gwp_axc(:,:)   => null()   ! instant con-UGWP tend m/s/s EW
    real (kind=kind_phys), pointer :: gwp_ayc(:,:)   => null()   ! instant con-UGWP tend m/s/s NS
    real (kind=kind_phys), pointer :: gwp_axo(:,:)   => null()   ! instant oro-UGWP tend m/s/s EW
    real (kind=kind_phys), pointer :: gwp_ayo(:,:)   => null()   ! instant oro-UGWP tend m/s/s NS
    real (kind=kind_phys), pointer :: gwp_axf(:,:)   => null()   ! instant jet-UGWP tend m/s/s EW
    real (kind=kind_phys), pointer :: gwp_ayf(:,:)   => null()   ! instant jet-UGWP tend m/s/s NS

    real (kind=kind_phys), pointer :: uav_ugwp(:,:)  => null()   ! aver  wind UAV from physics
    real (kind=kind_phys), pointer :: tav_ugwp(:,:)  => null()   ! aver  temp UAV from physics
    real (kind=kind_phys), pointer :: du3dt_dyn(:,:) => null()   ! U Tend-dynamics "In"-"PhysOut"

!--- COODRE ORO diagnostics
    real (kind=kind_phys), pointer :: zmtb(:)        => null()   !
    real (kind=kind_phys), pointer :: zogw(:)        => null()   !
    real (kind=kind_phys), pointer :: zlwb(:)        => null()   !
    real (kind=kind_phys), pointer :: tau_ogw(:)     => null()   !
    real (kind=kind_phys), pointer :: tau_ngw(:)     => null()   !
    real (kind=kind_phys), pointer :: tau_mtb(:)     => null()   !
    real (kind=kind_phys), pointer :: tau_tofd(:)    => null()   !
!---vay-2018 UGWP-diagnostics

    ! Diagnostic arrays for per-timestep diagnostics
    real (kind=kind_phys), pointer :: old_pgr(:) => null()     !< pgr at last timestep

    ! Extended output diagnostics for Thompson MP
    real (kind=kind_phys), pointer :: thompson_ext_diag3d (:,:,:) => null() ! extended diagnostic 3d output arrays from Thompson MP

    ! Auxiliary output arrays for debugging
    real (kind=kind_phys), pointer :: aux2d(:,:)  => null()    !< auxiliary 2d arrays in output (for debugging)
    real (kind=kind_phys), pointer :: aux3d(:,:,:)=> null()    !< auxiliary 2d arrays in output (for debugging)

    contains
      procedure :: create    => diag_create
      procedure :: rad_zero  => diag_rad_zero
      procedure :: phys_zero => diag_phys_zero
  end type GFS_diag_type

!---------------------------------------------------------------------
! GFS_interstitial_type
!   fields required for interstitial code in CCPP schemes, previously
!   in GFS_{physics,radiation}_driver.F90
!---------------------------------------------------------------------
!! \section arg_table_GFS_interstitial_type
!! \htmlinclude GFS_interstitial_type.html
!!
  type GFS_interstitial_type

    real (kind=kind_phys), pointer      :: adjsfculw_land(:)  => null()  !<
    real (kind=kind_phys), pointer      :: adjsfculw_ice(:)   => null()  !<
    real (kind=kind_phys), pointer      :: adjsfculw_water(:) => null()  !<
    real (kind=kind_phys), pointer      :: adjnirbmd(:)       => null()  !<
    real (kind=kind_phys), pointer      :: adjnirbmu(:)       => null()  !<
    real (kind=kind_phys), pointer      :: adjnirdfd(:)       => null()  !<
    real (kind=kind_phys), pointer      :: adjnirdfu(:)       => null()  !<
    real (kind=kind_phys), pointer      :: adjvisbmd(:)       => null()  !<
    real (kind=kind_phys), pointer      :: adjvisbmu(:)       => null()  !<
    real (kind=kind_phys), pointer      :: adjvisdfu(:)       => null()  !<
    real (kind=kind_phys), pointer      :: adjvisdfd(:)       => null()  !<
    real (kind=kind_phys), pointer      :: aerodp(:,:)        => null()  !<
    real (kind=kind_phys), pointer      :: alb1d(:)           => null()  !<
    real (kind=kind_phys), pointer      :: alpha(:,:)         => null()  !<
    real (kind=kind_phys), pointer      :: bexp1d(:)          => null()  !<
    real (kind=kind_phys), pointer      :: cd(:)              => null()  !<
    real (kind=kind_phys), pointer      :: cd_ice(:)          => null()  !<
    real (kind=kind_phys), pointer      :: cd_land(:)         => null()  !<
    real (kind=kind_phys), pointer      :: cd_water(:)        => null()  !<
    real (kind=kind_phys), pointer      :: cdq(:)             => null()  !<
    real (kind=kind_phys), pointer      :: cdq_ice(:)         => null()  !<
    real (kind=kind_phys), pointer      :: cdq_land(:)        => null()  !<
    real (kind=kind_phys), pointer      :: cdq_water(:)       => null()  !<
    real (kind=kind_phys), pointer      :: cf_upi(:,:)        => null()  !<
    real (kind=kind_phys), pointer      :: chh_ice(:)         => null()  !<
    real (kind=kind_phys), pointer      :: chh_land(:)        => null()  !<
    real (kind=kind_phys), pointer      :: chh_water(:)       => null()  !<
    real (kind=kind_phys), pointer      :: clcn(:,:)          => null()  !<
    real (kind=kind_phys), pointer      :: cldf(:)            => null()  !<
    real (kind=kind_phys), pointer      :: cldsa(:,:)         => null()  !<
    real (kind=kind_phys), pointer      :: cldtaulw(:,:)      => null()  !<
    real (kind=kind_phys), pointer      :: cldtausw(:,:)      => null()  !<
    real (kind=kind_phys), pointer      :: cld1d(:)           => null()  !<
    real (kind=kind_phys), pointer      :: clouds(:,:,:)      => null()  !<
    real (kind=kind_phys), pointer      :: clw(:,:,:)         => null()  !<
    real (kind=kind_phys), pointer      :: clx(:,:)           => null()  !<
    real (kind=kind_phys), pointer      :: cmm_ice(:)         => null()  !<
    real (kind=kind_phys), pointer      :: cmm_land(:)        => null()  !<
    real (kind=kind_phys), pointer      :: cmm_water(:)       => null()  !<
    real (kind=kind_phys), pointer      :: cnv_dqldt(:,:)     => null()  !<
    real (kind=kind_phys), pointer      :: cnv_fice(:,:)      => null()  !<
    real (kind=kind_phys), pointer      :: cnv_mfd(:,:)       => null()  !<
    real (kind=kind_phys), pointer      :: cnv_ndrop(:,:)     => null()  !<
    real (kind=kind_phys), pointer      :: cnv_nice(:,:)      => null()  !<
    real (kind=kind_phys), pointer      :: cnvc(:,:)          => null()  !<
    real (kind=kind_phys), pointer      :: cnvw(:,:)          => null()  !<
    real (kind=kind_phys), pointer      :: ctei_r(:)          => null()  !<
    real (kind=kind_phys), pointer      :: ctei_rml(:)        => null()  !<
    real (kind=kind_phys), pointer      :: cumabs(:)          => null()  !<
    real (kind=kind_phys), pointer      :: dd_mf(:,:)         => null()  !<
    real (kind=kind_phys), pointer      :: de_lgth(:)         => null()  !<
    real (kind=kind_phys), pointer      :: del(:,:)           => null()  !<
    real (kind=kind_phys), pointer      :: del_gz(:,:)        => null()  !<
    real (kind=kind_phys), pointer      :: delr(:,:)          => null()  !<
    real (kind=kind_phys), pointer      :: dlength(:)         => null()  !<
    real (kind=kind_phys), pointer      :: dqdt(:,:,:)        => null()  !<
    real (kind=kind_phys), pointer      :: dqsfc1(:)          => null()  !<
    real (kind=kind_phys), pointer      :: drain(:)           => null()  !<
    real (kind=kind_phys), pointer      :: dtdt(:,:)          => null()  !<
    real (kind=kind_phys), pointer      :: dtsfc1(:)          => null()  !<
    real (kind=kind_phys), pointer      :: dtzm(:)            => null()  !<
    real (kind=kind_phys), pointer      :: dt_mf(:,:)         => null()  !<
    real (kind=kind_phys), pointer      :: dudt(:,:)          => null()  !<
    real (kind=kind_phys), pointer      :: dusfcg(:)          => null()  !<
    real (kind=kind_phys), pointer      :: dusfc1(:)          => null()  !<
    real (kind=kind_phys), pointer      :: dvdftra(:,:,:)     => null()  !<
    real (kind=kind_phys), pointer      :: dvdt(:,:)          => null()  !<
    real (kind=kind_phys), pointer      :: dvsfcg(:)          => null()  !<
    real (kind=kind_phys), pointer      :: dvsfc1(:)          => null()  !<
    real (kind=kind_phys), pointer      :: dzlyr(:,:)         => null()  !<
    real (kind=kind_phys), pointer      :: elvmax(:)          => null()  !<
    real (kind=kind_phys), pointer      :: ep1d(:)            => null()  !<
    real (kind=kind_phys), pointer      :: ep1d_ice(:)        => null()  !<
    real (kind=kind_phys), pointer      :: ep1d_land(:)       => null()  !<
    real (kind=kind_phys), pointer      :: ep1d_water(:)      => null()  !<
    real (kind=kind_phys), pointer      :: evap_ice(:)        => null()  !<
    real (kind=kind_phys), pointer      :: evap_land(:)       => null()  !<
    real (kind=kind_phys), pointer      :: evap_water(:)      => null()  !<
    real (kind=kind_phys), pointer      :: evbs(:)            => null()  !<
    real (kind=kind_phys), pointer      :: evcw(:)            => null()  !<
    real (kind=kind_phys), pointer      :: pah(:)             => null()  !<
    real (kind=kind_phys), pointer      :: ecan(:)            => null()  !<
    real (kind=kind_phys), pointer      :: etran(:)           => null()  !<
    real (kind=kind_phys), pointer      :: edir(:)            => null()  !<
    real (kind=kind_phys), pointer      :: faerlw(:,:,:,:)    => null()  !<
    real (kind=kind_phys), pointer      :: faersw(:,:,:,:)    => null()  !<
    real (kind=kind_phys), pointer      :: ffhh_ice(:)        => null()  !<
    real (kind=kind_phys), pointer      :: ffhh_land(:)       => null()  !<
    real (kind=kind_phys), pointer      :: ffhh_water(:)      => null()  !<
    real (kind=kind_phys), pointer      :: fh2(:)             => null()  !<
    real (kind=kind_phys), pointer      :: fh2_ice(:)         => null()  !<
    real (kind=kind_phys), pointer      :: fh2_land(:)        => null()  !<
    real (kind=kind_phys), pointer      :: fh2_water(:)       => null()  !<
    logical,               pointer      :: flag_cice(:)       => null()  !<
    logical,               pointer      :: flag_guess(:)      => null()  !<
    logical,               pointer      :: flag_iter(:)       => null()  !<
    real (kind=kind_phys), pointer      :: ffmm_ice(:)        => null()  !<
    real (kind=kind_phys), pointer      :: ffmm_land(:)       => null()  !<
    real (kind=kind_phys), pointer      :: ffmm_water(:)      => null()  !<
    real (kind=kind_phys), pointer      :: fm10(:)            => null()  !<
    real (kind=kind_phys), pointer      :: fm10_ice(:)        => null()  !<
    real (kind=kind_phys), pointer      :: fm10_land(:)       => null()  !<
    real (kind=kind_phys), pointer      :: fm10_water(:)      => null()  !<
    real (kind=kind_phys)               :: frain                         !<
    real (kind=kind_phys), pointer      :: frland(:)          => null()  !<
    real (kind=kind_phys), pointer      :: fscav(:)           => null()  !<
    real (kind=kind_phys), pointer      :: fswtr(:)           => null()  !<
    real (kind=kind_phys), pointer      :: gabsbdlw(:)        => null()  !<
    real (kind=kind_phys), pointer      :: gabsbdlw_ice(:)    => null()  !<
    real (kind=kind_phys), pointer      :: gabsbdlw_land(:)   => null()  !<
    real (kind=kind_phys), pointer      :: gabsbdlw_water(:)  => null()  !<
    real (kind=kind_phys), pointer      :: gamma(:)           => null()  !<
    real (kind=kind_phys), pointer      :: gamq(:)            => null()  !<
    real (kind=kind_phys), pointer      :: gamt(:)            => null()  !<
    real (kind=kind_phys), pointer      :: gasvmr(:,:,:)      => null()  !<
    real (kind=kind_phys), pointer      :: gflx(:)            => null()  !<
    real (kind=kind_phys), pointer      :: gflx_ice(:)        => null()  !<
    real (kind=kind_phys), pointer      :: gflx_land(:)       => null()  !<
    real (kind=kind_phys), pointer      :: gflx_water(:)      => null()  !<
    real (kind=kind_phys), pointer      :: graupelmp(:)       => null()  !<
    real (kind=kind_phys), pointer      :: gwdcu(:,:)         => null()  !<
    real (kind=kind_phys), pointer      :: gwdcv(:,:)         => null()  !<
    real (kind=kind_phys), pointer      :: zvfun(:)           => null()  !<
    real (kind=kind_phys), pointer      :: hffac(:)           => null()  !<
    real (kind=kind_phys), pointer      :: hflxq(:)           => null()  !<
    real (kind=kind_phys), pointer      :: hflx_ice(:)        => null()  !<
    real (kind=kind_phys), pointer      :: hflx_land(:)       => null()  !<
    real (kind=kind_phys), pointer      :: hflx_water(:)      => null()  !<
    !--- radiation variables that need to be carried over from radiation to physics
    real (kind=kind_phys), pointer      :: htlwc(:,:)         => null()  !<
    real (kind=kind_phys), pointer      :: htlw0(:,:)         => null()  !<
    real (kind=kind_phys), pointer      :: htswc(:,:)         => null()  !<
    real (kind=kind_phys), pointer      :: htsw0(:,:)         => null()  !<
    !
    real (kind=kind_phys), pointer      :: icemp(:)           => null()  !<
    logical,               pointer      :: dry(:)             => null()  !<
    integer,               pointer      :: idxday(:)          => null()  !<
    logical,               pointer      :: icy(:)             => null()  !<
    logical,               pointer      :: lake(:)            => null()  !<
    logical,               pointer      :: use_flake(:)       => null()  !<
    logical,               pointer      :: ocean(:)           => null()  !<
    integer                             :: ipr                           !<
    integer,               pointer      :: islmsk(:)          => null()  !<
    integer,               pointer      :: islmsk_cice(:)     => null()  !<
    integer                             :: itc                           !<
    logical,               pointer      :: wet(:)             => null()  !<
    integer                             :: kb                            !<
    integer,               pointer      :: kbot(:)            => null()  !<
    integer,               pointer      :: kcnv(:)            => null()  !<
    integer                             :: kd                            !<
    integer,               pointer      :: kinver(:)          => null()  !<
    integer,               pointer      :: kpbl(:)            => null()  !<
    integer                             :: kt                            !<
    integer,               pointer      :: ktop(:)            => null()  !<
    integer                             :: latidxprnt                    !<
    integer                             :: levi                          !<
    integer                             :: lmk                           !<
    integer                             :: lmp                           !<
    integer,               pointer      :: mbota(:,:)         => null()  !<
    logical                             :: mg3_as_mg2                    !<
    integer,               pointer      :: mtopa(:,:)         => null()  !<
    integer                             :: nbdlw                         !<
    integer                             :: nbdsw                         !<
    real (kind=kind_phys), pointer      :: ncgl(:,:)          => null()  !<
    real (kind=kind_phys), pointer      :: ncpi(:,:)          => null()  !<
    real (kind=kind_phys), pointer      :: ncpl(:,:)          => null()  !<
    real (kind=kind_phys), pointer      :: ncpr(:,:)          => null()  !<
    real (kind=kind_phys), pointer      :: ncps(:,:)          => null()  !<
    integer                             :: ncstrac                       !<
    integer                             :: nday                          !<
    integer                             :: nf_aelw                       !<
    integer                             :: nf_aesw                       !<
    integer                             :: nn                            !<
    integer                             :: nsamftrac                     !<
    integer                             :: nscav                         !<
    integer                             :: nspc1                         !<
    integer                             :: ntqvx                         !<
    integer                             :: ntcwx                         !<
    integer                             :: ntiwx                         !<
    integer                             :: ntrwx                         !<
    integer                             :: ntozx                         !<
    integer                             :: ntk                           !<
    integer                             :: ntkev                         !<
    integer                             :: nvdiff                        !<
    real (kind=kind_phys), pointer      :: oa4(:,:)           => null()  !<
    real (kind=kind_phys), pointer      :: oc(:)              => null()  !<
    real (kind=kind_phys), pointer      :: olyr(:,:)          => null()  !<
    logical              , pointer      :: otspt(:,:)         => null()  !<
    logical              , pointer      :: otsptflag(:)       => null()  !<
    integer                             :: oz_coeffp5                    !<
    logical                             :: phys_hydrostatic              !<
    real (kind=kind_phys), pointer      :: plvl(:,:)          => null()  !<
    real (kind=kind_phys), pointer      :: plyr(:,:)          => null()  !<
    real (kind=kind_phys), pointer      :: prcpmp(:)          => null()  !<
    real (kind=kind_phys), pointer      :: prnum(:,:)         => null()  !<
    real (kind=kind_phys), pointer      :: q2mp(:)            => null()  !<
    real (kind=kind_phys), pointer      :: qgl(:,:)           => null()  !<
    real (kind=kind_phys), pointer      :: qicn(:,:)          => null()  !<
    real (kind=kind_phys), pointer      :: qlcn(:,:)          => null()  !<
    real (kind=kind_phys), pointer      :: qlyr(:,:)          => null()  !<
    real (kind=kind_phys), pointer      :: qrn(:,:)           => null()  !<
    real (kind=kind_phys), pointer      :: qsnw(:,:)          => null()  !<
    real (kind=kind_phys), pointer      :: qss_ice(:)         => null()  !<
    real (kind=kind_phys), pointer      :: qss_land(:)        => null()  !<
    real (kind=kind_phys), pointer      :: qss_water(:)       => null()  !<
    logical                             :: radar_reset                   !<
    real (kind=kind_phys)               :: raddt                         !<
    real (kind=kind_phys), pointer      :: rainmp(:)          => null()  !<
    real (kind=kind_phys), pointer      :: raincd(:)          => null()  !<
    real (kind=kind_phys), pointer      :: raincs(:)          => null()  !<
    real (kind=kind_phys), pointer      :: rainmcadj(:)       => null()  !<
    real (kind=kind_phys), pointer      :: rainp(:,:)         => null()  !<
    real (kind=kind_phys), pointer      :: rb(:)              => null()  !<
    real (kind=kind_phys), pointer      :: rb_ice(:)          => null()  !<
    real (kind=kind_phys), pointer      :: rb_land(:)         => null()  !<
    real (kind=kind_phys), pointer      :: rb_water(:)        => null()  !<
    logical                             :: max_hourly_reset              !<
    logical                             :: ext_diag_thompson_reset       !<
    real (kind=kind_phys), pointer      :: rhc(:,:)           => null()  !<
    real (kind=kind_phys), pointer      :: runoff(:)          => null()  !<
    real (kind=kind_phys), pointer      :: save_q(:,:,:)      => null()  !<
    real (kind=kind_phys), pointer      :: save_t(:,:)        => null()  !<
    real (kind=kind_phys), pointer      :: save_tcp(:,:)      => null()  !<
    real (kind=kind_phys), pointer      :: save_u(:,:)        => null()  !<
    real (kind=kind_phys), pointer      :: save_v(:,:)        => null()  !<
    real (kind=kind_phys), pointer      :: sbsno(:)           => null()  !<
    type (cmpfsw_type),    pointer      :: scmpsw(:)          => null()  !<
    real (kind=kind_phys), pointer      :: sfcalb(:,:)        => null()  !<
    real (kind=kind_phys), pointer      :: sigma(:)           => null()  !<
    real (kind=kind_phys), pointer      :: sigmaf(:)          => null()  !<
    real (kind=kind_phys), pointer      :: sigmafrac(:,:)     => null()  !<
    real (kind=kind_phys), pointer      :: sigmatot(:,:)      => null()  !<
    logical                             :: skip_macro                    !<
    real (kind=kind_phys), pointer      :: snowc(:)           => null()  !<
    real (kind=kind_phys), pointer      :: snohf(:)           => null()  !<
    real (kind=kind_phys), pointer      :: snowmp(:)          => null()  !<
    real (kind=kind_phys), pointer      :: snowmt(:)          => null()  !<
    real (kind=kind_phys), pointer      :: stress(:)          => null()  !<
    real (kind=kind_phys), pointer      :: stress_ice(:)      => null()  !<
    real (kind=kind_phys), pointer      :: stress_land(:)     => null()  !<
    real (kind=kind_phys), pointer      :: stress_water(:)    => null()  !<
    real (kind=kind_phys), pointer      :: t2mmp(:)           => null()  !<
    real (kind=kind_phys), pointer      :: theta(:)           => null()  !<
    real (kind=kind_phys), pointer      :: tlvl(:,:)          => null()  !<
    real (kind=kind_phys), pointer      :: tlyr(:,:)          => null()  !<
    real (kind=kind_phys), pointer      :: tprcp_ice(:)       => null()  !<
    real (kind=kind_phys), pointer      :: tprcp_land(:)      => null()  !<
    real (kind=kind_phys), pointer      :: tprcp_water(:)     => null()  !<
    integer                             :: tracers_start_index           !<
    integer                             :: tracers_total                 !<
    integer                             :: tracers_water                 !<
    logical                             :: trans_aero                    !<
    real (kind=kind_phys), pointer      :: trans(:)           => null()  !<
    real (kind=kind_phys), pointer      :: tseal(:)           => null()  !<
    real (kind=kind_phys), pointer      :: tsfa(:)            => null()  !<
    real (kind=kind_phys), pointer      :: tsfc_water(:)      => null()  !<
    real (kind=kind_phys), pointer      :: tsfg(:)            => null()  !<
    real (kind=kind_phys), pointer      :: tsurf_ice(:)       => null()  !<
    real (kind=kind_phys), pointer      :: tsurf_land(:)      => null()  !<
    real (kind=kind_phys), pointer      :: tsurf_water(:)     => null()  !<
    real (kind=kind_phys), pointer      :: ud_mf(:,:)         => null()  !<
    real (kind=kind_phys), pointer      :: uustar_ice(:)      => null()  !<
    real (kind=kind_phys), pointer      :: uustar_land(:)     => null()  !<
    real (kind=kind_phys), pointer      :: uustar_water(:)    => null()  !<
    real (kind=kind_phys), pointer      :: vdftra(:,:,:)      => null()  !<
    real (kind=kind_phys), pointer      :: vegf1d(:)          => null()  !<
    real (kind=kind_phys)               :: lndp_vgf                      !<

    real (kind=kind_phys), pointer      :: w_upi(:,:)         => null()  !<
    real (kind=kind_phys), pointer      :: wcbmax(:)          => null()  !<
    real (kind=kind_phys), pointer      :: wind(:)            => null()  !<
    real (kind=kind_phys), pointer      :: work1(:)           => null()  !<
    real (kind=kind_phys), pointer      :: work2(:)           => null()  !<
    real (kind=kind_phys), pointer      :: work3(:)           => null()  !<
    real (kind=kind_phys), pointer      :: xcosz(:)           => null()  !<
    real (kind=kind_phys), pointer      :: xlai1d(:)          => null()  !<
    real (kind=kind_phys), pointer      :: xmu(:)             => null()  !<
    real (kind=kind_phys), pointer      :: z01d(:)            => null()  !<
    real (kind=kind_phys), pointer      :: zt1d(:)            => null()  !<
    real (kind=kind_phys), pointer      :: ztmax_ice(:)       => null()  !<
    real (kind=kind_phys), pointer      :: ztmax_land(:)      => null()  !<
    real (kind=kind_phys), pointer      :: ztmax_water(:)     => null()  !<
!==================================================================================================
! UGWP - five mechnanisms of momentum deposition due to various types of GWs
! (oss, ofd, obl, ogw) + ngw = sum( sso + ngw)
!==================================================================================================
! nGWs
    real (kind=kind_phys), pointer      :: dudt_ngw(:,:)      => null()  !<
    real (kind=kind_phys), pointer      :: dvdt_ngw(:,:)      => null()  !<
    real (kind=kind_phys), pointer      :: dtdt_ngw(:,:)      => null()  !<
    real (kind=kind_phys), pointer      :: kdis_ngw(:,:)      => null()  !<

    real (kind=kind_phys), pointer      :: tau_oss(: )        => null()  !< instantaneous momentum flux due to OSS
    real (kind=kind_phys), pointer      :: tau_tofd(:)        => null()  !< instantaneous momentum flux due to TOFD
    real (kind=kind_phys), pointer      :: tau_mtb(:)         => null()  !< instantaneous momentum of mountain blocking drag
    real (kind=kind_phys), pointer      :: tau_ogw(:)         => null()  !< instantaneous momentum flux of OGWs
    real (kind=kind_phys), pointer      :: tau_ngw(:)         => null()  !< instantaneous momentum flux of NGWs

    real (kind=kind_phys), pointer      :: zngw(:)            => null()  !< launch levels of NGWs
    real (kind=kind_phys), pointer      :: zmtb(:)            => null()  !< mountain blocking height
    real (kind=kind_phys), pointer      :: zlwb(:)            => null()  !< low level wave breaking height
    real (kind=kind_phys), pointer      :: zogw(:)            => null()  !< height of OGW-launch

    real (kind=kind_phys), pointer      :: dudt_mtb(:,:)      => null()  !< daily aver u-wind tend due to mountain blocking
    real (kind=kind_phys), pointer      :: dudt_tms(:,:)      => null()  !< daily aver u-wind tend due to TMS

    ! RRTMGP
    real (kind=kind_phys), pointer      :: p_lay(:,:)                => null()  !<
    real (kind=kind_phys), pointer      :: p_lev(:,:)                => null()  !<
    real (kind=kind_phys), pointer      :: t_lev(:,:)                => null()  !<
    real (kind=kind_phys), pointer      :: t_lay(:,:)                => null()  !<
    real (kind=kind_phys), pointer      :: relhum(:,:)               => null()  !<
    real (kind=kind_phys), pointer      :: tv_lay(:,:)               => null()  !<
    real (kind=kind_phys), pointer      :: qs_lay(:,:)               => null()  !<
    real (kind=kind_phys), pointer      :: q_lay(:,:)                => null()  !<
    real (kind=kind_phys), pointer      :: deltaZ(:,:)               => null()  !<
    real (kind=kind_phys), pointer      :: cloud_overlap_param(:,:)  => null()  !< Cloud overlap parameter
    real (kind=kind_phys), pointer      :: precip_overlap_param(:,:) => null()  !< Precipitation overlap parameter
    real (kind=kind_phys), pointer      :: tracer(:,:,:)             => null()  !<
    real (kind=kind_phys), pointer      :: aerosolslw(:,:,:,:)       => null()  !< Aerosol radiative properties in each LW band.
    real (kind=kind_phys), pointer      :: aerosolssw(:,:,:,:)       => null()  !< Aerosol radiative properties in each SW band.
    real (kind=kind_phys), pointer      :: cld_frac(:,:)             => null()  !< Total cloud fraction
    real (kind=kind_phys), pointer      :: cld_lwp(:,:)              => null()  !< Cloud liquid water path
    real (kind=kind_phys), pointer      :: cld_reliq(:,:)            => null()  !< Cloud liquid effective radius
    real (kind=kind_phys), pointer      :: cld_iwp(:,:)              => null()  !< Cloud ice water path
    real (kind=kind_phys), pointer      :: cld_reice(:,:)            => null()  !< Cloud ice effecive radius
    real (kind=kind_phys), pointer      :: cld_swp(:,:)              => null()  !< Cloud snow water path
    real (kind=kind_phys), pointer      :: cld_resnow(:,:)           => null()  !< Cloud snow effective radius
    real (kind=kind_phys), pointer      :: cld_rwp(:,:)              => null()  !< Cloud rain water path
    real (kind=kind_phys), pointer      :: cld_rerain(:,:)           => null()  !< Cloud rain effective radius
    real (kind=kind_phys), pointer      :: precip_frac(:,:)          => null()  !< Precipitation fraction
    real (kind=kind_phys), pointer      :: fluxlwUP_allsky(:,:)      => null()  !< RRTMGP upward   longwave  all-sky flux profile
    real (kind=kind_phys), pointer      :: fluxlwDOWN_allsky(:,:)    => null()  !< RRTMGP downward longwave  all-sky flux profile
    real (kind=kind_phys), pointer      :: fluxlwUP_clrsky(:,:)      => null()  !< RRTMGP upward   longwave  clr-sky flux profile
    real (kind=kind_phys), pointer      :: fluxlwDOWN_clrsky(:,:)    => null()  !< RRTMGP downward longwave  clr-sky flux profile
    real (kind=kind_phys), pointer      :: fluxswUP_allsky(:,:)      => null()  !< RRTMGP upward   shortwave all-sky flux profile
    real (kind=kind_phys), pointer      :: fluxswDOWN_allsky(:,:)    => null()  !< RRTMGP downward shortwave all-sky flux profile
    real (kind=kind_phys), pointer      :: fluxswUP_clrsky(:,:)      => null()  !< RRTMGP upward   shortwave clr-sky flux profile
    real (kind=kind_phys), pointer      :: fluxswDOWN_clrsky(:,:)    => null()  !< RRTMGP downward shortwave clr-sky flux profile
    real (kind=kind_phys), pointer      :: sfc_emiss_byband(:,:)     => null()  !<
    real (kind=kind_phys), pointer      :: sec_diff_byband(:,:)      => null()  !<
    real (kind=kind_phys), pointer      :: sfc_alb_nir_dir(:,:)      => null()  !<
    real (kind=kind_phys), pointer      :: sfc_alb_nir_dif(:,:)      => null()  !<
    real (kind=kind_phys), pointer      :: sfc_alb_uvvis_dir(:,:)    => null()  !<
    real (kind=kind_phys), pointer      :: sfc_alb_uvvis_dif(:,:)    => null()  !<
    real (kind=kind_phys), pointer      :: toa_src_lw(:,:)           => null()  !<
    real (kind=kind_phys), pointer      :: toa_src_sw(:,:)           => null()  !<
    type(proflw_type), pointer          :: flxprf_lw(:,:)            => null()  !< DDT containing RRTMGP longwave fluxes
    type(profsw_type), pointer          :: flxprf_sw(:,:)            => null()  !< DDT containing RRTMGP shortwave fluxes
    type(ty_optical_props_2str)         :: lw_optical_props_cloudsByBand        !< RRTMGP DDT
    type(ty_optical_props_2str)         :: lw_optical_props_clouds              !< RRTMGP DDT
    type(ty_optical_props_2str)         :: lw_optical_props_precipByBand        !< RRTMGP DDT
    type(ty_optical_props_2str)         :: lw_optical_props_precip              !< RRTMGP DDT
    type(ty_optical_props_1scl)         :: lw_optical_props_clrsky              !< RRTMGP DDT
    type(ty_optical_props_1scl)         :: lw_optical_props_aerosol             !< RRTMGP DDT
    type(ty_optical_props_2str)         :: sw_optical_props_cloudsByBand        !< RRTMGP DDT
    type(ty_optical_props_2str)         :: sw_optical_props_clouds              !< RRTMGP DDT
    type(ty_optical_props_2str)         :: sw_optical_props_precipByBand        !< RRTMGP DDT
    type(ty_optical_props_2str)         :: sw_optical_props_precip              !< RRTMGP DDT
    type(ty_optical_props_2str)         :: sw_optical_props_clrsky              !< RRTMGP DDT
    type(ty_optical_props_2str)         :: sw_optical_props_aerosol             !< RRTMGP DDT
    type(ty_gas_concs)                  :: gas_concentrations                   !< RRTMGP DDT
    type(ty_source_func_lw)             :: sources                              !< RRTMGP DDT

    !-- GSL drag suite
    real (kind=kind_phys), pointer      :: varss(:)           => null()  !<
    real (kind=kind_phys), pointer      :: ocss(:)            => null()  !<
    real (kind=kind_phys), pointer      :: oa4ss(:,:)         => null()  !<
    real (kind=kind_phys), pointer      :: clxss(:,:)         => null()  !<

    !-- 3D diagnostics
    integer :: rtg_ozone_index, rtg_tke_index

    contains
      procedure :: create      => interstitial_create     !<   allocate array data
      procedure :: rad_reset   => interstitial_rad_reset  !<   reset array data for radiation
      procedure :: phys_reset  => interstitial_phys_reset !<   reset array data for physics

  end type GFS_interstitial_type

!----------------
! PUBLIC ENTITIES
!----------------
  public GFS_init_type
  public GFS_statein_type,  GFS_stateout_type, GFS_sfcprop_type, &
         GFS_coupling_type
  public GFS_control_type,  GFS_grid_type,     GFS_tbd_type, &
         GFS_cldprop_type,  GFS_radtend_type,  GFS_diag_type
  public GFS_interstitial_type

!*******************************************************************************************
  CONTAINS

!------------------------
! GFS_statein_type%create
!------------------------
  subroutine statein_create (Statein, IM, Model)
    implicit none

    class(GFS_statein_type)             :: Statein
    integer,                 intent(in) :: IM
    type(GFS_control_type),  intent(in) :: Model

    !--- level geopotential and pressures
    allocate (Statein%phii  (IM,Model%levs+1))
    allocate (Statein%prsi  (IM,Model%levs+1))
    allocate (Statein%prsik (IM,Model%levs+1))

    Statein%phii  = clear_val
    Statein%prsi  = clear_val
    Statein%prsik = clear_val

    !--- layer geopotential and pressures
    allocate (Statein%phil  (IM,Model%levs))
    allocate (Statein%prsl  (IM,Model%levs))
    allocate (Statein%prslk (IM,Model%levs))

    Statein%phil  = clear_val
    Statein%prsl  = clear_val
    Statein%prslk = clear_val

    !--- shared radiation and physics variables
    allocate (Statein%vvl  (IM,Model%levs))
    allocate (Statein%tgrs (IM,Model%levs))

    Statein%vvl  = clear_val
    Statein%tgrs = clear_val
! stochastic physics SKEB variable
    allocate (Statein%diss_est(IM,Model%levs))
    Statein%diss_est= clear_val
    !--- physics only variables
    allocate (Statein%pgr    (IM))
    allocate (Statein%ugrs   (IM,Model%levs))
    allocate (Statein%vgrs   (IM,Model%levs))
    allocate (Statein%qgrs   (IM,Model%levs,Model%ntrac))

    Statein%qgrs   = clear_val
    Statein%pgr    = clear_val
    Statein%ugrs   = clear_val
    Statein%vgrs   = clear_val

    !--- soil state variables - for soil SPPT - sfc-perts, mgehne
    allocate (Statein%smc  (IM,Model%lsoil))
    allocate (Statein%stc  (IM,Model%lsoil))
    allocate (Statein%slc  (IM,Model%lsoil))

    Statein%smc   = clear_val
    Statein%stc   = clear_val
    Statein%slc   = clear_val

  end subroutine statein_create


!-------------------------
! GFS_stateout_type%create
!-------------------------
  subroutine stateout_create (Stateout, IM, Model)

    implicit none

    class(GFS_stateout_type)           :: Stateout
    integer,                intent(in) :: IM
    type(GFS_control_type), intent(in) :: Model

    allocate (Stateout%gu0 (IM,Model%levs))
    allocate (Stateout%gv0 (IM,Model%levs))
    allocate (Stateout%gt0 (IM,Model%levs))
    allocate (Stateout%gq0 (IM,Model%levs,Model%ntrac))

    Stateout%gu0 = clear_val
    Stateout%gv0 = clear_val
    Stateout%gt0 = clear_val
    Stateout%gq0 = clear_val

 end subroutine stateout_create


!------------------------
! GFS_sfcprop_type%create
!------------------------
  subroutine sfcprop_create (Sfcprop, IM, Model)

    implicit none

    class(GFS_sfcprop_type)            :: Sfcprop
    integer,                intent(in) :: IM
    type(GFS_control_type), intent(in) :: Model

    !--- physics and radiation
    allocate (Sfcprop%slmsk    (IM))
    allocate (Sfcprop%oceanfrac(IM))
    allocate (Sfcprop%landfrac (IM))
    allocate (Sfcprop%lakefrac (IM))
    allocate (Sfcprop%lakedepth(IM))
    allocate (Sfcprop%tsfc     (IM))
    allocate (Sfcprop%tsfco    (IM))
    allocate (Sfcprop%tsfcl    (IM))
    allocate (Sfcprop%tisfc    (IM))
    allocate (Sfcprop%tiice    (IM,Model%kice))
    allocate (Sfcprop%snowd    (IM))
    allocate (Sfcprop%zorl     (IM))
    allocate (Sfcprop%zorlw    (IM))
    allocate (Sfcprop%zorll    (IM))
    allocate (Sfcprop%zorli    (IM))
    allocate (Sfcprop%zorlwav  (IM))
    allocate (Sfcprop%fice     (IM))
    allocate (Sfcprop%snodl    (IM))
    allocate (Sfcprop%weasdl   (IM))
    allocate (Sfcprop%snodi    (IM))
    allocate (Sfcprop%weasdi   (IM))
    allocate (Sfcprop%hprime   (IM,Model%nmtvr))
    allocate(Sfcprop%albdirvis_lnd (IM))
    allocate(Sfcprop%albdirnir_lnd (IM))
    allocate(Sfcprop%albdifvis_lnd (IM))
    allocate(Sfcprop%albdifnir_lnd (IM))
    allocate (Sfcprop%emis_lnd (IM))
    allocate (Sfcprop%emis_ice (IM))
    allocate (Sfcprop%emis_wat (IM))

    Sfcprop%slmsk     = clear_val
    Sfcprop%oceanfrac = clear_val
    Sfcprop%landfrac  = clear_val
    Sfcprop%lakefrac  = clear_val
    Sfcprop%lakedepth = clear_val
    Sfcprop%tsfc      = clear_val
    Sfcprop%tsfco     = clear_val
    Sfcprop%tsfcl     = clear_val
    Sfcprop%tisfc     = clear_val
    Sfcprop%tiice     = clear_val
    Sfcprop%snowd     = clear_val
    Sfcprop%zorl      = clear_val
    Sfcprop%zorlw     = clear_val
    Sfcprop%zorll     = clear_val
    Sfcprop%zorli     = clear_val
    Sfcprop%zorlwav   = clear_val
    Sfcprop%fice      = clear_val
    Sfcprop%snodl     = clear_val
    Sfcprop%weasdl    = clear_val
    Sfcprop%snodi     = clear_val
    Sfcprop%weasdi    = clear_val
    Sfcprop%hprime    = clear_val
    Sfcprop%albdirvis_lnd = clear_val
    Sfcprop%albdirnir_lnd = clear_val
    Sfcprop%albdifvis_lnd = clear_val
    Sfcprop%albdifnir_lnd = clear_val
    Sfcprop%emis_lnd  = clear_val
    Sfcprop%emis_ice  = clear_val
    Sfcprop%emis_wat  = clear_val

!--- In (radiation only)
    allocate (Sfcprop%snoalb (IM))
    allocate (Sfcprop%alvsf  (IM))
    allocate (Sfcprop%alnsf  (IM))
    allocate (Sfcprop%alvwf  (IM))
    allocate (Sfcprop%alnwf  (IM))
    allocate (Sfcprop%facsf  (IM))
    allocate (Sfcprop%facwf  (IM))

    Sfcprop%snoalb = clear_val
    Sfcprop%alvsf  = clear_val
    Sfcprop%alnsf  = clear_val
    Sfcprop%alvwf  = clear_val
    Sfcprop%alnwf  = clear_val
    Sfcprop%facsf  = clear_val
    Sfcprop%facwf  = clear_val

!--- physics surface props
!--- In
    allocate (Sfcprop%slope      (IM))
    allocate (Sfcprop%slope_save (IM))
    allocate (Sfcprop%shdmin     (IM))
    allocate (Sfcprop%shdmax     (IM))
    allocate (Sfcprop%snoalb     (IM))
    allocate (Sfcprop%tg3        (IM))
    allocate (Sfcprop%vfrac      (IM))
    allocate (Sfcprop%vtype      (IM))
    allocate (Sfcprop%vtype_save (IM))
    allocate (Sfcprop%stype      (IM))
    allocate (Sfcprop%stype_save (IM))
    allocate (Sfcprop%uustar     (IM))
    allocate (Sfcprop%oro        (IM))
    allocate (Sfcprop%oro_uf     (IM))
    allocate (Sfcprop%evap       (IM))
    allocate (Sfcprop%hflx       (IM))
    allocate (Sfcprop%qss        (IM))

    Sfcprop%slope      = zero
    Sfcprop%slope_save = zero
    Sfcprop%shdmin     = clear_val
    Sfcprop%shdmax     = clear_val
    Sfcprop%snoalb     = clear_val
    Sfcprop%tg3        = clear_val
    Sfcprop%vfrac      = clear_val
    Sfcprop%vtype      = zero
    Sfcprop%vtype_save = zero
    Sfcprop%stype      = zero
    Sfcprop%stype_save = zero
    Sfcprop%uustar     = clear_val
    Sfcprop%oro        = clear_val
    Sfcprop%oro_uf     = clear_val
    Sfcprop%evap       = clear_val
    Sfcprop%hflx       = clear_val
    Sfcprop%qss        = clear_val

!--- In/Out
    allocate (Sfcprop%hice   (IM))
    allocate (Sfcprop%weasd  (IM))
    allocate (Sfcprop%sncovr (IM))
    allocate (Sfcprop%sncovr_ice (IM))
    if (Model%use_cice_alb .or. Model%lsm == Model%lsm_ruc) then
      allocate (Sfcprop%albdirvis_ice (IM))
      allocate (Sfcprop%albdifvis_ice (IM))
      allocate (Sfcprop%albdirnir_ice (IM))
      allocate (Sfcprop%albdifnir_ice (IM))
    endif
    if (Model%lsm == Model%lsm_ruc) then
      allocate (Sfcprop%sfalb_lnd (IM))
      allocate (Sfcprop%sfalb_ice (IM))
      allocate (Sfcprop%sfalb_lnd_bck (IM))
    endif
    allocate (Sfcprop%canopy (IM))
    allocate (Sfcprop%ffmm   (IM))
    allocate (Sfcprop%ffhh   (IM))
    allocate (Sfcprop%f10m   (IM))
    allocate (Sfcprop%tprcp  (IM))
    allocate (Sfcprop%srflag (IM))
    allocate (Sfcprop%slc    (IM,Model%lsoil))
    allocate (Sfcprop%smc    (IM,Model%lsoil))
    allocate (Sfcprop%stc    (IM,Model%lsoil))

    Sfcprop%hice   = clear_val
    Sfcprop%weasd  = clear_val
    Sfcprop%sncovr = clear_val
    Sfcprop%sncovr_ice = clear_val
    if (Model%use_cice_alb .or. Model%lsm == Model%lsm_ruc) then
      Sfcprop%albdirvis_ice = clear_val
      Sfcprop%albdifvis_ice = clear_val
      Sfcprop%albdirnir_ice = clear_val
      Sfcprop%albdifnir_ice = clear_val
    endif
    if (Model%lsm == Model%lsm_ruc) then
      Sfcprop%sfalb_lnd     = clear_val
      Sfcprop%sfalb_ice     = clear_val
      Sfcprop%sfalb_lnd_bck = clear_val
    endif
    Sfcprop%canopy = clear_val
    Sfcprop%ffmm   = clear_val
    Sfcprop%ffhh   = clear_val
    Sfcprop%f10m   = clear_val
    Sfcprop%tprcp  = clear_val
    Sfcprop%srflag = clear_val
    Sfcprop%slc    = clear_val
    Sfcprop%smc    = clear_val
    Sfcprop%stc    = clear_val

!--- Out
    allocate (Sfcprop%t2m (IM))
    allocate (Sfcprop%th2m(IM))
    allocate (Sfcprop%q2m (IM))

    Sfcprop%t2m  = clear_val
    Sfcprop%th2m = clear_val
    Sfcprop%q2m  = clear_val

    if (Model%nstf_name(1) > 0) then
      allocate (Sfcprop%tref   (IM))
      allocate (Sfcprop%z_c    (IM))
      allocate (Sfcprop%c_0    (IM))
      allocate (Sfcprop%c_d    (IM))
      allocate (Sfcprop%w_0    (IM))
      allocate (Sfcprop%w_d    (IM))
      allocate (Sfcprop%xt     (IM))
      allocate (Sfcprop%xs     (IM))
      allocate (Sfcprop%xu     (IM))
      allocate (Sfcprop%xv     (IM))
      allocate (Sfcprop%xz     (IM))
      allocate (Sfcprop%zm     (IM))
      allocate (Sfcprop%xtts   (IM))
      allocate (Sfcprop%xzts   (IM))
      allocate (Sfcprop%d_conv (IM))
      allocate (Sfcprop%ifd    (IM))
      allocate (Sfcprop%dt_cool(IM))
      allocate (Sfcprop%qrain  (IM))

      Sfcprop%tref    = zero
      Sfcprop%z_c     = zero
      Sfcprop%c_0     = zero
      Sfcprop%c_d     = zero
      Sfcprop%w_0     = zero
      Sfcprop%w_d     = zero
      Sfcprop%xt      = zero
      Sfcprop%xs      = zero
      Sfcprop%xu      = zero
      Sfcprop%xv      = zero
      Sfcprop%xz      = zero
      Sfcprop%zm      = zero
      Sfcprop%xtts    = zero
      Sfcprop%xzts    = zero
      Sfcprop%d_conv  = zero
      Sfcprop%ifd     = zero
      Sfcprop%dt_cool = zero
      Sfcprop%qrain   = zero
    endif
    if (Model%lsm == Model%lsm_ruc .or. Model%lsm == Model%lsm_noahmp) then
      allocate(Sfcprop%raincprv  (IM))
      allocate(Sfcprop%rainncprv (IM))
      allocate(Sfcprop%iceprv    (IM))
      allocate(Sfcprop%snowprv   (IM))
      allocate(Sfcprop%graupelprv(IM))

      Sfcprop%raincprv   = clear_val
      Sfcprop%rainncprv  = clear_val
      Sfcprop%iceprv     = clear_val
      Sfcprop%snowprv    = clear_val
      Sfcprop%graupelprv = clear_val
    end if
! Noah MP allocate and init when used
!
    if (Model%lsm == Model%lsm_noahmp ) then

      allocate (Sfcprop%snowxy   (IM))
      allocate (Sfcprop%tvxy     (IM))
      allocate (Sfcprop%tgxy     (IM))
      allocate (Sfcprop%canicexy (IM))
      allocate (Sfcprop%canliqxy (IM))
      allocate (Sfcprop%eahxy    (IM))
      allocate (Sfcprop%tahxy    (IM))
      allocate (Sfcprop%cmxy     (IM))
      allocate (Sfcprop%chxy     (IM))
      allocate (Sfcprop%fwetxy   (IM))
      allocate (Sfcprop%sneqvoxy (IM))
      allocate (Sfcprop%alboldxy (IM))
      allocate (Sfcprop%qsnowxy  (IM))
      allocate (Sfcprop%wslakexy (IM))
      allocate (Sfcprop%zwtxy    (IM))
      allocate (Sfcprop%waxy     (IM))
      allocate (Sfcprop%wtxy     (IM))
      allocate (Sfcprop%lfmassxy (IM))
      allocate (Sfcprop%rtmassxy (IM))
      allocate (Sfcprop%stmassxy (IM))
      allocate (Sfcprop%woodxy   (IM))
      allocate (Sfcprop%stblcpxy (IM))
      allocate (Sfcprop%fastcpxy (IM))
      allocate (Sfcprop%xsaixy   (IM))
      allocate (Sfcprop%xlaixy   (IM))
      allocate (Sfcprop%taussxy  (IM))
      allocate (Sfcprop%smcwtdxy (IM))
      allocate (Sfcprop%deeprechxy (IM))
      allocate (Sfcprop%rechxy     (IM))
      allocate (Sfcprop%snicexy    (IM, Model%lsnow_lsm_lbound:Model%lsnow_lsm_ubound))
      allocate (Sfcprop%snliqxy    (IM, Model%lsnow_lsm_lbound:Model%lsnow_lsm_ubound))
      allocate (Sfcprop%tsnoxy     (IM, Model%lsnow_lsm_lbound:Model%lsnow_lsm_ubound))
      allocate (Sfcprop%smoiseq    (IM, Model%lsoil_lsm))
      allocate (Sfcprop%zsnsoxy    (IM, Model%lsnow_lsm_lbound:Model%lsoil_lsm))

      Sfcprop%snowxy     = clear_val
      Sfcprop%tvxy       = clear_val
      Sfcprop%tgxy       = clear_val
      Sfcprop%canicexy   = clear_val
      Sfcprop%canliqxy   = clear_val
      Sfcprop%eahxy      = clear_val
      Sfcprop%tahxy      = clear_val
      Sfcprop%cmxy       = clear_val
      Sfcprop%chxy       = clear_val
      Sfcprop%fwetxy     = clear_val
      Sfcprop%sneqvoxy   = clear_val
      Sfcprop%alboldxy   = clear_val
      Sfcprop%qsnowxy    = clear_val
      Sfcprop%wslakexy   = clear_val
      Sfcprop%zwtxy      = clear_val
      Sfcprop%waxy       = clear_val
      Sfcprop%wtxy       = clear_val
      Sfcprop%lfmassxy   = clear_val
      Sfcprop%rtmassxy   = clear_val
      Sfcprop%stmassxy   = clear_val
      Sfcprop%woodxy     = clear_val
      Sfcprop%stblcpxy   = clear_val
      Sfcprop%fastcpxy   = clear_val
      Sfcprop%xsaixy     = clear_val
      Sfcprop%xlaixy     = clear_val
      Sfcprop%taussxy    = clear_val
      Sfcprop%smcwtdxy   = clear_val
      Sfcprop%deeprechxy = clear_val
      Sfcprop%rechxy     = clear_val

      Sfcprop%snicexy    = clear_val
      Sfcprop%snliqxy    = clear_val
      Sfcprop%tsnoxy     = clear_val
      Sfcprop%smoiseq    = clear_val
      Sfcprop%zsnsoxy    = clear_val

      allocate(Sfcprop%draincprv  (IM))
      allocate(Sfcprop%drainncprv (IM))
      allocate(Sfcprop%diceprv    (IM))
      allocate(Sfcprop%dsnowprv   (IM))
      allocate(Sfcprop%dgraupelprv(IM))

      Sfcprop%draincprv   = clear_val
      Sfcprop%drainncprv  = clear_val
      Sfcprop%diceprv     = clear_val
      Sfcprop%dsnowprv    = clear_val
      Sfcprop%dgraupelprv = clear_val

    endif

    if (Model%do_myjsfc .or. Model%do_myjpbl) then
      allocate(Sfcprop%z0base(IM))
      Sfcprop%z0base = clear_val
    end if

    allocate(Sfcprop%semisbase(IM))
    Sfcprop%semisbase = clear_val

    if (Model%lsm == Model%lsm_ruc) then
       ! For land surface models with different numbers of levels than the four NOAH levels
       allocate (Sfcprop%wetness         (IM))
       allocate (Sfcprop%sh2o            (IM,Model%lsoil_lsm))
       allocate (Sfcprop%keepsmfr        (IM,Model%lsoil_lsm))
       allocate (Sfcprop%smois           (IM,Model%lsoil_lsm))
       allocate (Sfcprop%tslb            (IM,Model%lsoil_lsm))
       allocate (Sfcprop%flag_frsoil     (IM,Model%lsoil_lsm))
       allocate (Sfcprop%clw_surf_land   (IM))
       allocate (Sfcprop%clw_surf_ice    (IM))
       allocate (Sfcprop%qwv_surf_land   (IM))
       allocate (Sfcprop%qwv_surf_ice    (IM))
       allocate (Sfcprop%rhofr           (IM))
       allocate (Sfcprop%tsnow_land      (IM))
       allocate (Sfcprop%tsnow_ice       (IM))
       allocate (Sfcprop%snowfallac_land (IM))
       allocate (Sfcprop%snowfallac_ice  (IM))
       !
       Sfcprop%wetness         = clear_val
       Sfcprop%sh2o            = clear_val
       Sfcprop%keepsmfr        = clear_val
       Sfcprop%smois           = clear_val
       Sfcprop%tslb            = clear_val
       Sfcprop%clw_surf_land   = clear_val
       Sfcprop%clw_surf_ice    = clear_val
       Sfcprop%qwv_surf_land   = clear_val
       Sfcprop%qwv_surf_ice    = clear_val
       Sfcprop%flag_frsoil     = clear_val
       Sfcprop%rhofr           = clear_val
       Sfcprop%tsnow_land      = clear_val
       Sfcprop%tsnow_ice       = clear_val
       Sfcprop%snowfallac_land = clear_val
       Sfcprop%snowfallac_ice  = clear_val
       !
       if (Model%rdlai) then
          allocate (Sfcprop%xlaixy (IM))
          Sfcprop%xlaixy = clear_val
       end if

    end if
    if (Model%do_mynnsfclay) then
    ! For MYNN surface layer scheme
       !print*,"Allocating all MYNN-sfclay variables"
       allocate (Sfcprop%ustm   (IM ))
       allocate (Sfcprop%zol    (IM ))
       allocate (Sfcprop%mol    (IM ))
       allocate (Sfcprop%rmol   (IM ))
       allocate (Sfcprop%flhc   (IM ))
       allocate (Sfcprop%flqc   (IM ))
       allocate (Sfcprop%chs2   (IM ))
       allocate (Sfcprop%cqs2   (IM ))
       allocate (Sfcprop%lh     (IM ))
       !
       !print*,"Initializing all MYNN-SfcLay variables with ",clear_val
       Sfcprop%ustm        = clear_val
       Sfcprop%zol         = clear_val
       Sfcprop%mol         = clear_val
       Sfcprop%rmol        = clear_val
       Sfcprop%flhc        = clear_val
       Sfcprop%flqc        = clear_val
       Sfcprop%chs2        = clear_val
       Sfcprop%cqs2        = clear_val
       Sfcprop%lh          = clear_val
    end if
    if (Model%imfdeepcnv == Model%imfdeepcnv_gf) then
        allocate (Sfcprop%conv_act(IM))
        allocate (Sfcprop%conv_act_m(IM))
        Sfcprop%conv_act = zero
        Sfcprop%conv_act_m = zero
    end if

  end subroutine sfcprop_create


!-------------------------
! GFS_coupling_type%create
!-------------------------
  subroutine coupling_create (Coupling, IM, Model)

    implicit none

    class(GFS_coupling_type)           :: Coupling
    integer,                intent(in) :: IM
    type(GFS_control_type), intent(in) :: Model

    !--- radiation out
    !--- physics in
    allocate (Coupling%nirbmdi (IM))
    allocate (Coupling%nirdfdi (IM))
    allocate (Coupling%visbmdi (IM))
    allocate (Coupling%visdfdi (IM))
    allocate (Coupling%nirbmui (IM))
    allocate (Coupling%nirdfui (IM))
    allocate (Coupling%visbmui (IM))
    allocate (Coupling%visdfui (IM))

    Coupling%nirbmdi = clear_val
    Coupling%nirdfdi = clear_val
    Coupling%visbmdi = clear_val
    Coupling%visdfdi = clear_val
    Coupling%nirbmui = clear_val
    Coupling%nirdfui = clear_val
    Coupling%visbmui = clear_val
    Coupling%visdfui = clear_val

    allocate (Coupling%sfcdsw (IM))
    allocate (Coupling%sfcnsw (IM))
    allocate (Coupling%sfcdlw (IM))
    allocate (Coupling%sfculw (IM))

    Coupling%sfcdsw = clear_val
    Coupling%sfcnsw = clear_val
    Coupling%sfcdlw = clear_val
    Coupling%sfculw = clear_val

    if (Model%do_RRTMGP) then
       allocate (Coupling%fluxlwUP_radtime   (IM, Model%levs+1))
       allocate (Coupling%fluxlwDOWN_radtime (IM, Model%levs+1))
       allocate (Coupling%fluxlwUP_jac       (IM, Model%levs+1))
       allocate (Coupling%htrlw              (IM, Model%levs))
       allocate (Coupling%tsfc_radtime       (IM))
       Coupling%fluxlwUP_radtime   = clear_val
       Coupling%fluxlwDOWN_radtime = clear_val
       Coupling%fluxlwUP_jac       = clear_val
       Coupling%htrlw              = clear_val
       Coupling%tsfc_radtime       = clear_val
    endif

    if (Model%cplflx .or. Model%do_sppt .or. Model%cplchm .or. Model%ca_global) then
      allocate (Coupling%rain_cpl (IM))
      allocate (Coupling%snow_cpl (IM))
      Coupling%rain_cpl = clear_val
      Coupling%snow_cpl = clear_val
    endif

    if (Model%cplflx .or. Model%cplchm .or. Model%cplwav) then
      !--- instantaneous quantities
      allocate (Coupling%u10mi_cpl (IM))
      allocate (Coupling%v10mi_cpl (IM))

      Coupling%u10mi_cpl = clear_val
      Coupling%v10mi_cpl = clear_val
    endif

    if (Model%cplflx .or. Model%cplchm) then
      !--- instantaneous quantities
      allocate (Coupling%tsfci_cpl (IM))
      Coupling%tsfci_cpl = clear_val
    endif

!   if (Model%cplwav2atm) then
      !--- incoming quantities
!     allocate (Coupling%zorlwav_cpl (IM))

!     Coupling%zorlwav_cpl  = clear_val
!   endif

    if (Model%cplflx) then
      !--- incoming quantities
      allocate (Coupling%slimskin_cpl        (IM))
      allocate (Coupling%dusfcin_cpl         (IM))
      allocate (Coupling%dvsfcin_cpl         (IM))
      allocate (Coupling%dtsfcin_cpl         (IM))
      allocate (Coupling%dqsfcin_cpl         (IM))
      allocate (Coupling%ulwsfcin_cpl        (IM))
!     allocate (Coupling%tseain_cpl          (IM))
!     allocate (Coupling%tisfcin_cpl         (IM))
!     allocate (Coupling%ficein_cpl          (IM))
!     allocate (Coupling%hicein_cpl          (IM))
      allocate (Coupling%hsnoin_cpl          (IM))
!     allocate (Coupling%sfc_alb_nir_dir_cpl (IM))
!     allocate (Coupling%sfc_alb_nir_dif_cpl (IM))
!     allocate (Coupling%sfc_alb_vis_dir_cpl (IM))
!     allocate (Coupling%sfc_alb_vis_dif_cpl (IM))

      Coupling%slimskin_cpl          = clear_val
      Coupling%dusfcin_cpl           = clear_val
      Coupling%dvsfcin_cpl           = clear_val
      Coupling%dtsfcin_cpl           = clear_val
      Coupling%dqsfcin_cpl           = clear_val
      Coupling%ulwsfcin_cpl          = clear_val
!     Coupling%tseain_cpl            = clear_val
!     Coupling%tisfcin_cpl           = clear_val
!     Coupling%ficein_cpl            = clear_val
!     Coupling%hicein_cpl            = clear_val
      Coupling%hsnoin_cpl            = clear_val
!     Coupling%sfc_alb_nir_dir_cpl   = clear_val
!     Coupling%sfc_alb_nir_dif_cpl   = clear_val
!     Coupling%sfc_alb_vis_dir_cpl   = clear_val
!     Coupling%sfc_alb_vis_dif_cpl   = clear_val

      !--- accumulated quantities
      allocate (Coupling%dusfc_cpl  (IM))
      allocate (Coupling%dvsfc_cpl  (IM))
      allocate (Coupling%dtsfc_cpl  (IM))
      allocate (Coupling%dqsfc_cpl  (IM))
      allocate (Coupling%dlwsfc_cpl (IM))
      allocate (Coupling%dswsfc_cpl (IM))
      allocate (Coupling%dnirbm_cpl (IM))
      allocate (Coupling%dnirdf_cpl (IM))
      allocate (Coupling%dvisbm_cpl (IM))
      allocate (Coupling%dvisdf_cpl (IM))
      allocate (Coupling%nlwsfc_cpl (IM))
      allocate (Coupling%nswsfc_cpl (IM))
      allocate (Coupling%nnirbm_cpl (IM))
      allocate (Coupling%nnirdf_cpl (IM))
      allocate (Coupling%nvisbm_cpl (IM))
      allocate (Coupling%nvisdf_cpl (IM))

      Coupling%dusfc_cpl  = clear_val
      Coupling%dvsfc_cpl  = clear_val
      Coupling%dtsfc_cpl  = clear_val
      Coupling%dqsfc_cpl  = clear_val
      Coupling%dlwsfc_cpl = clear_val
      Coupling%dswsfc_cpl = clear_val
      Coupling%dnirbm_cpl = clear_val
      Coupling%dnirdf_cpl = clear_val
      Coupling%dvisbm_cpl = clear_val
      Coupling%dvisdf_cpl = clear_val
      Coupling%nlwsfc_cpl = clear_val
      Coupling%nswsfc_cpl = clear_val
      Coupling%nnirbm_cpl = clear_val
      Coupling%nnirdf_cpl = clear_val
      Coupling%nvisbm_cpl = clear_val
      Coupling%nvisdf_cpl = clear_val

      !--- instantaneous quantities
      allocate (Coupling%dusfci_cpl  (IM))
      allocate (Coupling%dvsfci_cpl  (IM))
      allocate (Coupling%dtsfci_cpl  (IM))
      allocate (Coupling%dqsfci_cpl  (IM))
      allocate (Coupling%dlwsfci_cpl (IM))
      allocate (Coupling%dswsfci_cpl (IM))
      allocate (Coupling%dnirbmi_cpl (IM))
      allocate (Coupling%dnirdfi_cpl (IM))
      allocate (Coupling%dvisbmi_cpl (IM))
      allocate (Coupling%dvisdfi_cpl (IM))
      allocate (Coupling%nlwsfci_cpl (IM))
      allocate (Coupling%nswsfci_cpl (IM))
      allocate (Coupling%nnirbmi_cpl (IM))
      allocate (Coupling%nnirdfi_cpl (IM))
      allocate (Coupling%nvisbmi_cpl (IM))
      allocate (Coupling%nvisdfi_cpl (IM))
      allocate (Coupling%t2mi_cpl    (IM))
      allocate (Coupling%q2mi_cpl    (IM))
      allocate (Coupling%psurfi_cpl  (IM))
      allocate (Coupling%oro_cpl     (IM))
      allocate (Coupling%slmsk_cpl   (IM))

      Coupling%dusfci_cpl  = clear_val
      Coupling%dvsfci_cpl  = clear_val
      Coupling%dtsfci_cpl  = clear_val
      Coupling%dqsfci_cpl  = clear_val
      Coupling%dlwsfci_cpl = clear_val
      Coupling%dswsfci_cpl = clear_val
      Coupling%dnirbmi_cpl = clear_val
      Coupling%dnirdfi_cpl = clear_val
      Coupling%dvisbmi_cpl = clear_val
      Coupling%dvisdfi_cpl = clear_val
      Coupling%nlwsfci_cpl = clear_val
      Coupling%nswsfci_cpl = clear_val
      Coupling%nnirbmi_cpl = clear_val
      Coupling%nnirdfi_cpl = clear_val
      Coupling%nvisbmi_cpl = clear_val
      Coupling%nvisdfi_cpl = clear_val
      Coupling%t2mi_cpl    = clear_val
      Coupling%q2mi_cpl    = clear_val
      Coupling%psurfi_cpl  = clear_val
      Coupling%oro_cpl     = clear_val  !< pointer to sfcprop%oro
      Coupling%slmsk_cpl   = clear_val  !< pointer to sfcprop%slmsk
    endif

   !-- cellular automata
    allocate (Coupling%condition(IM))
    if (Model%do_ca) then
      allocate (Coupling%ca1      (IM))
      allocate (Coupling%ca2      (IM))
      allocate (Coupling%ca3      (IM))
      allocate (Coupling%ca_deep  (IM))
      allocate (Coupling%ca_turb  (IM))
      allocate (Coupling%ca_shal  (IM))
      allocate (Coupling%ca_rad   (IM))
      allocate (Coupling%ca_micro (IM))
      Coupling%ca1       = clear_val
      Coupling%ca2       = clear_val
      Coupling%ca3       = clear_val
      Coupling%ca_deep   = clear_val
      Coupling%ca_turb   = clear_val
      Coupling%ca_shal   = clear_val
      Coupling%ca_rad    = clear_val
      Coupling%ca_micro  = clear_val
      Coupling%condition = clear_val
    endif

    ! -- Aerosols coupling options
    if (Model%cplchm) then
      !--- outgoing instantaneous quantities
      allocate (Coupling%ushfsfci  (IM))
      !--- accumulated convective rainfall
      allocate (Coupling%rainc_cpl (IM))
      ! -- instantaneous 3d fluxes of nonconvective ice and liquid precipitations
      allocate (Coupling%pfi_lsan  (IM,Model%levs))
      allocate (Coupling%pfl_lsan  (IM,Model%levs))
      Coupling%rainc_cpl = clear_val
      Coupling%ushfsfci  = clear_val
      Coupling%pfi_lsan  = clear_val
      Coupling%pfl_lsan  = clear_val
    endif

    !--- stochastic physics option
    if (Model%do_sppt .or. Model%ca_global) then
      allocate (Coupling%sppt_wts  (IM,Model%levs))
      Coupling%sppt_wts = clear_val
    endif

    !--- stochastic shum option
    if (Model%do_shum) then
      allocate (Coupling%shum_wts  (IM,Model%levs))
      Coupling%shum_wts = clear_val
    endif

    !--- stochastic skeb option
    if (Model%do_skeb) then
      allocate (Coupling%skebu_wts (IM,Model%levs))
      allocate (Coupling%skebv_wts (IM,Model%levs))

      Coupling%skebu_wts = clear_val
      Coupling%skebv_wts = clear_val
    endif

    !--- stochastic land perturbation option
    if (Model%lndp_type /= 0) then
      allocate (Coupling%sfc_wts  (IM,Model%n_var_lndp))
      Coupling%sfc_wts = clear_val
    endif

    !--- needed for Thompson's aerosol option
    if(Model%imp_physics == Model%imp_physics_thompson .and. Model%ltaerosol) then
      allocate (Coupling%nwfa2d (IM))
      allocate (Coupling%nifa2d (IM))
      Coupling%nwfa2d   = clear_val
      Coupling%nifa2d   = clear_val
    endif

    if (Model%imfdeepcnv == Model%imfdeepcnv_gf) then
      allocate (Coupling%qci_conv (IM,Model%levs))
      Coupling%qci_conv   = clear_val
    endif

  end subroutine coupling_create


!----------------------
! GFS_control_type%init
!----------------------
  subroutine control_initialize (Model, nlunit, fn_nml, me, master, &
                                 logunit, isc, jsc, nx, ny, levs,   &
                                 cnx, cny, gnx, gny, dt_dycore,     &
                                 dt_phys, iau_offset, idat, jdat,   &
                                 nwat, tracer_names, tracer_types,  &
                                 input_nml_file, tile_num, blksz,   &
                                 ak, bk, restart, hydrostatic,      &
                                 communicator, ntasks, nthreads)

!--- modules
    use physcons,         only: con_rerth, con_pi, con_p0, rhowater
    use mersenne_twister, only: random_setseed, random_number
    use parse_tracers,    only: get_tracer_index
!
    implicit none

!--- interface variables
    class(GFS_control_type)            :: Model
    integer,                intent(in) :: nlunit
    character(len=64),      intent(in) :: fn_nml
    integer,                intent(in) :: me
    integer,                intent(in) :: master
    integer,                intent(in) :: logunit
    integer,                intent(in) :: tile_num
    integer,                intent(in) :: isc
    integer,                intent(in) :: jsc
    integer,                intent(in) :: nx
    integer,                intent(in) :: ny
    integer,                intent(in) :: levs
    integer,                intent(in) :: cnx
    integer,                intent(in) :: cny
    integer,                intent(in) :: gnx
    integer,                intent(in) :: gny
    real(kind=kind_phys),   intent(in) :: dt_dycore
    real(kind=kind_phys),   intent(in) :: dt_phys
    integer,                intent(in) :: iau_offset
    integer,                intent(in) :: idat(8)
    integer,                intent(in) :: jdat(8)
    integer,                intent(in) :: nwat
    character(len=32),      intent(in) :: tracer_names(:)
    integer,                intent(in) :: tracer_types(:)
    character(len=:),       intent(in), dimension(:), pointer :: input_nml_file
    integer,                intent(in) :: blksz(:)
    real(kind=kind_phys), dimension(:), intent(in) :: ak
    real(kind=kind_phys), dimension(:), intent(in) :: bk
    logical,                intent(in) :: restart
    logical,                intent(in) :: hydrostatic
    integer,                intent(in) :: communicator
    integer,                intent(in) :: ntasks
    integer,                intent(in) :: nthreads

    !--- local variables
    integer :: i, j, n
    integer :: ios
    integer :: seed0
    logical :: exists
    real(kind=kind_phys) :: tem
    real(kind=kind_phys) :: rinc(5)
    real(kind=kind_phys) :: wrk(1)
    real(kind=kind_phys), parameter :: con_hr = 3600.

!--- BEGIN NAMELIST VARIABLES
    real(kind=kind_phys) :: fhzero         = 0.0             !< hours between clearing of diagnostic buckets
    logical              :: ldiag3d        = .true.          !< flag for 3d diagnostic fields
    logical              :: qdiag3d        = .true.          !< flag for 3d tracer diagnostic fields
    logical              :: lssav          = .false.         !< logical flag for storing diagnostics
    integer, parameter :: pat_len = 60, pat_count=100        !< dimensions of dtend_select
    character(len=pat_len) :: dtend_select(pat_count)         !< fglob_list() patterns to decide which 3d diagnostic fields to enable
    integer              :: naux2d         = 0               !< number of auxiliary 2d arrays to output (for debugging)
    integer              :: naux3d         = 0               !< number of auxiliary 3d arrays to output (for debugging)
    logical              :: aux2d_time_avg(1:naux2dmax) = .false. !< flags for time averaging of auxiliary 2d arrays
    logical              :: aux3d_time_avg(1:naux3dmax) = .false. !< flags for time averaging of auxiliary 3d arrays

    real(kind=kind_phys) :: fhcyc          = 0.              !< frequency for surface data cycling (hours)
    integer              :: thermodyn_id   =  1              !< valid for GFS only for get_prs/phi
    integer              :: sfcpress_id    =  1              !< valid for GFS only for get_prs/phi

    !--- coupling parameters
    logical              :: cplflx         = .false.         !< default no cplflx collection
    logical              :: cplice         = .false.         !< default no cplice collection (used together with cplflx)
    logical              :: cplocn2atm     = .true.          !< default yes cplocn2atm coupling (turn on the feedback from ocn to atm)
    logical              :: cplwav         = .false.         !< default no cplwav collection
    logical              :: cplwav2atm     = .false.         !< default no cplwav2atm coupling
    logical              :: cplchm         = .false.         !< default no cplchm collection
    logical              :: use_cice_alb   = .false.         !< default no cice albedo
    logical              :: cpl_imp_mrg    = .false.         !< default no merge import with internal forcings
    logical              :: cpl_imp_dbg    = .false.         !< default no write import data to file post merge

!--- integrated dynamics through earth's atmosphere
    logical              :: lsidea         = .false.

!--- radiation parameters
    real(kind=kind_phys) :: fhswr          = 3600.           !< frequency for shortwave radiation (secs)
    real(kind=kind_phys) :: fhlwr          = 3600.           !< frequency for longwave radiation (secs)
    integer              :: nhfrad         = 0               !< number of timesteps for which to call radiation on physics timestep (coldstarts)
    integer              :: levr           = -99             !< number of vertical levels for radiation calculations
    integer              :: nfxr           = 39+6            !< second dimension of input/output array fluxr
    logical              :: iaerclm        = .false.         !< flag for initializing aero data
    integer              :: iccn           =  0              !< logical to use IN CCN forcing for MG2/3
    integer              :: iflip          =  1              !< iflip - is not the same as flipv
    integer              :: isol           =  0              !< use prescribed solar constant
    integer              :: ico2           =  0              !< prescribed global mean value (old opernl)
    integer              :: ialb           =  0              !< use climatology alb, based on sfc type
                                                             !< 1 => use modis based alb (RUC lsm)
                                                             !< 2 => use LSM albedo (Noah MP lsm)
    integer              :: iems           =  0              !< 1.0 => Noah lsm
                                                             !< 2.0 => Noah MP and RUC lsms
    integer              :: iaer           =  1              !< default aerosol effect in sw only
    integer              :: icliq_sw       =  1              !< sw optical property for liquid clouds
    integer              :: icice_sw       =  3              !< sw optical property for ice clouds
    integer              :: icliq_lw       =  1              !< lw optical property for liquid clouds
    integer              :: icice_lw       =  3              !< lw optical property for ice clouds
    integer              :: iovr           =  1              !< cloud-overlap: max-random overlap clouds
    integer              :: ictm           =  1              !< ictm=0 => use data at initial cond time, if not
                                                             !<           available; use latest; no extrapolation.
                                                             !< ictm=1 => use data at the forecast time, if not
                                                             !<           available; use latest; do extrapolation.
                                                             !< ictm=yyyy0 => use yyyy data for the forecast time;
                                                             !<           no extrapolation.
                                                             !< ictm=yyyy1 = > use yyyy data for the fcst. If needed,
                                                             !<           do extrapolation to match the fcst time.
                                                             !< ictm=-1 => use user provided external data for
                                                             !<           the fcst time; no extrapolation.
                                                             !< ictm=-2 => same as ictm=0, but add seasonal cycle
                                                             !<           from climatology; no extrapolation.
    integer              :: isubc_sw          =  0           !< sw clouds without sub-grid approximation
    integer              :: isubc_lw          =  0           !< lw clouds without sub-grid approximation
                                                             !< =1 => sub-grid cloud with prescribed seeds
                                                             !< =2 => sub-grid cloud with randomly generated
                                                             !< seeds
    integer              :: idcor = 1                        !< Decorrelation length type for overlap assumption
                                                             !< =0 => Use constant decorrelation length, decorr_con
                                                             !< =1 => Use spatially varying decorrelation length (Hogan et al. 2010)
                                                             !< =2 => Use spatially and temporally varyint decorrelation length (Oreopoulos et al. 2012)
    real(kind_phys)      :: dcorr_con         = 2.5          !< Decorrelation length constant (km) (if idcor = 0)
    logical              :: crick_proof       = .false.      !< CRICK-Proof cloud water
    logical              :: ccnorm            = .false.      !< Cloud condensate normalized by cloud cover
    logical              :: norad_precip      = .false.      !< radiation precip flag for Ferrier/Moorthi
    logical              :: lwhtr             = .true.       !< flag to output lw heating rate (Radtend%lwhc)
    logical              :: swhtr             = .true.       !< flag to output sw heating rate (Radtend%swhc)
    ! RRTMGP
    logical              :: do_RRTMGP           = .false.    !< Use RRTMGP?
    character(len=128)   :: active_gases        = ''         !< Character list of active gases used in RRTMGP
    integer              :: nGases              = 0          !< Number of active gases
    character(len=128)   :: rrtmgp_root         = ''         !< Directory of rte+rrtmgp source code
    character(len=128)   :: lw_file_gas         = ''         !< RRTMGP K-distribution file, coefficients to compute optics for gaseous atmosphere
    character(len=128)   :: lw_file_clouds      = ''         !< RRTMGP file containing coefficients used to compute clouds optical properties
    character(len=128)   :: sw_file_gas         = ''         !< RRTMGP K-distribution file, coefficients to compute optics for gaseous atmosphere
    character(len=128)   :: sw_file_clouds      = ''         !< RRTMGP file containing coefficients used to compute clouds optical properties
    integer              :: rrtmgp_nBandsSW     = -999       !< Number of RRTMGP SW bands.             # *NOTE*
    integer              :: rrtmgp_nGptsSW      = -999       !< Number of RRTMGP SW spectral points.   # The RRTMGP spectral dimensions in the files 
    integer              :: rrtmgp_nBandsLW     = -999       !< Number of RRTMGP LW bands.             # need to be provided via namelsit.
    integer              :: rrtmgp_nGptsLW      = -999       !< Number of RRTMGP LW spectral points.   #
    logical              :: doG_cldoptics       = .false.    !< Use legacy RRTMG cloud-optics?
    logical              :: doGP_cldoptics_PADE = .false.    !< Use RRTMGP cloud-optics: PADE approximation?
    logical              :: doGP_cldoptics_LUT  = .false.    !< Use RRTMGP cloud-optics: LUTs?
    integer              :: rrtmgp_nrghice      = 3          !< Number of ice-roughness categories
    integer              :: rrtmgp_nGauss_ang   = 1          !< Number of angles used in Gaussian quadrature
    logical              :: do_GPsw_Glw         = .false.
    logical              :: use_LW_jacobian     = .false.    !< Use Jacobian of LW to update LW radiation tendencies.
    logical              :: damp_LW_fluxadj     = .false.    !< Damp LW Jacobian flux adjustment with height.
    real(kind=kind_phys) :: lfnc_k              = -999       !<
    real(kind=kind_phys) :: lfnc_p0             = -999       !<
    logical              :: doGP_lwscat         = .false.    !< If true, include scattering in longwave cloud-optics, only compatible w/ GP cloud-optics
!--- Z-C microphysical parameters
    integer              :: imp_physics       =  99                !< choice of cloud scheme
    real(kind=kind_phys) :: psautco(2)        = (/6.0d-4,3.0d-4/)  !< [in] auto conversion coeff from ice to snow
    real(kind=kind_phys) :: prautco(2)        = (/1.0d-4,1.0d-4/)  !< [in] auto conversion coeff from cloud to rain
    real(kind=kind_phys) :: evpco             = 2.0d-5             !< [in] coeff for evaporation of largescale rain
    real(kind=kind_phys) :: wminco(2)         = (/1.0d-5,1.0d-5/)  !< [in] water and ice minimum threshold for Zhao
!---Max hourly
    real(kind=kind_phys) :: avg_max_length = 3600.                 !< reset value in seconds for max hourly
!--- Ferrier-Aligo microphysical parameters
    real(kind=kind_phys) :: rhgrd             = 1.0                !< fer_hires microphysics only; for 3-km domain
    logical              :: spec_adv          = .true.             !< Individual cloud species advected
    integer              :: icloud            = 0                  !< cloud effect to the optical depth in radiation; this also controls the cloud fraction options
                                                                   !<  3: with cloud effect from FA, and use cloud fraction option 3, based on Sundqvist et al. (1989)
!--- M-G microphysical parameters
    integer              :: fprcp             =  2                 !< when "0" no prognostic rain and snow (MG)
                                                                   !< "1" for MG2 and "2" for MG3
    integer              :: pdfflag           =  4                 !< pdf flag for MG macro physics
    real(kind=kind_phys) :: mg_dcs            = 200.0              !< Morrison-Gettelman microphysics parameters
    real(kind=kind_phys) :: mg_qcvar          = 1.0
    real(kind=kind_phys) :: mg_ts_auto_ice(2) = (/180.0,180.0/)    !< ice auto conversion time scale
    real(kind=kind_phys) :: mg_rhmini         = 1.01               !< relative humidity threshold parameter for nucleating ice
    real(kind=kind_phys) :: mg_ncnst          = 100.e6             !< constant droplet num concentration (m-3)
    real(kind=kind_phys) :: mg_ninst          = 0.15e6             !< constant ice num concentration (m-3)
    real(kind=kind_phys) :: mg_ngnst          = 0.10e6             !< constant graupel/hail num concentration (m-3) = 0.1e6_r8
    real(kind=kind_phys) :: mg_alf            = 1.0                !< tuning factor for alphs in MG macrophysics
    real(kind=kind_phys) :: mg_qcmin(2)       = (/1.0d-9,1.0d-9/)  !< min liquid and ice mixing ratio in Mg macro clouds
    real(kind=kind_phys) :: mg_berg_eff_factor = 2.0               !< berg efficiency factor
    character(len=16)    :: mg_precip_frac_method = 'max_overlap'  !< type of precipitation fraction method
    real(kind=kind_phys) :: tf              = 258.16d0
    real(kind=kind_phys) :: tcr             = 273.16d0
!
    logical              :: effr_in         = .false.              !< flag to use effective radii of cloud species in radiation
    logical              :: microp_uniform  = .true.
    logical              :: do_cldliq       = .true.
    logical              :: do_cldice       = .true.
    logical              :: hetfrz_classnuc = .false.
    logical              :: mg_nccons       = .false.           !< set .true. to specify constant cloud droplet number
    logical              :: mg_nicons       = .false.           !< set .true. to specify constant cloud ice number
    logical              :: mg_ngcons       = .false.           !< set .true. to specify constant graupel/hail number
    logical              :: sed_supersat    = .true.
    logical              :: do_sb_physics   = .true.
    logical              :: mg_do_graupel   = .true.            !< set .true. to turn on prognostic grapuel (with fprcp=2)
    logical              :: mg_do_hail      = .false.           !< set .true. to turn on prognostic hail (with fprcp=2)
    logical              :: mg_do_ice_gmao  = .false.           !< set .true. to turn on gmao ice formulation
    logical              :: mg_do_liq_liu   = .true.            !< set .true. to turn on liu liquid treatment
<<<<<<< HEAD

    !--- NSSL microphysics params
    real(kind=kind_phys) :: nssl_cccn       = 0.6e9             !<  CCN concentration (m-3)
    real(kind=kind_phys) :: nssl_alphah     = 0.0               !<  graupel shape parameter
    real(kind=kind_phys) :: nssl_alphahl    = 1.0               !<  hail shape parameter
    logical              :: nssl_hail_on    = .false.           !<  NSSL flag to activate the hail category
    logical              :: nssl_ccn_on     = .true.            !<  NSSL flag to activate the CCN category
    logical              :: nssl_invertccn  = .true.            !<  NSSL flag to treat CCN as activated (true) or unactivated (false)
=======
    real(kind=kind_phys) :: fh_dfi_radar(1+dfi_radar_max_intervals) = -2e10             !< begin&end of four timespans over which radar_tten is applied
    logical              :: do_cap_suppress = .true.            !< set .true. to turn on convection suppression in GF scheme during limited intervals when fh_dfi_radar is enabled
>>>>>>> 9bfd9dfb

    !--- Thompson microphysical parameters
    logical              :: ltaerosol      = .false.            !< flag for aerosol version
    logical              :: lradar         = .false.            !< flag for radar reflectivity
    real(kind=kind_phys) :: nsradar_reset  = -999.0             !< seconds between resetting radar reflectivity calculation, set to <0 for every time step
    real(kind=kind_phys) :: ttendlim       = -999.0             !< temperature tendency limiter, set to <0 to deactivate
    logical              :: ext_diag_thompson = .false.         !< flag for extended diagnostic output from Thompson
    real(kind=kind_phys) :: dt_inner       = -999.0             !< time step for the inner loop 
    logical              :: sedi_semi      = .false.            !< flag for semi Lagrangian sedi of rain
    integer              :: decfl          = 8                  !< deformed CFL factor

    !--- GFDL microphysical parameters
    logical              :: lgfdlmprad     = .false.            !< flag for GFDLMP radiation interaction

    !--- Thompson,GFDL microphysical parameter
    logical              :: lrefres        = .false.            !< flag for radar reflectivity in restart file

    !--- land/surface model parameters
    integer              :: lsm            =  1              !< flag for land surface model to use =0  for osu lsm; =1  for noah lsm; =2  for noah mp lsm; =3  for RUC lsm
    integer              :: lsoil          =  4              !< number of soil layers
    integer              :: lsoil_lsm      =  -1             !< number of soil layers internal to land surface model; -1 use lsoil
    integer              :: lsnow_lsm      =  3              !< maximum number of snow layers internal to land surface model
    logical              :: rdlai          = .false.         !< read LAI from input file (for RUC LSM or NOAH LSM WRFv4)
    logical              :: ua_phys        = .false.         !< flag for using University of Arizona? extension to NOAH LSM WRFv4
    logical              :: usemonalb      = .true.          !< flag to read surface diffused shortwave albedo from input file for NOAH LSM WRFv4
    real(kind=kind_phys) :: aoasis         = 1.0             !< potential evaporation multiplication factor for NOAH LSM WRFv4
    integer              :: fasdas         = 0               !< flag to use "flux-adjusting surface data assimilation system"; 0 = OFF, 1 = ON
    integer              :: iopt_thcnd     = 1               !< option to treat thermal conductivity in Noah LSM (new in 3.8)
                                                             !< = 1, original (default)
                                                             !< = 2, McCumber and Pielke for silt loam and sandy loam
    integer              :: kice           =  2              !< number of layers in ice; default is 2 (GFS sice)
    integer              :: ivegsrc        =  2              !< ivegsrc = 0   => USGS,
                                                             !< ivegsrc = 1   => IGBP (20 category)
                                                             !< ivegsrc = 2   => UMD  (13 category)
    integer              :: isot           =  0              !< isot = 0   => Zobler soil type  ( 9 category)
                                                             !< isot = 1   => STATSGO soil type (19 category)
    ! -- to use Noah MP, lsm needs to be set to 2 and both ivegsrc and isot are set
    ! to 1 - MODIS IGBP and STATSGO - the defaults are the same as in the
    ! scripts;change from namelist

    integer              :: iopt_dveg      =  4  ! 4 -> off (use table lai; use maximum vegetation fraction)
    integer              :: iopt_crs       =  1  !canopy stomatal resistance (1-> ball-berry; 2->jarvis)
    integer              :: iopt_btr       =  1  !soil moisture factor for stomatal resistance (1-> noah; 2-> clm; 3-> ssib)
    integer              :: iopt_run       =  3  !runoff and groundwater (1->simgm; 2->simtop; 3->schaake96; 4->bats)
    integer              :: iopt_sfc       =  1  !surface layer drag coeff (ch & cm) (1->m-o; 2->chen97)
    integer              :: iopt_frz       =  1  !supercooled liquid water (1-> ny06; 2->koren99)
    integer              :: iopt_inf       =  1  !frozen soil permeability (1-> ny06; 2->koren99)
    integer              :: iopt_rad       =  3  !radiation transfer (1->gap=f(3d,cosz); 2->gap=0; 3->gap=1-fveg)
    integer              :: iopt_alb       =  2  !snow surface albedo (1->bats; 2->class)
    integer              :: iopt_snf       =  1  !rainfall & snowfall (1-jordan91; 2->bats; 3->noah)
    integer              :: iopt_tbot      =  2  !lower boundary of soil temperature (1->zero-flux; 2->noah)
    integer              :: iopt_stc       =  1  !snow/soil temperature time scheme (only layer 1)

    logical              :: use_ufo        = .false.                  !< flag for gcycle surface option

    logical              :: lcurr_sf       = .false.                  !< flag for taking ocean currents into account in GFDL surface layer
    logical              :: pert_cd        = .false.                  !< flag for perturbing the surface drag coefficient for momentum in surface layer scheme
    integer              :: ntsflg         = 0                        !< flag for updating skin temperature in the GFDL surface layer scheme
    real(kind=kind_phys) :: sfenth         = 0.0                      !< enthalpy flux factor 0 zot via charnock ..>0 zot enhanced>15m/s

!--- flake model parameters
    integer              :: lkm            =  0                       !< flag for flake model - default no flake

!--- tuning parameters for physical parameterizations
    logical              :: ras            = .false.                  !< flag for ras convection scheme
    logical              :: flipv          = .true.                   !< flag for vertical direction flip (ras)
                                                                      !< .true. implies surface at k=1
    logical              :: trans_trac     = .false.                  !< flag for convective transport of tracers (RAS, CS, or SAMF)
    logical              :: old_monin      = .false.                  !< flag for diff monin schemes
    logical              :: cnvgwd         = .false.                  !< flag for conv gravity wave drag
    integer              :: gwd_opt        =  1                       !< flag for configuring gwd scheme
                                                                      !< gwd_opt = 2  => unified ugwp GWD
                                                                      !< gwd_opt = 22 => unified ugwp GWD with extra output
                                                                      !< gwd_opt = 3 : GSL drag suite
                                                                      !< gwd_opt = 33: GSL drag suite with extra output
    logical              :: do_ugwp_v0           = .true.       !< flag for version 0 ugwp GWD
    logical              :: do_ugwp_v0_orog_only = .false.      !< flag for version 0 ugwp GWD (orographic drag only)
    logical              :: do_ugwp_v0_nst_only  = .false.      !< flag for version 0 ugwp GWD (non-stationary GWD only)
    logical              :: do_gsl_drag_ls_bl    = .false.      !< flag for GSL drag (large-scale GWD and blocking only)
    logical              :: do_gsl_drag_ss       = .false.      !< flag for GSL drag (small-scale GWD only)
    logical              :: do_gsl_drag_tofd     = .false.      !< flag for GSL drag (turbulent orog form drag only)
    logical              :: do_ugwp_v1           = .false.      !< flag for version 1 ugwp GWD
    logical              :: do_ugwp_v1_orog_only = .false.      !< flag for version 1 ugwp GWD (orographic drag only)
    logical              :: do_ugwp_v1_w_gsldrag = .false.      !< flag for version 1 ugwp GWD (orographic drag only)
!--- vay-2018
    logical              :: ldiag_ugwp     = .false.                  !< flag for UGWP diag fields
    logical              :: do_ugwp        = .false.                  !< flag do UGWP+RF
    logical              :: do_tofd        = .false.                  !< flag do Turb oro Form Drag

    logical              :: do_gwd         = .false.                  !< flag for running gravity wave drag
    logical              :: do_cnvgwd      = .false.                  !< flag for running conv gravity wave drag

    logical              :: mstrat         = .false.                  !< flag for moorthi approach for stratus
    logical              :: moist_adj      = .false.                  !< flag for moist convective adjustment
    logical              :: cscnv          = .false.                  !< flag for Chikira-Sugiyama convection
    logical              :: cal_pre        = .false.                  !< flag controls precip type algorithm
    logical              :: do_aw          = .false.                  !< AW scale-aware option in cs convection
    logical              :: do_awdd        = .false.                  !< AW scale-aware option in cs convection
    logical              :: flx_form       = .false.                  !< AW scale-aware option in cs convection
    logical              :: do_shoc        = .false.                  !< flag for SHOC
    logical              :: shocaftcnv     = .false.                  !< flag for SHOC
    logical              :: shoc_cld       = .false.                  !< flag for SHOC in grrad
    logical              :: oz_phys        = .true.                   !< flag for old (2006) ozone physics
    logical              :: oz_phys_2015   = .false.                  !< flag for new (2015) ozone physics
    logical              :: h2o_phys       = .false.                  !< flag for stratosphere h2o
    logical              :: pdfcld         = .false.                  !< flag for pdfcld
    logical              :: shcnvcw        = .false.                  !< flag for shallow convective cloud
    logical              :: redrag         = .false.                  !< flag for reduced drag coeff. over sea
    logical              :: hybedmf        = .false.                  !< flag for hybrid edmf pbl scheme
    logical              :: satmedmf       = .false.                  !< flag for scale-aware TKE-based moist edmf
                                                                      !< vertical turbulent mixing scheme
    logical              :: shinhong       = .false.                  !< flag for scale-aware Shinhong vertical turbulent mixing scheme
    logical              :: do_ysu         = .false.                  !< flag for YSU vertical turbulent mixing scheme
    logical              :: acm            = .false.                  !< flag for ACM vertical turbulent mixing scheme
    logical              :: dspheat        = .false.                  !< flag for tke dissipative heating
    logical              :: hurr_pbl       = .false.                  !< flag for hurricane-specific options in PBL scheme
    logical              :: lheatstrg      = .false.                  !< flag for canopy heat storage parameterization
    logical              :: lseaspray      = .false.                  !< flag for sea spray parameterization
    logical              :: cnvcld         = .false.
    logical              :: random_clds    = .false.                  !< flag controls whether clouds are random
    logical              :: shal_cnv       = .false.                  !< flag for calling shallow convection
    integer              :: imfshalcnv     =  1                       !< flag for mass-flux shallow convection scheme
                                                                      !<     1: July 2010 version of mass-flux shallow conv scheme
                                                                      !<         current operational version as of 2016
                                                                      !<     2: scale- & aerosol-aware mass-flux shallow conv scheme (2017)
                                                                      !<     3: scale- & aerosol-aware Grell-Freitas scheme (GSD)
                                                                      !<     4: New Tiedtke scheme (CAPS)
                                                                      !<     0: modified Tiedtke's eddy-diffusion shallow conv scheme
                                                                      !<    -1: no shallow convection used
    integer              :: imfdeepcnv     =  1                       !< flag for mass-flux deep convection scheme
                                                                      !<     1: July 2010 version of SAS conv scheme
                                                                      !<           current operational version as of 2016
                                                                      !<     2: scale- & aerosol-aware mass-flux deep conv scheme (2017)
                                                                      !<     3: scale- & aerosol-aware Grell-Freitas scheme (GSD)
                                                                      !<     4: New Tiedtke scheme (CAPS)
    integer              :: isatmedmf      =  0                       !< flag for scale-aware TKE-based moist edmf scheme
                                                                      !<     0: initial version of satmedmf (Nov. 2018)
                                                                      !<     1: updated version of satmedmf (as of May 2019)
    logical              :: do_deep        = .true.                   !< whether to do deep convection

    logical              :: hwrf_samfdeep     = .false.               !< flag for HWRF SAMF deepcnv scheme
    logical              :: hwrf_samfshal     = .false.               !< flag for HWRF SAMF shalcnv scheme
    logical              :: do_mynnedmf       = .false.               !< flag for MYNN-EDMF
    logical              :: do_mynnsfclay     = .false.               !< flag for MYNN Surface Layer Scheme
    ! DH* TODO - move to MYNN namelist section
    integer              :: grav_settling     = 0
    integer              :: bl_mynn_tkebudget = 0
    logical              :: bl_mynn_tkeadvect = .false.
    integer              :: bl_mynn_cloudpdf  = 2
    integer              :: bl_mynn_mixlength = 2
    integer              :: bl_mynn_edmf      = 0
    integer              :: bl_mynn_edmf_mom  = 1
    integer              :: bl_mynn_edmf_tke  = 0
    integer              :: bl_mynn_edmf_part = 0
    integer              :: bl_mynn_cloudmix  = 1
    integer              :: bl_mynn_mixqt     = 0
    integer              :: bl_mynn_output    = 0
    integer              :: icloud_bl         = 1
    real(kind=kind_phys) :: var_ric           = 1.0
    real(kind=kind_phys) :: coef_ric_l        = 0.16
    real(kind=kind_phys) :: coef_ric_s        = 0.25
    ! *DH
    logical              :: do_myjsfc         = .false.               !< flag for MYJ surface layer scheme
    logical              :: do_myjpbl         = .false.               !< flag for MYJ PBL scheme

    integer              :: nmtvr          = 14                       !< number of topographic variables such as variance etc
                                                                      !< used in the GWD parameterization
    integer              :: jcap           =  1              !< number of spectral wave trancation used only by sascnv shalcnv
!   real(kind=kind_phys) :: cs_parm(10) = (/5.0,2.5,1.0e3,3.0e3,20.0,-999.,-999.,0.,0.,0./)
    real(kind=kind_phys) :: cs_parm(10) = (/8.0,4.0,1.0e3,3.5e3,20.0,1.0,-999.,1.,0.6,0./)
    real(kind=kind_phys) :: flgmin(2)      = (/0.180,0.220/)          !< [in] ice fraction bounds
    real(kind=kind_phys) :: cgwf(2)        = (/0.5d0,0.05d0/)         !< multiplication factor for convective GWD
    real(kind=kind_phys) :: ccwf(2)        = (/1.0d0,1.0d0/)          !< multiplication factor for critical cloud
                                                                      !< workfunction for RAS
    real(kind=kind_phys) :: cdmbgwd(4)     = (/2.0d0,0.25d0,1.0d0,1.0d0/)   !< multiplication factors for cdmb, gwd, and NS gwd, tke based enhancement
    real(kind=kind_phys) :: sup            = 1.0                      !< supersaturation in pdf cloud (IMP_physics=98) when t is very low
                                                                      !< or ice super saturation in SHOC (when do_shoc=.true.)
    real(kind=kind_phys) :: ctei_rm(2)     = (/10.0d0,10.0d0/)        !< critical cloud top entrainment instability criteria
                                                                      !< (used if mstrat=.true.)
    real(kind=kind_phys) :: crtrh(3)       = (/0.90d0,0.90d0,0.90d0/) !< critical relative humidity at the surface
                                                                      !< PBL top and at the top of the atmosphere
    real(kind=kind_phys) :: dlqf(2)        = (/0.15,0.15/)            !< factor for cloud condensate detrainment
                                                                      !< from cloud edges for RAS
    real(kind=kind_phys) :: psauras(2)     = (/1.0d-3,1.0d-3/)        !< [in] auto conversion coeff from ice to snow in ras
    real(kind=kind_phys) :: prauras(2)     = (/2.0d-3,2.0d-3/)        !< [in] auto conversion coeff from cloud to rain in ras
    real(kind=kind_phys) :: wminras(2)     = (/1.0d-6,1.0d-6/)        !< [in] water and ice minimum threshold for ras
    integer              :: nrcmax         = 32                       !< number of random numbers used in RAS

    real(kind=kind_phys) :: rbcr           = 0.25                     !< Critical Richardson Number in PBL scheme
    real(kind=kind_phys) :: shoc_parm(5)   = (/7000.0,1.0,4.2857143,0.7,-999.0/)  !< some tunable parameters for shoc

!--- Rayleigh friction
    real(kind=kind_phys) :: prslrd0        = 0.0d0           !< pressure level from which Rayleigh Damping is applied
    real(kind=kind_phys) :: ral_ts         = 0.0d0           !< time scale for Rayleigh damping in days

!--- mass flux deep convection
!   real(kind=kind_phys) :: clam_deep      = 0.1             !< c_e for deep convection (Han and Pan, 2011, eq(6))
    real(kind=kind_phys) :: clam_deep      = 0.07            !< c_e for deep convection (Han and Pan, 2011, eq(6))
    real(kind=kind_phys) :: c0s_deep       = 0.002           !< convective rain conversion parameter
    real(kind=kind_phys) :: c1_deep        = 0.002           !< conversion parameter of detrainment from liquid water into grid-scale cloud water
    real(kind=kind_phys) :: betal_deep     = 0.01            !< fraction factor of downdraft air mass reaching ground surface over land
    real(kind=kind_phys) :: betas_deep     = 0.01            !< fraction factor of downdraft air mass reaching ground surface over sea
    real(kind=kind_phys) :: evef           = 0.09            !< evaporation factor from convective rain
    real(kind=kind_phys) :: evfact_deep    = 0.3             !< evaporation factor from convective rain
    real(kind=kind_phys) :: evfactl_deep   = 0.3             !< evaporation factor from convective rain over land
    real(kind=kind_phys) :: pgcon_deep     = 0.55            !< reduction factor in momentum transport due to convection induced pressure gradient force
                                                             !< 0.7 : Gregory et al. (1997, QJRMS)
                                                             !< 0.55: Zhang & Wu (2003, JAS)
    real(kind=kind_phys) :: asolfac_deep   = 0.958           !< aerosol-aware parameter based on Lim (2011)
                                                             !< asolfac= cx / c0s(=.002)
                                                             !< cx = min([-0.7 ln(Nccn) + 24]*1.e-4, c0s)
                                                             !< Nccn: CCN number concentration in cm^(-3)
                                                             !< Until a realistic Nccn is provided, Nccns are assumed
                                                             !< as Nccn=100 for sea and Nccn=1000 for land

!--- mass flux shallow convection
    real(kind=kind_phys) :: clam_shal      = 0.3             !< c_e for shallow convection (Han and Pan, 2011, eq(6))
    real(kind=kind_phys) :: c0s_shal       = 0.002           !< conversion parameter of detrainment from liquid water into convetive precipitaiton
    real(kind=kind_phys) :: c1_shal        = 5.e-4           !< conversion parameter of detrainment from liquid water into grid-scale cloud water
    real(kind=kind_phys) :: pgcon_shal     = 0.55            !< reduction factor in momentum transport due to convection induced pressure gradient force
                                                             !< 0.7 : Gregory et al. (1997, QJRMS)
                                                             !< 0.55: Zhang & Wu (2003, JAS)
    real(kind=kind_phys) :: asolfac_shal   = 0.958           !< aerosol-aware parameter based on Lim (2011)
                                                             !< asolfac= cx / c0s(=.002)
                                                             !< cx = min([-0.7 ln(Nccn) + 24]*1.e-4, c0s)
                                                             !< Nccn: CCN number concentration in cm^(-3)
                                                             !< Until a realistic Nccn is provided, Nccns are assumed
                                                             !< as Nccn=100 for sea and Nccn=1000 for land

!--- near surface sea temperature model
    logical              :: nst_anl        = .false.         !< flag for NSSTM analysis in gcycle/sfcsub
    integer              :: lsea           = 0
    integer              :: nstf_name(5)   = (/0,0,1,0,5/)   !< flag 0 for no nst  1 for uncoupled nst  and 2 for coupled NST
                                                             !< nstf_name(1) : 0 = NSSTM off, 1 = NSSTM on but uncoupled
                                                             !<                2 = NSSTM on and coupled
                                                             !< nstf_name(2) : 1 = NSSTM spin up on, 0 = NSSTM spin up off
                                                             !< nstf_name(3) : 1 = NSSTM analysis on, 0 = NSSTM analysis off
                                                             !< nstf_name(4) : zsea1 in mm
                                                             !< nstf_name(5) : zsea2 in mm
!--- fractional grid
    logical              :: frac_grid       = .false.         !< flag for fractional grid
    logical              :: ignore_lake     = .true.          !< flag for ignoring lakes
    real(kind=kind_phys) :: min_lakeice     = 0.15d0          !< minimum lake ice value
    real(kind=kind_phys) :: min_seaice      = 1.0d-11         !< minimum sea  ice value
    real(kind=kind_phys) :: min_lake_height = 250.0           !< minimum lake height value
    real(kind=kind_phys) :: rho_h2o         = rhowater        !< fresh water density

!--- surface layer z0 scheme
    integer              :: sfc_z0_type    = 0               !< surface roughness options over ocean
                                                             !< 0=no change
                                                             !< 6=areodynamical roughness over water with input 10-m wind
                                                             !< 7=slightly decrease Cd for higher wind speed compare to 6
                                                             !< negative when cplwav2atm=.true. - i.e. two way wave coupling

!--- potential temperature definition in surface layer physics
    logical              :: thsfc_loc      = .true.          !< flag for local vs. standard potential temperature
                                                             !<.true. means use local (gridpoint) surface pressure to define potential temperature
                                                             !<       this is the current GFS physics approach
                                                             !<.false. means use reference pressure of 1000 hPa to define potential temperature
                                                             !<       this is the alternative method proposed by GSL

!--- vertical diffusion
    real(kind=kind_phys) :: xkzm_m         = 1.0d0           !< [in] bkgd_vdif_m  background vertical diffusion for momentum
    real(kind=kind_phys) :: xkzm_h         = 1.0d0           !< [in] bkgd_vdif_h  background vertical diffusion for heat q
    real(kind=kind_phys) :: xkzm_s         = 1.0d0           !< [in] bkgd_vdif_s  sigma threshold for background mom. diffusion
    real(kind=kind_phys) :: xkzminv        = 0.3             !< diffusivity in inversion layers
    real(kind=kind_phys) :: moninq_fac     = 1.0             !< turbulence diffusion coefficient factor
    real(kind=kind_phys) :: dspfac         = 1.0             !< tke dissipative heating factor
    real(kind=kind_phys) :: bl_upfr        = 0.13            !< updraft fraction in boundary layer mass flux scheme
    real(kind=kind_phys) :: bl_dnfr        = 0.1             !< downdraft fraction in boundary layer mass flux scheme
    real(kind=kind_phys) :: rlmx           = 300.            !< maximum allowed mixing length in boundary layer mass flux scheme
    real(kind=kind_phys) :: elmx           = 300.            !< maximum allowed dissipation mixing length in boundary layer mass flux scheme
    integer              :: sfc_rlm        = 0               !< choice of near surface mixing length in boundary layer mass flux scheme

!--- parameters for canopy heat storage (CHS) parameterization
    real(kind=kind_phys) :: h0facu         = 0.25
    real(kind=kind_phys) :: h0facs         = 1.0

!---Cellular automaton options
    integer              :: nca            = 1
    integer              :: ncells         = 5
    integer              :: nlives         = 12
    
    integer              :: nca_g          = 1
    integer              :: ncells_g       = 1
    integer              :: nlives_g       = 100
    real(kind=kind_phys) :: nfracseed      = 0.5
    integer              :: nseed          = 1
    integer              :: nseed_g        = 100
    integer              :: iseed_ca       = 1
    integer              :: nspinup        = 1
    logical              :: do_ca          = .false.
    logical              :: ca_sgs         = .false.
    logical              :: ca_global      = .false.
    logical              :: ca_smooth      = .false.
    real(kind=kind_phys) :: nthresh        = 18
    real                 :: ca_amplitude   = 0.35
    integer              :: nsmooth        = 100
    logical              :: ca_closure     = .false.
    logical              :: ca_entr        = .false.
    logical              :: ca_trigger     = .false.

!--- IAU options
    real(kind=kind_phys)  :: iau_delthrs      = 0           !< iau time interval (to scale increments)
    character(len=240)    :: iau_inc_files(7) = ''          !< list of increment files
    real(kind=kind_phys)  :: iaufhrs(7)       = -1          !< forecast hours associated with increment files
    logical  :: iau_filter_increments         = .false.     !< filter IAU increments
    logical  :: iau_drymassfixer              = .false.     !< IAU dry mass fixer

!--- debug flags
    logical              :: debug          = .false.
    logical              :: pre_rad        = .false.         !< flag for testing purpose
    logical              :: print_diff_pgr = .false.         !< print average change in pgr every timestep

!  max and min lon and lat for critical relative humidity
    integer :: max_lon=5000, max_lat=2000, min_lon=192, min_lat=94
    real(kind=kind_phys) :: rhcmax = 0.9999999               !< max critical rel. hum.
    real(kind=kind_phys) :: huge   = 9.9692099683868690E36  !  NetCDF float FillValue


!--- stochastic physics control parameters
    logical :: do_sppt      = .false.
    logical :: pert_mp      = .false.
    logical :: pert_clds    = .false.
    logical :: pert_radtend = .true.
    logical :: use_zmtnblck = .false.
    logical :: do_shum      = .false.
    logical :: do_skeb      = .false.
    integer :: skeb_npass   = 11
    integer :: lndp_type      = 0
    integer :: n_var_lndp     = 0
    logical :: lndp_each_step = .false.

!--- aerosol scavenging factors
    integer, parameter :: max_scav_factors = 25
    character(len=40)  :: fscav_aero(max_scav_factors) = ' '

    real(kind=kind_phys) :: radar_tten_limits(2) = (/ limit_unspecified, limit_unspecified /)
    integer :: itime
    
!--- END NAMELIST VARIABLES

    NAMELIST /gfs_physics_nml/                                                              &
                          !--- general parameters
                               fhzero, ldiag3d, qdiag3d, lssav, naux2d, dtend_select,       &
                               naux3d, aux2d_time_avg, aux3d_time_avg, fhcyc,               &
                               thermodyn_id, sfcpress_id,                                   &
                          !--- coupling parameters
                               cplflx, cplice, cplocn2atm, cplwav, cplwav2atm, cplchm,      &
                               cpl_imp_mrg, cpl_imp_dbg,                                    &
                               use_cice_alb,                                                &
#ifdef IDEA_PHYS
                               lsidea, weimer_model, f107_kp_size, f107_kp_interval,        &
                               f107_kp_skip_size, f107_kp_data_size, f107_kp_read_in_start, &
                               ipe_to_wam_coupling,                                         &
#else
                                lsidea,                                                     &
#endif
                          !--- radiation parameters
                               fhswr, fhlwr, levr, nfxr, iaerclm, iflip, isol, ico2, ialb,  &
                               isot, iems, iaer, icliq_sw, iovr, ictm, isubc_sw,            &
                               isubc_lw, crick_proof, ccnorm, lwhtr, swhtr,                 &
                               nhfrad, idcor, dcorr_con,                                    &
                          ! --- RRTMGP
                               do_RRTMGP, active_gases, nGases, rrtmgp_root,                &
                               lw_file_gas, lw_file_clouds, rrtmgp_nBandsLW, rrtmgp_nGptsLW,&
                               sw_file_gas, sw_file_clouds, rrtmgp_nBandsSW, rrtmgp_nGptsSW,&
                               doG_cldoptics, doGP_cldoptics_PADE, doGP_cldoptics_LUT,      &
                               rrtmgp_nrghice, rrtmgp_nGauss_ang, do_GPsw_Glw,              &
                               use_LW_jacobian, doGP_lwscat, damp_LW_fluxadj, lfnc_k,       &
                               lfnc_p0,                                                     &
                          ! IN CCN forcing
                               iccn,                                                        &
                          !--- microphysical parameterizations
                               imp_physics, psautco, prautco, evpco, wminco,                &
                               fprcp, pdfflag, mg_dcs, mg_qcvar, mg_ts_auto_ice, mg_rhmini, &
                               effr_in, tf, tcr,                                            &
                               microp_uniform, do_cldice, hetfrz_classnuc,                  &
                               mg_do_graupel, mg_do_hail, mg_nccons, mg_nicons, mg_ngcons,  &
                               mg_ncnst, mg_ninst, mg_ngnst, sed_supersat, do_sb_physics,   &
                               mg_alf,   mg_qcmin, mg_do_ice_gmao, mg_do_liq_liu,           &
                               ltaerosol, lradar, nsradar_reset, lrefres, ttendlim,         &
                               ext_diag_thompson, dt_inner, lgfdlmprad,                     &
                               sedi_semi, decfl,                                            &
                               nssl_cccn, nssl_alphah, nssl_alphahl,                        &
                               nssl_invertccn, nssl_hail_on, nssl_ccn_on,                   &
                          !--- max hourly
                               avg_max_length,                                              &
                          !--- land/surface model control
                               lsm, lsoil, lsoil_lsm, lsnow_lsm, kice, rdlai,               &
                               nmtvr, ivegsrc, use_ufo, iopt_thcnd, ua_phys, usemonalb,     &
                               aoasis, fasdas,                                              &
                          !    Noah MP options
                               iopt_dveg,iopt_crs,iopt_btr,iopt_run,iopt_sfc, iopt_frz,     &
                               iopt_inf, iopt_rad,iopt_alb,iopt_snf,iopt_tbot,iopt_stc,     &
                          !    GFDL surface layer options
                               lcurr_sf, pert_cd, ntsflg, sfenth,                           &
                          !--- lake model control
                               lkm,                                                         &
                          !--- physical parameterizations
                               ras, trans_trac, old_monin, cnvgwd, mstrat, moist_adj,       &
                               cscnv, cal_pre, do_aw, do_shoc, shocaftcnv, shoc_cld,        &
                               oz_phys, oz_phys_2015,                                       &
                               do_mynnedmf, do_mynnsfclay,                                  &
                               ! DH* TODO - move to MYNN namelist section
                               bl_mynn_cloudpdf, bl_mynn_edmf, bl_mynn_edmf_mom,            &
                               bl_mynn_edmf_tke, bl_mynn_edmf_part, bl_mynn_cloudmix,       &
                               bl_mynn_mixqt, bl_mynn_output, icloud_bl, bl_mynn_tkeadvect, &
                               ! *DH
                               gwd_opt, do_ugwp_v0, do_ugwp_v0_orog_only,                   &
                               do_ugwp_v0_nst_only,                                         &
                               do_gsl_drag_ls_bl, do_gsl_drag_ss, do_gsl_drag_tofd,         &
                               do_ugwp_v1, do_ugwp_v1_orog_only,  do_ugwp_v1_w_gsldrag,     &
                               var_ric, coef_ric_l, coef_ric_s, hurr_pbl,                   &
                               do_myjsfc, do_myjpbl,                                        &
                               hwrf_samfdeep, hwrf_samfshal,                                &
                               h2o_phys, pdfcld, shcnvcw, redrag, hybedmf, satmedmf,        &
                               shinhong, do_ysu, acm, dspheat, lheatstrg, lseaspray, cnvcld,&
                               random_clds, shal_cnv, imfshalcnv, imfdeepcnv, isatmedmf,    &
                               do_deep, jcap,                                               &
                               cs_parm, flgmin, cgwf, ccwf, cdmbgwd, sup, ctei_rm, crtrh,   &
                               dlqf, rbcr, shoc_parm, psauras, prauras, wminras,            &
                               do_sppt, do_shum, do_skeb,                                   &
                               lndp_type,  n_var_lndp, lndp_each_step,                      &
                               pert_mp,pert_clds,pert_radtend,                              &
                          !--- Rayleigh friction
                               prslrd0, ral_ts,  ldiag_ugwp, do_ugwp, do_tofd,              &
                          ! --- Ferrier-Aligo
                               spec_adv, rhgrd, icloud,                                     &
                          !--- mass flux deep convection
                               clam_deep, c0s_deep, c1_deep, betal_deep,                    &
                               betas_deep, evef, evfact_deep, evfactl_deep, pgcon_deep,     &
                               asolfac_deep,                                                &
                          !--- mass flux shallow convection
                               clam_shal, c0s_shal, c1_shal, pgcon_shal, asolfac_shal,      &
                          !--- near surface sea temperature model
                               nst_anl, lsea, nstf_name,                                    &
                               frac_grid, min_lakeice, min_seaice, min_lake_height,         &
                               ignore_lake,                                                 &
                          !--- surface layer
                               sfc_z0_type,                                                 &
                          !--- switch beteeen local and standard potential temperature
                               thsfc_loc,                                                   &
                          !    vertical diffusion
                               xkzm_m, xkzm_h, xkzm_s, xkzminv, moninq_fac, dspfac,         &
                               bl_upfr, bl_dnfr, rlmx, elmx, sfc_rlm,                       &
                          !--- canopy heat storage parameterization
                               h0facu, h0facs,                                              &
                          !--- cellular automata
                               nca, ncells, nlives, nca_g, ncells_g, nlives_g, nfracseed,   &
                               nseed,  nseed_g,  nthresh, do_ca,                              &
                               ca_sgs, ca_global,iseed_ca,ca_smooth,                        &
                               nspinup,ca_amplitude,nsmooth,ca_closure,ca_entr,ca_trigger,  &
                          !--- IAU
                               iau_delthrs,iaufhrs,iau_inc_files,iau_filter_increments,     &
                               iau_drymassfixer,                                            &
                          !--- debug options
                               debug, pre_rad, print_diff_pgr,                              &
                          !--- parameter range for critical relative humidity
                               max_lon, max_lat, min_lon, min_lat, rhcmax, huge,            &
                               phys_version,                                                &
                          !--- aerosol scavenging factors ('name:value' string array)
                               fscav_aero,                                                  &
                          !--- (DFI) time ranges with radar-prescribed microphysics tendencies
                          !          and (maybe) convection suppression
                               fh_dfi_radar, radar_tten_limits, do_cap_suppress

!--- other parameters
    integer :: nctp    =  0                !< number of cloud types in CS scheme
    logical :: gen_coord_hybrid = .false.  !< for Henry's gen coord

!--- SHOC parameters
    integer :: nshoc_2d  = 0  !< number of 2d fields for SHOC
    integer :: nshoc_3d  = 0  !< number of 3d fields for SHOC

!--- convective clouds
    integer :: ncnvcld3d = 0       !< number of convective 3d clouds fields

    integer :: itrac, ipat, ichem
    logical :: have_pbl, have_dcnv, have_scnv, have_mp, have_oz_phys, have_samf, have_pbl_edmf, have_cnvtrans, have_rdamp
    character(len=20) :: namestr
    character(len=44) :: descstr

    ! dtend selection: default is to match all variables:
    dtend_select(1)='*'
    do ipat=2,pat_count
       dtend_select(ipat)=' '
    enddo

!--- read in the namelist
#ifdef INTERNAL_FILE_NML
    ! allocate required to work around GNU compiler bug 100886 https://gcc.gnu.org/bugzilla/show_bug.cgi?id=100886
    allocate(Model%input_nml_file, mold=input_nml_file)
    Model%input_nml_file => input_nml_file
    read(Model%input_nml_file, nml=gfs_physics_nml)
    ! Set length (number of lines) in namelist for internal reads
    Model%input_nml_file_length = size(Model%input_nml_file)
#else
    inquire (file=trim(fn_nml), exist=exists)
    if (.not. exists) then
      write(6,*) 'GFS_namelist_read:: namelist file: ',trim(fn_nml),' does not exist'
      stop
    else
      open (unit=nlunit, file=fn_nml, action='READ', status='OLD', iostat=ios)
    endif
    rewind(nlunit)
    read (nlunit, nml=gfs_physics_nml)
    close (nlunit)
    ! Set length (number of lines) in namelist for internal reads
    Model%input_nml_file_length = 0
#endif
!--- write version number and namelist to log file ---
    if (me == master .and. logunit>=0) then
      write(logunit, '(a80)') '================================================================================'
      write(logunit, '(a64)') phys_version
      write(logunit, nml=gfs_physics_nml)
    endif

!--- MPI parameters
    Model%me               = me
    Model%master           = master
    Model%communicator     = communicator
    Model%ntasks           = ntasks
    Model%nthreads         = nthreads
    Model%nlunit           = nlunit
    Model%fn_nml           = fn_nml
    Model%logunit          = logunit
    Model%fhzero           = fhzero
    Model%ldiag3d          = ldiag3d
    Model%qdiag3d          = qdiag3d
    if (qdiag3d .and. .not. ldiag3d) then
      write(0,*) 'Logic error in GFS_typedefs.F90: qdiag3d requires ldiag3d'
      stop
    endif
    Model%flag_for_gwd_generic_tend = .true.
    Model%flag_for_pbl_generic_tend = .true.
    Model%flag_for_scnv_generic_tend = .true.
    Model%flag_for_dcnv_generic_tend = .true.

    Model%fh_dfi_radar     = fh_dfi_radar
    Model%num_dfi_radar    = 0
    Model%dfi_radar_max_intervals = dfi_radar_max_intervals ! module-level parameter, top of file
    Model%dfi_radar_max_intervals_plus_one = dfi_radar_max_intervals + 1
    Model%do_cap_suppress = do_cap_suppress

    call control_initialize_radar_tten(Model, radar_tten_limits)

    if(gwd_opt==1) then
      if(me==master) &
           write(*,*) 'FLAG: gwd_opt==1 so gwd not generic'
      Model%flag_for_gwd_generic_tend=.false.
    elseif(me==master) then
      write(*,*) 'NO FLAG: gwd is generic'
    endif

    if(satmedmf .and. isatmedmf==0) then
      if(me==master) &
           write(*,*) 'FLAG: satmedmf and isatedmf=0 so pbl not generic'
      Model%flag_for_pbl_generic_tend=.false.
    elseif(satmedmf .and. isatmedmf==1) then
      if(me==master) &
           write(*,*) 'FLAG: satmedmf and isatedmf=1 so pbl not generic'
      Model%flag_for_pbl_generic_tend=.false.
    else if(hybedmf) then
      if(me==master) &
           write(*,*) 'FLAG: hybedmf so pbl not generic'
      Model%flag_for_pbl_generic_tend=.false.
    else if(do_mynnedmf) then
      if(me==master) &
           write(*,*) 'FLAG: do_mynnedmf so pbl not generic'
      Model%flag_for_pbl_generic_tend=.false.
    else if(do_ysu) then
      if(me==master) &
           write(*,*) 'FLAG: do_ysu so pbl not generic'
      Model%flag_for_pbl_generic_tend=.false.
    else if(shinhong) then
      if(me==master) &
           write(*,*) 'FLAG: shinhong so pbl not generic'
      Model%flag_for_pbl_generic_tend=.false.
    else if(acm) then
      if(me==master) &
           write(*,*) 'FLAG: acm so pbl not generic'
      Model%flag_for_pbl_generic_tend=.false.
    elseif(me==master) then
      write(*,*) 'NO FLAG: pbl is generic'
    endif

    if(imfshalcnv == Model%imfshalcnv_gf) then
      if(me==master) &
           write(*,*) 'FLAG: imfshalcnv_gf so scnv not generic'
      Model%flag_for_scnv_generic_tend=.false.
    elseif(me==master) then
      write(*,*) 'NO FLAG: scnv is generic'
    endif

    if(imfdeepcnv == Model%imfdeepcnv_gf) then
      if(me==master) &
           write(*,*) 'FLAG: imfdeepcnv_gf so dcnv not generic'
      Model%flag_for_dcnv_generic_tend=.false.
    elseif(me==master) then
      write(*,*) 'NO FLAG: dcnv is generic'
    endif

!
!VAY-ugwp  --- set some GW-related switches
!
    Model%ldiag_ugwp       = ldiag_ugwp
    Model%do_ugwp          = do_ugwp
    Model%do_tofd          = do_tofd

    Model%lssav            = lssav
    !
    if (naux2d>naux2dmax) then
      write(0,*) "Error, number of requested auxiliary 2d arrays exceeds the maximum defined in GFS_typedefs.F90"
      stop
    endif
    if (naux3d>naux3dmax) then
      write(0,*) "Error, number of requested auxiliary 3d arrays exceeds the maximum defined in GFS_typedefs.F90"
      stop
    endif
    Model%naux2d           = naux2d
    Model%naux3d           = naux3d
    if (Model%naux2d>0) then
        allocate(Model%aux2d_time_avg(1:naux2d))
        Model%aux2d_time_avg(1:naux2d) = aux2d_time_avg(1:naux2d)
    end if
    if (Model%naux3d>0) then
        allocate(Model%aux3d_time_avg(1:naux3d))
        Model%aux3d_time_avg(1:naux3d) = aux3d_time_avg(1:naux3d)
    end if
    if (any(aux2d_time_avg) .or. any(aux3d_time_avg)) then
      write(0,*) "Error, the SCM has not implemented time averaging of diagnostics in GFS_typedefs.F90"
      stop
    end if

    Model%fhcyc            = fhcyc
    Model%thermodyn_id     = thermodyn_id
    Model%sfcpress_id      = sfcpress_id
    Model%gen_coord_hybrid = gen_coord_hybrid

    !--- set some grid extent parameters
    Model%tile_num         = tile_num
    Model%isc              = isc
    Model%jsc              = jsc
    Model%nx               = nx
    Model%ny               = ny
    Model%levs             = levs
    allocate(Model%ak(1:size(ak)))
    allocate(Model%bk(1:size(bk)))
    Model%ak               = ak
    Model%bk               = bk
    Model%levsp1           = Model%levs + 1
    Model%levsm1           = Model%levs - 1
    Model%cnx              = cnx
    Model%cny              = cny
    Model%lonr             = gnx         ! number longitudinal points
    Model%latr             = gny         ! number of latitudinal points from pole to pole
    Model%nblks            = size(blksz)
    allocate(Model%blksz(1:Model%nblks))
    Model%blksz            = blksz
    Model%ncols            = sum(Model%blksz)

!--- coupling parameters
    Model%cplflx           = cplflx
    Model%cplice           = cplice
    ! Consistency check, currently allowed combinations are
    ! Model%cplflx == .false. and Model%cplice == .false. (uncoupled runs)
    ! Model%cplflx == .true.  and Model%cplice == .true.  (coupled S2S runs)
    ! Model%cplflx == .true.  and Model%cplice == .false. (HAFS FV3ATM-HYCOM)
    if (Model%cplice .and. .not. Model%cplflx) then
      print *,' Logic error: Model%cplflx==.false. and Model%cplice==.true. is currently not supported - shutting down'
      stop
    endif
    Model%cplocn2atm       = cplocn2atm
    Model%cplwav           = cplwav
    Model%cplwav2atm       = cplwav2atm
    Model%cplchm           = cplchm
    Model%use_cice_alb     = use_cice_alb
    Model%cpl_imp_mrg      = cpl_imp_mrg
    Model%cpl_imp_dbg      = cpl_imp_dbg

!--- integrated dynamics through earth's atmosphere
    Model%lsidea           = lsidea
    if (Model%lsidea) then
      print *,' LSIDEA is active but needs to be reworked for FV3 - shutting down'
      stop
    endif
#ifdef IDEA_PHYS
!--- integrated dynamics through earth's atmosphere
    Model%weimer_model     = weimer_model
#endif

!--- calendars and time parameters and activation triggers
    Model%dtp              = dt_phys
    Model%dtf              = dt_dycore
    Model%nscyc            = nint(Model%fhcyc*con_hr/Model%dtp)
    Model%nszero           = nint(Model%fhzero*con_hr/Model%dtp)
    Model%idat(1:8)        = idat(1:8)
    Model%idate            = 0
    Model%idate(1)         = Model%idat(5)
    Model%idate(2)         = Model%idat(2)
    Model%idate(3)         = Model%idat(3)
    Model%idate(4)         = Model%idat(1)
    Model%iau_offset       = iau_offset

!--- radiation control parameters
    Model%fhswr            = fhswr
    Model%fhlwr            = fhlwr
    Model%nsswr            = nint(fhswr/Model%dtp)
    Model%nslwr            = nint(fhlwr/Model%dtp)
    if (restart) then
      Model%nhfrad         = 0
      if (Model%me == Model%master .and. nhfrad>0) &
        write(*,'(a)') 'Disable high-frequency radiation calls for restart run'
    else
      Model%nhfrad         = nhfrad
      if (Model%me == Model%master .and. nhfrad>0) &
        write(*,'(a,i0)') 'Number of high-frequency radiation calls for coldstart run: ', nhfrad
    endif

    if (levr < 0) then
      Model%levr           = levs
    else if (levr > levs) then
      write(0,*) "Logic error, number of radiation levels (levr) cannot exceed number of model levels (levs)"
      stop
    else
      Model%levr           = levr
    endif
    Model%levrp1           = Model%levr + 1

    Model%nfxr             = nfxr
    Model%iccn             = iccn
    ! further down: set Model%iccn to .false.
    ! for all microphysics schemes except
    ! MG2/3 (these are the only ones using ICCN)
    Model%iflip            = iflip
    Model%isol             = isol
    Model%ico2             = ico2
    Model%ialb             = ialb
    Model%iems             = iems
    Model%iaer             = iaer
    Model%iaerclm          = iaerclm
    if (iaer/1000 == 1 .or. Model%iccn == 2) then
      Model%iaerclm = .true.
      ntrcaer = ntrcaerm
    else
      ntrcaer = 1
    endif
    Model%ntrcaer          = ntrcaer
    Model%idcor            = idcor
    Model%dcorr_con        = dcorr_con
    Model%icliq_sw         = icliq_sw
    Model%icice_sw         = icice_sw
    Model%icliq_lw         = icliq_lw
    Model%icice_lw         = icice_lw
    Model%iovr             = iovr
    Model%ictm             = ictm
    Model%isubc_sw         = isubc_sw
    Model%isubc_lw         = isubc_lw
    Model%crick_proof      = crick_proof
    Model%ccnorm           = ccnorm
    Model%lwhtr            = lwhtr
    Model%swhtr            = swhtr

    ! RRTMGP
    Model%do_RRTMGP           = do_RRTMGP
    Model%rrtmgp_nrghice      = rrtmgp_nrghice
    Model%rrtmgp_nGauss_ang   = rrtmgp_nGauss_ang
    Model%do_GPsw_Glw         = do_GPsw_Glw
    Model%active_gases        = active_gases
    Model%ngases              = nGases
    if (Model%do_RRTMGP) then
      allocate (Model%active_gases_array(Model%nGases))
      ! Reset, will be populated by RRTMGP
      do ipat=1,Model%nGases
        Model%active_gases_array(ipat) = ''
      enddo
    endif
    Model%rrtmgp_root         = rrtmgp_root
    Model%lw_file_gas         = lw_file_gas
    Model%lw_file_clouds      = lw_file_clouds
    Model%rrtmgp_nBandsLW     = rrtmgp_nBandsLW
    Model%rrtmgp_nGptsLW      = rrtmgp_nGptsLW
    Model%sw_file_gas         = sw_file_gas
    Model%sw_file_clouds      = sw_file_clouds
    Model%rrtmgp_nBandsSW     = rrtmgp_nBandsSW
    Model%rrtmgp_nGptsSW      = rrtmgp_nGptsSW
    Model%doG_cldoptics       = doG_cldoptics
    Model%doGP_cldoptics_PADE = doGP_cldoptics_PADE
    Model%doGP_cldoptics_LUT  = doGP_cldoptics_LUT
    Model%use_LW_jacobian     = use_LW_jacobian
    Model%damp_LW_fluxadj     = damp_LW_fluxadj
    Model%lfnc_k              = lfnc_k
    Model%lfnc_p0             = lfnc_p0
    Model%doGP_lwscat         = doGP_lwscat
    if (Model%do_RRTMGP) then
       ! RRTMGP incompatible with levr /= levs
       if (Model%levr /= Model%levs) then
          write(0,*) "Logic error, RRTMGP only works with levr = levs"
          stop
       end if
       ! RRTMGP LW scattering calculation not supported w/ RRTMG cloud-optics
       if (Model%doGP_lwscat .and. Model%doG_cldoptics) then
          write(0,*) "Logic error, RRTMGP Longwave cloud-scattering not supported with RRTMG cloud-optics."
          stop
       end if
       if (Model%doGP_cldoptics_PADE .and. Model%doGP_cldoptics_LUT) then
          write(0,*) "Logic error, Both RRTMGP cloud-optics options cannot be selected. "
          stop
       end if
       if (.not. Model%doGP_cldoptics_PADE .and. .not. Model%doGP_cldoptics_LUT .and. .not. Model%doG_cldoptics) then
          write(0,*) "Logic error, No option for cloud-optics scheme provided. Using RRTMG cloud-optics"
          Model%doG_cldoptics = .true.
       end if
       if (Model%rrtmgp_nGptsSW  .lt. 0 .or. Model%rrtmgp_nGptsLW  .lt. 0 .or. &
           Model%rrtmgp_nBandsSW .lt. 0 .or. Model%rrtmgp_nBandsLW .lt. 0) then
          write(0,*) "Logic error, RRTMGP spectral dimensions (bands/gpts) need to be provided."
          stop
       endif
       else
          if (Model%use_LW_jacobian) then
             write(0,*) "Logic error, RRTMGP LW Jacobian adjustment cannot be used with RRTMG radiation."
             Model%use_LW_jacobian = .false.
             Model%damp_LW_fluxadj = .false.
          endif
    endif

    ! The CCPP versions of the RRTMG lw/sw schemes are configured
    ! such that lw and sw heating rate are output, i.e. they rely
    ! on the corresponding arrays to be allocated.
    if (.not.lwhtr .or. .not.swhtr) then
      write(0,*) "Logic error, the CCPP version of RRTMG lwrad/swrad require the output" // &
             " of the lw/sw heating rates to be turned on (namelist options lwhtr and swhtr)"
      stop
    end if

!--- microphysical switch
    Model%imp_physics      = imp_physics
!--- use effective radii in radiation, used by several microphysics options
    Model%effr_in          = effr_in
    ! turn off ICCN interpolation when MG2/3 are not used
    if (.not. Model%imp_physics==Model%imp_physics_mg) Model%iccn = 0
!--- Zhao-Carr MP parameters
    Model%psautco          = psautco
    Model%prautco          = prautco
    Model%evpco            = evpco
    Model%wminco           = wminco
!--- Max hourly
    Model%avg_max_length   = avg_max_length
!--- Morrison-Gettelman MP parameters
    Model%fprcp            = fprcp
    Model%pdfflag          = pdfflag
    Model%mg_dcs           = mg_dcs
    Model%mg_qcvar         = mg_qcvar
    Model%mg_ts_auto_ice   = mg_ts_auto_ice
    Model%mg_rhmini        = mg_rhmini
    Model%mg_alf           = mg_alf
    Model%mg_qcmin         = mg_qcmin
    Model%microp_uniform   = microp_uniform
    Model%do_cldice        = do_cldice
    Model%hetfrz_classnuc  = hetfrz_classnuc
    Model%mg_do_graupel    = mg_do_graupel
    Model%mg_do_hail       = mg_do_hail
    Model%mg_do_ice_gmao   = mg_do_ice_gmao
    Model%mg_do_liq_liu    = mg_do_liq_liu
    Model%mg_nccons        = mg_nccons
    Model%mg_nicons        = mg_nicons
    Model%mg_ngcons        = mg_ngcons
    Model%mg_ncnst         = mg_ncnst
    Model%mg_ninst         = mg_ninst
    Model%mg_ngnst         = mg_ngnst
    Model%sed_supersat     = sed_supersat
    Model%do_sb_physics    = do_sb_physics
    Model%mg_precip_frac_method  = mg_precip_frac_method
    Model%mg_berg_eff_factor     = mg_berg_eff_factor
    Model%tf               = tf
    Model%tcr              = tcr
    Model%tcrf             = 1.0/(tcr-tf)

!-- NSSL microphysics params
    Model%nssl_cccn        = nssl_cccn
    Model%nssl_alphah      = nssl_alphah
    Model%nssl_alphahl     = nssl_alphahl
    Model%nssl_hail_on     = nssl_hail_on
    Model%nssl_ccn_on      = nssl_ccn_on
    Model%nssl_invertccn   = nssl_invertccn

!--- Thompson MP parameters
    Model%ltaerosol        = ltaerosol
    Model%lradar           = lradar
    Model%nsradar_reset    = nsradar_reset
    Model%ttendlim         = ttendlim
    Model%ext_diag_thompson= ext_diag_thompson
    if (dt_inner>0) then
      Model%dt_inner       = dt_inner
    else
      Model%dt_inner       = Model%dtp
    endif
    Model%sedi_semi        = sedi_semi
    Model%decfl            = decfl
!--- F-A MP parameters
    Model%rhgrd            = rhgrd
    Model%spec_adv         = spec_adv
    Model%icloud           = icloud

!--- GFDL MP parameters
    Model%lgfdlmprad       = lgfdlmprad
!--- Thompson,GFDL MP parameter
    Model%lrefres          = lrefres

!--- land/surface model parameters
    Model%lsm              = lsm
    Model%lsoil            = lsoil

    ! Flag to read leaf area index from input files (initial conditions)
    Model%rdlai = rdlai
    if (Model%rdlai .and. .not. Model%lsm == Model%lsm_ruc) then
      write(0,*) 'Logic error: rdlai = .true. only works with RUC LSM'
      stop
    end if

    ! Set surface layers for CCPP physics
    if (lsoil_lsm==-1) then
      Model%lsoil_lsm      = lsoil
    else
      Model%lsoil_lsm      = lsoil_lsm
    end if
    ! DH* TODO - need to clean up how different land surface models handle initializing zs and dzs
    ! For Noah and NoahMP, hardcode here for the moment; for RUC, these variables get initialized
    ! in the RUC LSM init calls; for Noah WRF4, dzs gets initialized in sfc_noah_wrfv4_interstitial
    ! init, and zs doesn't get used at all.
    ! Allocate variables to store depth/thickness of soil layers
    allocate (Model%zs (Model%lsoil_lsm))
    allocate (Model%dzs(Model%lsoil_lsm))
    if (Model%lsm==Model%lsm_noah .or. Model%lsm==Model%lsm_noahmp) then
      if (Model%lsoil_lsm/=4) then
        write(0,*) 'Error in GFS_typedefs.F90, number of soil layers must be 4 for Noah/NoahMP'
        stop
      end if
      Model%zs  = (/-0.1_kind_phys, -0.4_kind_phys, -1.0_kind_phys, -2.0_kind_phys/)
      Model%dzs = (/ 0.1_kind_phys,  0.3_kind_phys,  0.6_kind_phys,  1.0_kind_phys/)
    elseif (Model%lsm==Model%lsm_ruc) then
      Model%zs  = clear_val
      Model%dzs = clear_val
    end if
    ! *DH

    if (Model%lsm==Model%lsm_ruc) then
      if (Model%lsoil_lsm/=9) then
        write(0,*) 'Error in GFS_typedefs.F90, number of soil layers must be 9 for RUC'
        stop
      end if
    end if

    ! Set number of ice model layers
    Model%kice      = kice

    if (Model%lsm==Model%lsm_noah .or. Model%lsm==Model%lsm_noahmp) then
      if (kice/=2) then
        write(0,*) 'Error in GFS_typedefs.F90, number of ice model layers must be 2 for Noah/NoahMP/Noah_WRFv4'
        stop
      end if
    elseif (Model%lsm==Model%lsm_ruc) then
      if (kice/=9) then
        write(0,*) 'Error in GFS_typedefs.F90, number of ice model layers must be 9 for RUC'
        stop
      end if
    end if

    ! Allocate variable for min/max soil moisture for a given soil type
    allocate (Model%pores(30))
    allocate (Model%resid(30))
    Model%pores    = clear_val
    Model%resid    = clear_val
    !
    if (Model%lsm==Model%lsm_noahmp) then
      if (lsnow_lsm/=3) then
        write(0,*) 'Logic error: NoahMP expects the maximum number of snow layers to be exactly 3 (see sfc_noahmp_drv.f)'
        stop
      else
        Model%lsnow_lsm        = lsnow_lsm
        ! Set lower bound for LSM model, runs from negative (above surface) to surface (zero)
        Model%lsnow_lsm_lbound = -Model%lsnow_lsm+1
        Model%lsnow_lsm_ubound = 0
      end if
    else
      ! Not used by any of the other LSM choices
      Model%lsnow_lsm        = 0
      Model%lsnow_lsm_lbound = 0
      Model%lsnow_lsm_ubound = 0
    end if
    Model%isurban          = -999      !GJF isurban is only used in NOAH WRFv4 and is initialized in sfc_noah_GFS_interstitial.F90/sfc_noah_GFS_pre_init
    Model%isice            = -999      !GJF isice is only used in NOAH WRFv4 and is initialized in sfc_noah_GFS_interstitial.F90/sfc_noah_GFS_pre_init
    Model%iswater          = -999      !GJF iswater is only used in NOAH WRFv4 and is initialized in sfc_noah_GFS_interstitial.F90/sfc_noah_GFS_pre_init
    Model%iopt_thcnd       = iopt_thcnd
    Model%ua_phys          = ua_phys
    Model%usemonalb        = usemonalb
    Model%aoasis           = aoasis
    Model%fasdas           = fasdas
    Model%ivegsrc          = ivegsrc
    Model%isot             = isot
    Model%use_ufo          = use_ufo

! GFDL surface layer options
    Model%lcurr_sf         = lcurr_sf
    Model%pert_cd          = pert_cd
    Model%ntsflg           = ntsflg
    Model%sfenth           = sfenth

!--- flake  model parameters
    Model%lkm              = lkm

! Noah MP options from namelist
!
    Model%iopt_dveg        = iopt_dveg
    Model%iopt_crs         = iopt_crs
    Model%iopt_btr         = iopt_btr
    Model%iopt_run         = iopt_run
    Model%iopt_sfc         = iopt_sfc
    Model%iopt_frz         = iopt_frz
    Model%iopt_inf         = iopt_inf
    Model%iopt_rad         = iopt_rad
    Model%iopt_alb         = iopt_alb
    Model%iopt_snf         = iopt_snf
    Model%iopt_tbot        = iopt_tbot
    Model%iopt_stc         = iopt_stc

!--- tuning parameters for physical parameterizations
    Model%ras              = ras
    Model%flipv            = flipv
    Model%trans_trac       = trans_trac
    Model%old_monin        = old_monin
    Model%cnvgwd           = cnvgwd
    Model%mstrat           = mstrat
    Model%moist_adj        = moist_adj
    Model%cscnv            = cscnv
    Model%cal_pre          = cal_pre
    Model%do_aw            = do_aw
    Model%cs_parm          = cs_parm
    Model%do_shoc          = do_shoc
    Model%shoc_parm        = shoc_parm
    Model%shocaftcnv       = shocaftcnv
    Model%shoc_cld         = shoc_cld

!HWRF physics suite
    if (hwrf_samfdeep .and. imfdeepcnv/=2) then
       write(*,*) 'Logic error: hwrf_samfdeep requires imfdeepcnv=2'
       stop
    end if
    if (hwrf_samfshal .and. imfshalcnv/=2) then
       write(*,*) 'Logic error: hwrf_samfshal requires imfshalcnv=2'
       stop
    end if
    Model%hwrf_samfdeep = hwrf_samfdeep
    Model%hwrf_samfshal = hwrf_samfshal

    if (oz_phys .and. oz_phys_2015) then
       write(*,*) 'Logic error: can only use one ozone physics option (oz_phys or oz_phys_2015), not both. Exiting.'
       stop
    end if
    Model%oz_phys          = oz_phys
    Model%oz_phys_2015     = oz_phys_2015
    Model%h2o_phys         = h2o_phys

    ! To ensure that these values match what's in the physics,
    ! array sizes are compared during model init in GFS_phys_time_vary_init()
    !
    ! from module h2ointerp
    if (h2o_phys) then
       levh2o    = 72
       h2o_coeff = 3
    else
       levh2o    = 1
       h2o_coeff = 1
    end if

    Model%pdfcld            = pdfcld
    Model%shcnvcw           = shcnvcw
    Model%redrag            = redrag
    Model%hybedmf           = hybedmf
    Model%satmedmf          = satmedmf
    Model%shinhong          = shinhong
    Model%do_ysu            = do_ysu
    Model%acm               = acm
    Model%dspheat           = dspheat
    Model%hurr_pbl          = hurr_pbl
    Model%lheatstrg         = lheatstrg
    Model%lseaspray         = lseaspray
    Model%cnvcld            = cnvcld
    Model%random_clds       = random_clds
    Model%shal_cnv          = shal_cnv
    Model%imfshalcnv        = imfshalcnv
    Model%imfdeepcnv        = imfdeepcnv
    Model%isatmedmf         = isatmedmf
    Model%do_deep           = do_deep
    Model%nmtvr             = nmtvr
    Model%jcap              = jcap
    Model%flgmin            = flgmin
    Model%cgwf              = cgwf
    Model%ccwf              = ccwf
    Model%cdmbgwd           = cdmbgwd
    Model%sup               = sup
    Model%ctei_rm           = ctei_rm
    Model%crtrh             = crtrh
    Model%dlqf              = dlqf
    Model%psauras           = psauras
    Model%prauras           = prauras
    Model%wminras           = wminras
    Model%rbcr              = rbcr
    Model%do_gwd            = maxval(Model%cdmbgwd) > 0.0 ! flag to restore OGWs of GFS-v15
! OLD GFS-v12-15 conv scheme
    Model%do_cnvgwd         = Model%cnvgwd .and. maxval(Model%cdmbgwd(3:4)) == 0.0
    Model%do_mynnedmf       = do_mynnedmf
    Model%do_mynnsfclay     = do_mynnsfclay
    ! DH* TODO - move to MYNN namelist section
    Model%bl_mynn_cloudpdf  = bl_mynn_cloudpdf
    Model%bl_mynn_mixlength = bl_mynn_mixlength
    Model%bl_mynn_edmf      = bl_mynn_edmf
    Model%bl_mynn_edmf_mom  = bl_mynn_edmf_mom
    Model%bl_mynn_edmf_tke  = bl_mynn_edmf_tke
    Model%bl_mynn_cloudmix  = bl_mynn_cloudmix
    Model%bl_mynn_mixqt     = bl_mynn_mixqt
    Model%bl_mynn_output    = bl_mynn_output
    Model%bl_mynn_edmf_part = bl_mynn_edmf_part
    Model%bl_mynn_tkeadvect = bl_mynn_tkeadvect
    Model%grav_settling     = grav_settling
    Model%icloud_bl         = icloud_bl
    Model%var_ric           = var_ric
    Model%coef_ric_l        = coef_ric_l
    Model%coef_ric_s        = coef_ric_s
    ! *DH

    Model%gwd_opt           = gwd_opt
    if (Model%gwd_opt==3 .or. Model%gwd_opt==33 .or. &
        Model%gwd_opt==2 .or. Model%gwd_opt==22) then
      ! Add 10 more orographic static fields for GSL drag scheme
      Model%nmtvr = 24
    end if
    Model%do_ugwp_v0           = do_ugwp_v0
    Model%do_ugwp_v0_orog_only = do_ugwp_v0_orog_only
    Model%do_ugwp_v0_nst_only  = do_ugwp_v0_nst_only
    Model%do_gsl_drag_ls_bl    = do_gsl_drag_ls_bl
    Model%do_gsl_drag_ss       = do_gsl_drag_ss
    Model%do_gsl_drag_tofd     = do_gsl_drag_tofd
    Model%do_ugwp_v1           = do_ugwp_v1
    Model%do_ugwp_v1_orog_only = do_ugwp_v1_orog_only
    Model%do_ugwp_v1_w_gsldrag = do_ugwp_v1_w_gsldrag
!
! consistency in application of the combined ugwp-v1 and gsldrag
!
    if ( Model%do_ugwp_v1_w_gsldrag) then
       if(Model%gwd_opt == 1 )then
          Model%gwd_opt =2
	  Model%nmtvr = 24
       endif
       Model%do_gsl_drag_ls_bl    = .true.
       Model%do_gsl_drag_tofd     = .true.
       Model%do_gsl_drag_ss       = .true.
       Model%do_ugwp_v1_orog_only = .false.
    endif

    Model%do_myjsfc            = do_myjsfc
    Model%do_myjpbl            = do_myjpbl

!--- Rayleigh friction
    Model%prslrd0          = prslrd0
    Model%ral_ts           = ral_ts

!--- mass flux deep convection
    Model%clam_deep        = clam_deep
    Model%c0s_deep         = c0s_deep
    Model%c1_deep          = c1_deep
    Model%betal_deep       = betal_deep
    Model%betas_deep       = betas_deep
    Model%evef             = evef
    Model%evfact_deep      = evfact_deep
    Model%evfactl_deep     = evfactl_deep
    Model%pgcon_deep       = pgcon_deep
    Model%asolfac_deep     = asolfac_deep

!--- mass flux shallow convection
    Model%clam_shal        = clam_shal
    Model%c0s_shal         = c0s_shal
    Model%c1_shal          = c1_shal
    Model%pgcon_shal       = pgcon_shal
    Model%asolfac_shal     = asolfac_shal

!--- near surface sea temperature model
    Model%nst_anl          = nst_anl
    Model%lsea             = lsea
    Model%nstf_name        = nstf_name

!--- fractional grid
    Model%frac_grid        = frac_grid
    Model%ignore_lake      = ignore_lake
    Model%min_lakeice      = min_lakeice
    Model%min_seaice       = min_seaice
    Model%min_lake_height  = min_lake_height
    Model%rho_h2o          = rho_h2o

!--- surface layer
    Model%sfc_z0_type      = sfc_z0_type
    if (Model%cplwav2atm) Model%sfc_z0_type = -1

!--- potential temperature reference in sfc layer
    Model%thsfc_loc        = thsfc_loc

!--- vertical diffusion
    Model%xkzm_m           = xkzm_m
    Model%xkzm_h           = xkzm_h
    Model%xkzm_s           = xkzm_s
    Model%xkzminv          = xkzminv
    Model%moninq_fac       = moninq_fac
    Model%dspfac           = dspfac
    Model%bl_upfr          = bl_upfr
    Model%bl_dnfr          = bl_dnfr
    Model%rlmx             = rlmx
    Model%elmx             = elmx
    Model%sfc_rlm          = sfc_rlm

!--- canopy heat storage parametrization
    Model%h0facu           = h0facu
    Model%h0facs           = h0facs

!--- stochastic physics options
    ! do_sppt, do_shum, do_skeb and lndp_type are namelist variables in group
    ! physics that are parsed here and then compared in init_stochastic_physics
    ! to the stochastic physics namelist parametersto ensure consistency.
    Model%do_sppt          = do_sppt
    Model%pert_mp          = pert_mp
    Model%pert_clds        = pert_clds
    Model%pert_radtend     = pert_radtend
    Model%use_zmtnblck     = use_zmtnblck
    Model%do_shum          = do_shum
    Model%do_skeb          = do_skeb
    !--- stochastic surface perturbation options
    Model%lndp_type        = lndp_type
    Model%n_var_lndp       = n_var_lndp
    Model%lndp_each_step   = lndp_each_step
    if (Model%lndp_type/=0) then
      allocate(Model%lndp_var_list(Model%n_var_lndp))
      allocate(Model%lndp_prt_list(Model%n_var_lndp))
      Model%lndp_var_list(:) = ''
      Model%lndp_prt_list(:) = clear_val
    end if
    !--- cellular automata options
    ! force namelist constsitency
    allocate(Model%vfact_ca(levs))
    if ( .not. ca_global ) nca_g=0
    if ( .not. ca_sgs ) nca=0
     
    Model%nca              = nca
    Model%ncells           = ncells
    Model%nlives           = nlives
    Model%nca_g            = nca_g
    Model%ncells_g         = ncells_g
    Model%nlives_g         = nlives_g
    Model%nfracseed        = nfracseed
    Model%nseed            = nseed
    Model%nseed_g          = nseed_g
    Model%ca_global        = ca_global
    Model%do_ca            = do_ca
    Model%ca_sgs           = ca_sgs
    Model%iseed_ca         = iseed_ca
    Model%ca_smooth        = ca_smooth
    Model%nspinup          = nspinup
    Model%nthresh          = nthresh
    Model%ca_amplitude     = ca_amplitude
    Model%nsmooth          = nsmooth
    Model%ca_closure       = ca_closure
    Model%ca_entr          = ca_entr
    Model%ca_trigger       = ca_trigger

    ! IAU flags
    !--- iau parameters
    Model%iaufhrs         = iaufhrs
    Model%iau_inc_files   = iau_inc_files
    Model%iau_delthrs     = iau_delthrs
    Model%iau_filter_increments = iau_filter_increments
    Model%iau_drymassfixer = iau_drymassfixer
    if(Model%me==0) print *,' model init,iaufhrs=',Model%iaufhrs

!--- debug flags
    Model%debug            = debug
    Model%pre_rad          = pre_rad
    Model%print_diff_pgr   = print_diff_pgr

!--- tracer handling
    Model%ntrac            = size(tracer_names)
    Model%ntracp1          = Model%ntrac + 1
    Model%ntracp100        = Model%ntrac + 100
    allocate (Model%tracer_names(Model%ntrac))
    Model%tracer_names(:)  = tracer_names(:)
    Model%ntqv             = get_tracer_index(Model%tracer_names, 'sphum',      Model%me, Model%master, Model%debug)
#ifdef MULTI_GASES
    Model%nto              = get_tracer_index(Model%tracer_names, 'spo',        Model%me, Model%master, Model%debug)
    Model%nto2             = get_tracer_index(Model%tracer_names, 'spo2',       Model%me, Model%master, Model%debug)
    Model%ntoz             = get_tracer_index(Model%tracer_names, 'spo3',       Model%me, Model%master, Model%debug)
#else
    Model%ntoz             = get_tracer_index(Model%tracer_names, 'o3mr',       Model%me, Model%master, Model%debug)
    if( Model%ntoz <= 0 )  &
    Model%ntoz             =  get_tracer_index(Model%tracer_names, 'spo3',       Model%me, Model%master, Model%debug)  
#endif
    Model%ntcw             = get_tracer_index(Model%tracer_names, 'liq_wat',    Model%me, Model%master, Model%debug)
    Model%ntiw             = get_tracer_index(Model%tracer_names, 'ice_wat',    Model%me, Model%master, Model%debug)
    Model%ntrw             = get_tracer_index(Model%tracer_names, 'rainwat',    Model%me, Model%master, Model%debug)
    Model%ntsw             = get_tracer_index(Model%tracer_names, 'snowwat',    Model%me, Model%master, Model%debug)
    Model%ntgl             = get_tracer_index(Model%tracer_names, 'graupel',    Model%me, Model%master, Model%debug)
    Model%nthl             = get_tracer_index(Model%tracer_names, 'hailwat',    Model%me, Model%master, Model%debug)
    Model%ntclamt          = get_tracer_index(Model%tracer_names, 'cld_amt',    Model%me, Model%master, Model%debug)
    Model%ntlnc            = get_tracer_index(Model%tracer_names, 'water_nc',   Model%me, Model%master, Model%debug)
    Model%ntinc            = get_tracer_index(Model%tracer_names, 'ice_nc',     Model%me, Model%master, Model%debug)
    Model%ntrnc            = get_tracer_index(Model%tracer_names, 'rain_nc',    Model%me, Model%master, Model%debug)
    Model%ntsnc            = get_tracer_index(Model%tracer_names, 'snow_nc',    Model%me, Model%master, Model%debug)
    Model%ntgnc            = get_tracer_index(Model%tracer_names, 'graupel_nc', Model%me, Model%master, Model%debug)
    Model%nthnc            = get_tracer_index(Model%tracer_names, 'hail_nc',    Model%me, Model%master, Model%debug)
    Model%ntccn            = get_tracer_index(Model%tracer_names, 'ccn_nc',     Model%me, Model%master, Model%debug)
    Model%ntccna           = get_tracer_index(Model%tracer_names, 'ccna_nc',    Model%me, Model%master, Model%debug)
    Model%ntgv             = get_tracer_index(Model%tracer_names, 'graupel_vol',Model%me, Model%master, Model%debug)
    Model%nthv             = get_tracer_index(Model%tracer_names, 'hail_vol',   Model%me, Model%master, Model%debug)
    Model%ntke             = get_tracer_index(Model%tracer_names, 'sgs_tke',    Model%me, Model%master, Model%debug)
    Model%nqrimef          = get_tracer_index(Model%tracer_names, 'q_rimef',    Model%me, Model%master, Model%debug)
    Model%ntwa             = get_tracer_index(Model%tracer_names, 'liq_aero',   Model%me, Model%master, Model%debug)
    Model%ntia             = get_tracer_index(Model%tracer_names, 'ice_aero',   Model%me, Model%master, Model%debug)

!--- initialize parameters for atmospheric chemistry tracers
    call Model%init_chemistry(tracer_types)

!--- setup aerosol scavenging factors
    call Model%init_scavenging(fscav_aero)

    ! Tracer diagnostics indices and dimension size, which must be in
    ! Model to be forwarded to the right places.

    ! Individual processes:
    Model%index_of_process_pbl = 1
    Model%index_of_process_dcnv = 2
    Model%index_of_process_scnv = 3
    Model%index_of_process_mp = 4
    Model%index_of_process_prod_loss = 5
    Model%index_of_process_ozmix = 6
    Model%index_of_process_temp = 7
    Model%index_of_process_overhead_ozone = 8
    Model%index_of_process_longwave = 9
    Model%index_of_process_shortwave = 10
    Model%index_of_process_orographic_gwd = 11
    Model%index_of_process_rayleigh_damping = 12
    Model%index_of_process_nonorographic_gwd = 13
    Model%index_of_process_conv_trans = 14
    Model%index_of_process_dfi_radar = 15

    ! Number of processes to sum (last index of prior set)
    Model%nprocess_summed = Model%index_of_process_dfi_radar

    ! Sums of other processes, which must be after nprocess_summed:
    Model%index_of_process_physics = Model%nprocess_summed+1
    Model%index_of_process_non_physics = Model%nprocess_summed+2
    Model%index_of_process_photochem = Model%nprocess_summed+3

    ! Total number of processes (last index of prior set)
    Model%nprocess = Model%index_of_process_photochem

    ! List which processes should be summed as photochemical:
    allocate(Model%is_photochem(Model%nprocess))
    Model%is_photochem = .false.
    Model%is_photochem(Model%index_of_process_prod_loss) = .true.
    Model%is_photochem(Model%index_of_process_ozmix) = .true.
    Model%is_photochem(Model%index_of_process_temp) = .true.
    Model%is_photochem(Model%index_of_process_overhead_ozone) = .true.

    ! Non-tracers that appear in first dimension of dtidx:
    Model%index_of_temperature = 10
    Model%index_of_x_wind = 11
    Model%index_of_y_wind = 12

    ! Last index of outermost dimension of dtend
    Model%ndtend = 0
    allocate(Model%dtidx(Model%ntracp100,Model%nprocess))
    Model%dtidx = -99

    if(ldiag3d) then
       ! Flags used to turn on or off tracer "causes"
       have_pbl_edmf = Model%hybedmf .or. Model%satmedmf .or. Model%do_mynnedmf
       have_samf =  Model%satmedmf .or. Model%trans_trac .or. Model%ras .or. Model%do_shoc
       have_pbl = .true.
       have_dcnv = Model%imfdeepcnv>0 !Model%ras .or. Model%cscnv .or. Model%do_deep .or. Model%hwrf_samfdeep
       have_scnv = Model%imfshalcnv>0 !Model%shal_cnv
       have_mp = Model%imp_physics>0
       have_oz_phys = Model%oz_phys .or. Model%oz_phys_2015

       ! Rayleigh damping flag must match logic in rayleigh_damp.f
       have_rdamp = .not. (Model%lsidea .or. Model%ral_ts <= 0.0 .or. Model%prslrd0 == 0.0)

       ! have_cnvtrans flag must match logic elsewhere in GFS_typedefs and suite interstitials.
       have_cnvtrans = (have_dcnv .or. have_scnv) .and. &
            (cscnv .or. satmedmf .or. trans_trac .or. ras) &
            .and. Model%flag_for_scnv_generic_tend &
            .and. Model%flag_for_dcnv_generic_tend

       ! Increment idtend and fill dtidx:
        allocate(Model%dtend_var_labels(Model%ntracp100))
        allocate(Model%dtend_process_labels(Model%nprocess))

        call allocate_dtend_labels_and_causes(Model)

        ! Default names of tracers just in case later code does not initialize them:
        do itrac=1,Model%ntrac
           write(namestr,'("tracer",I0)') itrac
           write(descstr,'("tracer ",I0," of ",I0)') itrac, Model%ntrac
           call label_dtend_tracer(Model,100+itrac,trim(namestr),trim(descstr),'kg kg-1 s-1')
        enddo

        if(Model%ntchs>0) then
           if(Model%ntchm>0) then
              ! Chemical tracers are first so more specific tracer names
              ! replace them. There is no straightforward way of getting
              ! chemical tracer short names or descriptions, so we use
              ! indices instead.
              do ichem=Model%ntchs,Model%ntchs+Model%ntchm-1
                 write(namestr,'("chem",I0)') ichem
                 write(descstr,'("chemical tracer ",I0," of ",I0)') ichem, Model%ntchm
                 call label_dtend_tracer(Model,100+ichem,trim(namestr),trim(descstr),'kg kg-1 s-1')
              enddo
           endif

           ! More specific chemical tracer names:
           call label_dtend_tracer(Model,100+Model%ntchs,'so2','sulfur dioxide concentration','kg kg-1 s-1')
           if(Model%ntchm>0) then
              ! Need better descriptions of these.
              call label_dtend_tracer(Model,100+Model%ntchm+Model%ntchs-1,'pp10','pp10 concentration','kg kg-1 s-1')

              itrac=get_tracer_index(Model%tracer_names, 'DMS', Model%me, Model%master, Model%debug)
              if(itrac>0) then
                 call label_dtend_tracer(Model,100+itrac,'DMS','DMS concentration','kg kg-1 s-1')
              endif
              itrac=get_tracer_index(Model%tracer_names, 'msa', Model%me, Model%master, Model%debug)
              if(itrac>0) then
                 call label_dtend_tracer(Model,100+itrac,'msa','msa concentration','kg kg-1 s-1')
              endif
           endif
        endif

        call label_dtend_tracer(Model,Model%index_of_temperature,'temp','temperature','K s-1')
        call label_dtend_tracer(Model,Model%index_of_x_wind,'u','x wind','m s-2')
        call label_dtend_tracer(Model,Model%index_of_y_wind,'v','y wind','m s-2')

        ! Other tracer names. These were taken from GFS_typedefs.F90 with descriptions from GFS_typedefs.meta
        call label_dtend_tracer(Model,100+Model%ntqv,'qv','water vapor specific humidity','kg kg-1 s-1')
        call label_dtend_tracer(Model,100+Model%ntoz,'o3','ozone concentration','kg kg-1 s-1')
        call label_dtend_tracer(Model,100+Model%ntcw,'liq_wat','cloud condensate (or liquid water)','kg kg-1 s-1')
        call label_dtend_tracer(Model,100+Model%ntiw,'ice_wat','ice water','kg kg-1 s-1')
        call label_dtend_tracer(Model,100+Model%ntrw,'rainwat','rain water','kg kg-1 s-1')
        call label_dtend_tracer(Model,100+Model%ntsw,'snowwat','snow water','kg kg-1 s-1')
        call label_dtend_tracer(Model,100+Model%ntgl,'graupel','graupel','kg kg-1 s-1')
        call label_dtend_tracer(Model,100+Model%nthl,'hailwat','hail','kg kg-1 s-1')
        call label_dtend_tracer(Model,100+Model%ntclamt,'cld_amt','cloud amount integer','kg kg-1 s-1')
        call label_dtend_tracer(Model,100+Model%ntlnc,'water_nc','liquid number concentration','kg-1 s-1')
        call label_dtend_tracer(Model,100+Model%ntinc,'ice_nc','ice number concentration','kg-1 s-1')
        call label_dtend_tracer(Model,100+Model%ntrnc,'rain_nc','rain number concentration','kg-1 s-1')
        call label_dtend_tracer(Model,100+Model%ntsnc,'snow_nc','snow number concentration','kg-1 s-1')
        call label_dtend_tracer(Model,100+Model%ntgnc,'graupel_nc','graupel number concentration','kg-1 s-1')
        call label_dtend_tracer(Model,100+Model%nthnc,'hail_nc','hail number concentration','kg-1 s-1')
        call label_dtend_tracer(Model,100+Model%ntccn,'ccn_nc','CCN number concentration','kg-1 s-1')
        call label_dtend_tracer(Model,100+Model%ntgv,'graupel_vol','graupel volume','m3 kg-1 s-1')
        call label_dtend_tracer(Model,100+Model%nthv,'hail_vol','hail volume','m3 kg-1 s-1')
        call label_dtend_tracer(Model,100+Model%ntke,'sgs_tke','turbulent kinetic energy','J s-1')
        call label_dtend_tracer(Model,100+Model%nqrimef,'q_rimef','mass weighted rime factor','kg-1 s-1')
        call label_dtend_tracer(Model,100+Model%ntwa,'liq_aero','number concentration of water-friendly aerosols','kg-1 s-1')
        call label_dtend_tracer(Model,100+Model%ntia,'ice_aero','number concentration of ice-friendly aerosols','kg-1 s-1')
        call label_dtend_tracer(Model,100+Model%nto,'o_ion','oxygen ion concentration','kg kg-1 s-1')
        call label_dtend_tracer(Model,100+Model%nto2,'o2','oxygen concentration','kg kg-1 s-1')

        call label_dtend_cause(Model,Model%index_of_process_pbl,'pbl','tendency due to PBL')
        call label_dtend_cause(Model,Model%index_of_process_dcnv,'deepcnv','tendency due to deep convection')
        call label_dtend_cause(Model,Model%index_of_process_scnv,'shalcnv','tendency due to shallow convection')
        call label_dtend_cause(Model,Model%index_of_process_mp,'mp','tendency due to microphysics')
        call label_dtend_cause(Model,Model%index_of_process_prod_loss,'prodloss','tendency due to production and loss rate')
        call label_dtend_cause(Model,Model%index_of_process_ozmix,'o3mix','tendency due to ozone mixing ratio')
        call label_dtend_cause(Model,Model%index_of_process_temp,'temp','tendency due to temperature')
        call label_dtend_cause(Model,Model%index_of_process_overhead_ozone,'o3column','tendency due to overhead ozone column')
        call label_dtend_cause(Model,Model%index_of_process_dfi_radar,'dfi_radar','tendency due to dfi radar mp temperature forcing')
        call label_dtend_cause(Model,Model%index_of_process_photochem,'photochem','tendency due to photochemical processes')
        call label_dtend_cause(Model,Model%index_of_process_physics,'phys','tendency due to physics')
        call label_dtend_cause(Model,Model%index_of_process_non_physics,'nophys','tendency due to non-physics processes', &
                               mod_name='gfs_dyn')
        call label_dtend_cause(Model,Model%index_of_process_conv_trans,'cnvtrans','tendency due to convective transport')
        call label_dtend_cause(Model,Model%index_of_process_longwave,'lw','tendency due to long wave radiation')
        call label_dtend_cause(Model,Model%index_of_process_shortwave,'sw','tendency due to short wave radiation')
        call label_dtend_cause(Model,Model%index_of_process_orographic_gwd,'orogwd','tendency due to orographic gravity wave drag')
        call label_dtend_cause(Model,Model%index_of_process_rayleigh_damping,'rdamp','tendency due to Rayleigh damping')
        call label_dtend_cause(Model,Model%index_of_process_nonorographic_gwd,'cnvgwd','tendency due to convective gravity wave drag')

       call fill_dtidx(Model,dtend_select,Model%index_of_temperature,Model%index_of_process_longwave)
       call fill_dtidx(Model,dtend_select,Model%index_of_temperature,Model%index_of_process_shortwave)
       call fill_dtidx(Model,dtend_select,Model%index_of_temperature,Model%index_of_process_pbl,have_pbl)
       call fill_dtidx(Model,dtend_select,Model%index_of_temperature,Model%index_of_process_dcnv,have_dcnv)
       call fill_dtidx(Model,dtend_select,Model%index_of_temperature,Model%index_of_process_scnv,have_scnv)
       call fill_dtidx(Model,dtend_select,Model%index_of_temperature,Model%index_of_process_mp,have_mp)
       call fill_dtidx(Model,dtend_select,Model%index_of_temperature,Model%index_of_process_dfi_radar,have_mp .and. Model%num_dfi_radar>0)
       call fill_dtidx(Model,dtend_select,Model%index_of_temperature,Model%index_of_process_orographic_gwd)
       call fill_dtidx(Model,dtend_select,Model%index_of_temperature,Model%index_of_process_rayleigh_damping,have_rdamp)
       call fill_dtidx(Model,dtend_select,Model%index_of_temperature,Model%index_of_process_nonorographic_gwd)
       call fill_dtidx(Model,dtend_select,Model%index_of_temperature,Model%index_of_process_physics)
       call fill_dtidx(Model,dtend_select,Model%index_of_temperature,Model%index_of_process_non_physics)

       call fill_dtidx(Model,dtend_select,Model%index_of_x_wind,Model%index_of_process_pbl,have_pbl)
       call fill_dtidx(Model,dtend_select,Model%index_of_y_wind,Model%index_of_process_pbl,have_pbl)
       call fill_dtidx(Model,dtend_select,Model%index_of_x_wind,Model%index_of_process_orographic_gwd)
       call fill_dtidx(Model,dtend_select,Model%index_of_y_wind,Model%index_of_process_orographic_gwd)
       call fill_dtidx(Model,dtend_select,Model%index_of_x_wind,Model%index_of_process_dcnv,have_dcnv)
       call fill_dtidx(Model,dtend_select,Model%index_of_y_wind,Model%index_of_process_dcnv,have_dcnv)
       call fill_dtidx(Model,dtend_select,Model%index_of_x_wind,Model%index_of_process_nonorographic_gwd)
       call fill_dtidx(Model,dtend_select,Model%index_of_y_wind,Model%index_of_process_nonorographic_gwd)
       call fill_dtidx(Model,dtend_select,Model%index_of_x_wind,Model%index_of_process_rayleigh_damping,have_rdamp)
       call fill_dtidx(Model,dtend_select,Model%index_of_y_wind,Model%index_of_process_rayleigh_damping,have_rdamp)
       call fill_dtidx(Model,dtend_select,Model%index_of_x_wind,Model%index_of_process_scnv,have_scnv)
       call fill_dtidx(Model,dtend_select,Model%index_of_y_wind,Model%index_of_process_scnv,have_scnv)
       call fill_dtidx(Model,dtend_select,Model%index_of_x_wind,Model%index_of_process_physics)
       call fill_dtidx(Model,dtend_select,Model%index_of_y_wind,Model%index_of_process_physics)
       call fill_dtidx(Model,dtend_select,Model%index_of_x_wind,Model%index_of_process_non_physics)
       call fill_dtidx(Model,dtend_select,Model%index_of_y_wind,Model%index_of_process_non_physics)

       if(qdiag3d) then
          call fill_dtidx(Model,dtend_select,100+Model%ntqv,Model%index_of_process_scnv,have_scnv)
          call fill_dtidx(Model,dtend_select,100+Model%ntqv,Model%index_of_process_dcnv,have_dcnv)

          if(have_cnvtrans) then
             do itrac=2,Model%ntrac
                if(itrac==Model%ntchs) exit ! remaining tracers are chemical
                if ( itrac /= Model%ntcw  .and. itrac /= Model%ntiw  .and. itrac /= Model%ntclamt .and. &
                     itrac /= Model%ntrw  .and. itrac /= Model%ntsw  .and. itrac /= Model%ntrnc   .and. &
                     itrac /= Model%ntsnc .and. itrac /= Model%ntgl  .and. itrac /= Model%ntgnc   .and. &
                     itrac /= Model%nthl  .and. itrac /= Model%nthnc .and. itrac /= Model%nthv    .and. &
                     itrac /= Model%ntgv ) then
                   call fill_dtidx(Model,dtend_select,100+itrac,Model%index_of_process_scnv,have_scnv)
                   call fill_dtidx(Model,dtend_select,100+itrac,Model%index_of_process_dcnv,have_dcnv)
                else if(Model%ntchs<=0 .or. itrac<Model%ntchs) then
                   call fill_dtidx(Model,dtend_select,100+itrac,Model%index_of_process_conv_trans)
                endif
                if ( itrac == Model%ntlnc .or. itrac == Model%ntinc .or. itrac == Model%ntrnc .or. &
                     itrac == Model%ntsnc .or. itrac == Model%ntgnc .or. itrac == Model%nthnc .or. &
                     itrac == Model%nqrimef) then
                   call fill_dtidx(Model,dtend_select,100+itrac,Model%index_of_process_conv_trans)
                endif
             enddo
          else if(have_scnv .or. have_dcnv) then
             ! Scheme does its own tendency reporting, or does not use convective transport.
             do itrac=2,Model%ntrac
                if(itrac==Model%ntchs) exit ! remaining tracers are chemical
                call fill_dtidx(Model,dtend_select,100+itrac,Model%index_of_process_scnv,have_scnv)
                call fill_dtidx(Model,dtend_select,100+itrac,Model%index_of_process_dcnv,have_dcnv)
             enddo
          endif

          call fill_dtidx(Model,dtend_select,100+Model%ntoz,Model%index_of_process_pbl,have_pbl)
          call fill_dtidx(Model,dtend_select,100+Model%ntoz,Model%index_of_process_prod_loss,have_oz_phys)
          call fill_dtidx(Model,dtend_select,100+Model%ntoz,Model%index_of_process_ozmix,have_oz_phys)
          call fill_dtidx(Model,dtend_select,100+Model%ntoz,Model%index_of_process_temp,have_oz_phys)
          call fill_dtidx(Model,dtend_select,100+Model%ntoz,Model%index_of_process_overhead_ozone,have_oz_phys)
          call fill_dtidx(Model,dtend_select,100+Model%ntoz,Model%index_of_process_photochem,have_oz_phys)
          call fill_dtidx(Model,dtend_select,100+Model%ntoz,Model%index_of_process_physics,.true.)
          call fill_dtidx(Model,dtend_select,100+Model%ntoz,Model%index_of_process_non_physics,.true.)
          
          if(.not.Model%do_mynnedmf .and. .not. Model%satmedmf) then
            call fill_dtidx(Model,dtend_select,100+Model%ntqv,Model%index_of_process_pbl,have_pbl)
            call fill_dtidx(Model,dtend_select,100+Model%ntcw,Model%index_of_process_pbl,have_pbl)
            call fill_dtidx(Model,dtend_select,100+Model%ntiw,Model%index_of_process_pbl,have_pbl)
            call fill_dtidx(Model,dtend_select,100+Model%ntke,Model%index_of_process_pbl,have_pbl)
          endif

          do itrac=1,Model%ntrac
             if(itrac==Model%ntchs) exit ! remaining tracers are chemical
             if(itrac==Model%ntoz) cycle ! already took care of ozone
             if(Model%do_mynnedmf .or. Model%satmedmf) then
               call fill_dtidx(Model,dtend_select,100+itrac,Model%index_of_process_pbl,have_pbl)
             endif
             call fill_dtidx(Model,dtend_select,100+itrac,Model%index_of_process_physics,.true.)
             call fill_dtidx(Model,dtend_select,100+itrac,Model%index_of_process_non_physics,.true.)
             if(itrac/=Model%ntke) then
               call fill_dtidx(Model,dtend_select,100+itrac,Model%index_of_process_mp,have_mp)
             endif
          enddo
       endif
    end if

    IF ( Model%imp_physics == Model%imp_physics_nssl2mccn ) THEN ! recognize this option for compatibility
       Model%imp_physics = Model%imp_physics_nssl
       nssl_ccn_on = .true.
       Model%nssl_ccn_on = .true.
    ENDIF
    IF ( Model%imp_physics == Model%imp_physics_nssl ) THEN !{
        ! check if field_table and nssl_ccn_on flag are consistent
        ! Alternatively could simply rely on the field_table to set values for ccn_on and hail_on
        IF ( .not. Model%nssl_ccn_on ) THEN
          if (Model%me == Model%master) write(*,*) 'NSSL micro: CCN is OFF'
            IF ( Model%ntccn > 1 ) THEN
              IF (Model%me == Model%master) then
               write(*,*) 'NSSL micro: error! CCN is OFF (nssl_ccn_on = F) but ntccn > 1.'
               write(*,*) 'Should  either remove ccn_nc from field_table or set nssl_ccn_on = .true.'
               write(0,*) 'NSSL micro: error! CCN is OFF (nssl_ccn_on = F) but ntccn > 1.'
               write(0,*) 'Should  either remove ccn_nc from field_table or set nssl_ccn_on = .true.'
              ENDIF
              stop
            ENDIF
          Model%ntccn = -99
          Model%ntccna = -99
        ELSEIF ( Model%ntccn < 1 ) THEN
          if (Model%me == Model%master) then
            write(*,*) 'NSSL micro: error! CCN is ON but ntccn < 1. Must have ccn_nc in field_table if nssl_ccn_on=T'
            write(0,*) 'NSSL micro: error! CCN is ON but ntccn < 1. Must have ccn_nc in field_table if nssl_ccn_on=T'
          ENDIF
          stop
        ELSE
          if (Model%me == Model%master) then
            write(*,*) 'NSSL micro: CCN is ON'
          ENDIF
          IF ( Model%ntccna > 1 .and. Model%me == Model%master ) THEN
            write(*,*) 'NSSL micro: CCNA is ON'
          ENDIF
        ENDIF
    
      if (Model%me == Model%master) then
        write(*,*) 'Model%nthl = ',Model%nthl 
      ENDIF
      IF ( ( Model%nthl < 1 ) ) THEN ! check if hail is in the field_table. If not, set flag so the microphysics knows.
        if (Model%me == Model%master) then
          write(*,*) 'NSSL micro: hail is OFF'
          IF ( nssl_hail_on ) write(*,*) 'Namelist had nssl_hail_on=true, but tracer config does not have hailwat'
        ENDIF
        nssl_hail_on = .false.
        Model%nssl_hail_on = .false.
        ! pretend that hail exists so that bad arrays are not passed to microphysics
!         Model%nthl =  Max( 1, Model%ntgl ) 
!         Model%nthv =  Max( 1, Model%ntgv ) 
!         Model%nthnc = Max( 1, Model%ntgnc ) 
      ELSE
        nssl_hail_on = .true.
        Model%nssl_hail_on = .true.
        if (Model%me == Model%master) then
          write(*,*) 'NSSL micro: hail is ON'
          IF ( .not. nssl_hail_on ) write(*,*) 'Namelist had nssl_hail_on=false, but tracer config has hailwat'
        ENDIF
        IF ( Model%nthv < 1 .or. Model%nthnc < 1 ) THEN
           if (Model%me == Model%master) THEN
             write(0,*) 'missing needed tracers for NSSL hail! nthl > 1 but either volume or number is not in field_table'
             write(0,*) 'nthv, nthnc = ', Model%nthv, Model%nthnc
           ENDIF
           stop
        ENDIF
      ENDIF

      Model%nssl_hail_on  = nssl_hail_on

      IF ( ( Model%ntccn < 1 ) ) THEN ! check if ccn is in the field_table. If not, set flag so the microphysics knows.
        if (Model%me == Model%master) then
          write(*,*) 'NSSL micro: CCN is OFF'
        ENDIF
        nssl_ccn_on = .false.
        Model%nssl_ccn_on = .false.
      ELSE
        nssl_ccn_on = .true.
        Model%nssl_ccn_on = .true.
        if (Model%me == Model%master) then
          write(*,*) 'NSSL micro: CCN is ON'
        ENDIF
      ENDIF

        IF ( Model%ntgl < 1 .or. Model%ntgv < 1 .or. Model%ntgnc < 1 .or. & 
             Model%ntsw < 1 .or. Model%ntsnc < 1 .or. & 
             Model%ntrw < 1 .or. Model%ntrnc < 1 .or. & 
             Model%ntiw < 1 .or. Model%ntinc < 1 .or. & 
             Model%ntcw < 1 .or. Model%ntlnc < 1      & 
             ) THEN
          if (Model%me == Model%master)  write(0,*) 'missing needed tracers for NSSL!'
           stop
        ENDIF
        

    ENDIF !}

    ! To ensure that these values match what's in the physics,
    ! array sizes are compared during model init in GFS_phys_time_vary_init()
    !
    ! from module ozinterp
    if (Model%ntoz>0) then
       if (Model%oz_phys) then
          levozp   = 80
          oz_coeff = 4
       else if (Model%oz_phys_2015) then
          levozp   = 53
          oz_coeff = 6
       else
          write(*,*) 'Logic error, ntoz>0 but no ozone physics selected'
          stop
       end if
    else
       if (Model%oz_phys .or. Model%oz_phys_2015) then
          write(*,*) 'Logic error, ozone physics are selected, but ntoz<=0'
          stop
       else
          levozp   = 1
          oz_coeff = 1
       end if
    end if

!--- quantities to be used to derive phy_f*d totals
    Model%nshoc_2d         = nshoc_2d
    Model%nshoc_3d         = nshoc_3d
    Model%ncnvcld3d        = ncnvcld3d
    Model%nctp             = nctp

!--- set initial values for time varying properties
    Model%ipt              = 1
    Model%lprnt            = .false.
    Model%lsswr            = .false.
    Model%lslwr            = .false.
    Model%solhr            = -9999.
    Model%solcon           = -9999.
    Model%slag             = -9999.
    Model%sdec             = -9999.
    Model%cdec             = -9999.
    Model%clstp            = -9999
    rinc(1:5)              = 0
    call w3difdat(jdat,idat,4,rinc)
    Model%phour            = rinc(4)/con_hr
    Model%fhour            = (rinc(4) + Model%dtp)/con_hr
    Model%zhour            = mod(Model%phour,Model%fhzero)
    Model%kdt              = nint(Model%fhour*con_hr/Model%dtp)
    Model%first_time_step  = .true.
    Model%restart          = restart
    Model%hydrostatic      = hydrostatic
    Model%jdat(1:8)        = jdat(1:8)
    allocate(Model%si(Model%levs+1))
    !--- Define sigma level for radiation initialization
    !--- The formula converting hybrid sigma pressure coefficients to sigma coefficients follows Eckermann (2009, MWR)
    !--- ps is replaced with p0. The value of p0 uses that in http://www.emc.ncep.noaa.gov/officenotes/newernotes/on461.pdf
    !--- ak/bk have been flipped from their original FV3 orientation and are defined sfc -> toa
    Model%si(1:Model%levs+1) = (ak(1:Model%levs+1) + bk(1:Model%levs+1) * con_p0 - ak(Model%levs+1)) / (con_p0 - ak(Model%levs+1))
    Model%sec              = 0
    Model%yearlen          = 365
    Model%julian           = -9999.

!--- BEGIN CODE FROM GFS_PHYSICS_INITIALIZE
!--- define physcons module variables
    tem          = con_rerth*con_rerth*(con_pi+con_pi)*con_pi
    Model%dxmax  = log(tem/(max_lon*max_lat))
    Model%dxmin  = log(tem/(min_lon*min_lat))
    Model%dxinv  = 1.0d0 / (Model%dxmax-Model%dxmin)
    Model%rhcmax = rhcmax
    Model%huge   = huge
    if (Model%me == Model%master) write(*,*)' dxmax=',Model%dxmax,' dxmin=',Model%dxmin,' dxinv=',Model%dxinv, &
       'max_lon=',max_lon,' max_lat=',max_lat,' min_lon=',min_lon,' min_lat=',min_lat,       &
       ' rhc_max=',Model%rhcmax,' huge=',huge

!--- set nrcm
    if (Model%ras) then
      Model%nrcm = min(nrcmax, Model%levs-1) * (Model%dtp/1200.d0) + 0.10001d0
    else
      Model%nrcm = 2
    endif

!--- cal_pre
    if (Model%cal_pre) then
      Model%random_clds = .true.
    endif
!--- END CODE FROM GFS_PHYSICS_INITIALIZE


!--- BEGIN CODE FROM COMPNS_PHYSICS
!--- shoc scheme
    if (do_shoc) then
      if (Model%imp_physics == Model%imp_physics_thompson) then
        print *,'SHOC is not currently compatible with Thompson MP -- shutting down'
        stop
      endif
      Model%nshoc_3d   = 3
      Model%nshoc_2d   = 0
      Model%shal_cnv   = .false.
      Model%imfshalcnv = -1
      Model%hybedmf    = .false.
      Model%satmedmf   = .false.
      if (Model%me == Model%master) print *,' Simplified Higher Order Closure Model used for', &
                                            ' Boundary layer and Shallow Convection',          &
                                            ' nshoc_3d=',Model%nshoc_3d,                       &
                                            ' nshoc_2d=',Model%nshoc_2d,                       &
                                            ' ntke=',Model%ntke,' shoc_parm=',shoc_parm
    endif

    !--- mynn-edmf scheme
    if (Model%do_mynnedmf) then
      if (Model%do_shoc .or. Model%hybedmf .or. Model%satmedmf) then
          print *,' Logic error: MYNN EDMF cannot be run with SHOC, HEDMF or SATMEDMF'
          stop
      end if
!      Model%shal_cnv   = .false.
!      Model%imfshalcnv = -1
      ! DH* substitute for MYNN namelist section
      Model%icloud_bl         = 1
      !Model%bl_mynn_tkeadvect = .true.
      Model%bl_mynn_edmf      = 1
      !Model%bl_mynn_edmf_mom  = 1
      ! *DH
      if (Model%me == Model%master) print *,' MYNN-EDMF scheme is used for both',                &
                                            ' boundary layer turbulence and shallow convection', &
                                            ' bl_mynn_cloudpdf=',Model%bl_mynn_cloudpdf,         &
                                            ' bl_mynn_mixlength=',Model%bl_mynn_mixlength,       &
                                            ' bl_mynn_edmf=',Model%bl_mynn_edmf,                 &
                                            ' bl_mynn_output=',Model%bl_mynn_output
    endif

!--- set number of cloud types
    if (Model%cscnv) then
      Model%nctp = nint(Model%cs_parm(5))
      Model%nctp = max(Model%nctp,10)
      if (Model%cs_parm(7) < 0.0) Model%cs_parm(7) = Model%dtp
      Model%do_awdd  = Model%do_aw .and. Model%cs_parm(6) > 0.0
!     Model%flx_form = Model%do_aw .and. Model%cs_parm(8) > 0.0
      Model%flx_form = Model%cs_parm(8) > 0.0
    endif
!   Model%nctp = max(Model%nctp,1)

!--- output information about the run
    if (Model%me == Model%master) then
      if (Model%lsm == 1) then
        print *,' NOAH Land Surface Model used'
      elseif (Model%lsm == 0) then
        print *,' OSU no longer supported - job aborted'
        stop
      elseif (Model%lsm == Model%lsm_noahmp) then
        if (Model%ivegsrc /= 1) then
          print *,'Vegetation type must be IGBP if Noah MP is used'
          stop
        elseif (Model%isot /= 1) then
          print *,'Soil type must be STATSGO if Noah MP is used'
          stop
        endif
        print *, 'New Noah MP Land Surface Model will be used'
        print *, 'The Physics options are'

        print *,'iopt_dveg  =  ', Model%iopt_dveg
        print *,'iopt_crs   =  ', Model%iopt_crs
        print *,'iopt_btr   =  ', Model%iopt_btr
        print *,'iopt_run   =  ', Model%iopt_run
        print *,'iopt_sfc   =  ', Model%iopt_sfc
        print *,'iopt_frz   =  ', Model%iopt_frz
        print *,'iopt_inf   =  ', Model%iopt_inf
        print *,'iopt_rad   =  ', Model%iopt_rad
        print *,'iopt_alb   =  ', Model%iopt_alb
        print *,'iopt_snf   =  ', Model%iopt_snf
        print *,'iopt_tbot   =  ',Model%iopt_tbot
        print *,'iopt_stc   =  ', Model%iopt_stc
      elseif (Model%lsm == Model%lsm_ruc) then
        print *,' RUC Land Surface Model used'
      else
        print *,' Unsupported LSM type - job aborted - lsm=',Model%lsm
        stop
      endif

!      if (Model%lsm == Model%lsm_noahmp .and. Model%iopt_snf == 4) then
!        if (Model%imp_physics /= Model%imp_physics_gfdl) stop 'iopt_snf == 4 must use GFDL MP'
!      endif

      print *,' nst_anl=',Model%nst_anl,' use_ufo=',Model%use_ufo,' frac_grid=',Model%frac_grid,&
              ' ignore_lake=',ignore_lake
      print *,' min_lakeice=',Model%min_lakeice,' min_seaice=',Model%min_seaice,                &
              'min_lake_height=',Model%min_lake_height

      print *, 'flake model parameters'
      print *, 'lkm                : ', Model%lkm

      if (Model%nstf_name(1) > 0 ) then
        print *,' NSSTM is active '
        print *,' nstf_name(1)=',Model%nstf_name(1)
        print *,' nstf_name(2)=',Model%nstf_name(2)
        print *,' nstf_name(3)=',Model%nstf_name(3)
        print *,' nstf_name(4)=',Model%nstf_name(4)
        print *,' nstf_name(5)=',Model%nstf_name(5)
      endif
      if (Model%do_deep) then
        ! Consistency check for NTDK convection: deep and shallow convection are bundled
        ! and cannot be combined with any other deep or shallow convection scheme
        if ( (Model%imfdeepcnv == Model%imfdeepcnv_ntiedtke .or. Model%imfshalcnv == Model%imfshalcnv_ntiedtke) .and. &
            .not. (Model%imfdeepcnv == Model%imfdeepcnv_ntiedtke .and. Model%imfshalcnv == Model%imfshalcnv_ntiedtke) ) then
            write(0,*) "Logic error: if NTDK deep convection is used, must also use NTDK shallow convection (and vice versa)"
            stop
        end if

        if (.not. Model%cscnv) then
          if (Model%ras) then
            print *,' RAS Convection scheme used with ccwf=',Model%ccwf
            Model%imfdeepcnv = -1
          else
            if (Model%imfdeepcnv == 0) then
               print *,' old SAS Convection scheme before July 2010 used'
            elseif(Model%imfdeepcnv == Model%imfdeepcnv_sas) then
               print *,' July 2010 version of SAS conv scheme used'
            elseif(Model%imfdeepcnv == Model%imfdeepcnv_samf) then
               print *,' scale & aerosol-aware mass-flux deep conv scheme'
            elseif(Model%imfdeepcnv == Model%imfdeepcnv_gf) then
               print *,' Grell-Freitas scale & aerosol-aware mass-flux deep conv scheme'
            elseif(Model%imfdeepcnv == Model%imfdeepcnv_ntiedtke) then
               print *,' New Tiedtke cumulus scheme'
            endif
          endif
        else
          if (Model%do_aw) then
            print *,'Chikira-Sugiyama convection scheme with Arakawa-Wu'&
     &,                ' unified parameterization used'
          else
              print *,'Chikira-Sugiyama convection scheme used'
          endif
          print *,' cs_parm=',Model%cs_parm,' nctp=',Model%nctp
        endif
      else
        print*, ' Deep convection scheme disabled'
      endif
      if (Model%satmedmf) then
        if (Model%isatmedmf == Model%isatmedmf_vdif) then
          print *,' initial version (Nov 2018) of sale-aware TKE-based moist EDMF scheme used'
        elseif(Model%isatmedmf == Model%isatmedmf_vdifq) then
          print *,' update version (May 2019) of sale-aware TKE-based moist EDMF scheme used'
        endif
      elseif (Model%hybedmf) then
        print *,' scale-aware hybrid edmf PBL scheme used'
      elseif (Model%old_monin) then
        print *,' old (old_monin) PBL scheme used'
      elseif (Model%do_mynnedmf) then
        print *,' MYNN PBL scheme used'
      elseif (Model%do_myjpbl)then
        print *,' MYJ PBL scheme used'
      endif
      if (.not. Model%shal_cnv) then
        Model%imfshalcnv = -1
        print *,' No shallow convection used'
      else
        if (Model%imfshalcnv == 0) then
          print *,' modified Tiedtke eddy-diffusion shallow conv scheme used'
        elseif (Model%imfshalcnv == Model%imfshalcnv_sas) then
          print *,' July 2010 version of mass-flux shallow conv scheme used'
        elseif (Model%imfshalcnv == Model%imfshalcnv_samf) then
          print *,' scale- & aerosol-aware mass-flux shallow conv scheme (2017)'
        elseif (Model%imfshalcnv == Model%imfshalcnv_gf) then
          print *,' Grell-Freitas scale- & aerosol-aware mass-flux shallow conv scheme (2013)'
        elseif (Model%imfshalcnv == Model%imfshalcnv_ntiedtke) then
          print *,' New Tiedtke cumulus scheme'
        else
          print *,' unknown mass-flux scheme in use - defaulting to no shallow convection'
          Model%imfshalcnv = -1
        endif
      endif
      if (Model%do_gwd) then
        if (Model%do_ugwp) then
          print *,' Unified gravity wave drag parameterization used'
        elseif (Model%gwd_opt == 2) then
          print *,'GSL unified oragraphic gravity wave drag parameterization used'
        else
          print *,' Original mountain blocking and oragraphic gravity wave drag parameterization used'
          if (cdmbgwd(3) > 0.0) print *,' non-statioary gravity wave drag parameterization used'
        endif
          print *,' do_gwd=',Model%do_gwd
      endif
      if (Model%do_cnvgwd) then
        print *,' Convective GWD parameterization used, do_cnvgwd=',Model%do_cnvgwd
      endif
      if (Model%crick_proof) print *,' CRICK-Proof cloud water used in radiation '
      if (Model%ccnorm)      print *,' Cloud condensate normalized by cloud cover for radiation'
      if (Model%iovr == Model%iovr_rand) then
         print *,' random cloud overlap for Radiation IOVR=',            Model%iovr
      elseif (Model%iovr == Model%iovr_dcorr) then
         print *,' exponential-decorr cloud overlap for Radiation IOVR=',Model%iovr
      elseif (Model%iovr == Model%iovr_exp) then
         print *,' exponential cloud overlap for Radiation IOVR=',       Model%iovr
      elseif (Model%iovr == Model%iovr_exprand) then
         print *,' exponential-random cloud overlap for Radiation IOVR=',Model%iovr
      else
         print *,' max-random cloud overlap for Radiation IOVR=',        Model%iovr
      endif
      if (Model%isubc_sw == 0) then
        print *,' no sub-grid cloud for Shortwave ISUBC_SW=',Model%isubc_sw
      else
        print *,' sub-grid cloud for Shortwave ISUBC_SW=',Model%isubc_sw
      endif
      if (Model%isubc_lw == 0) then
        print *,' no sub-grid cloud for Longwave ISUBC_LW=',Model%isubc_lw
      else
        print *,' sub-grid cloud for Longwave ISUBC_LW=',Model%isubc_lw
      endif
    endif

    ! get_alpha routines for exponential and exponential-random overlap need this(!?!)
    if (Model%iovr == Model%iovr_exprand .or. Model%iovr == Model%iovr_exp) then
       Model%yearlen = 365
    endif

!--- set up cloud schemes and tracer elements
    Model%nleffr   = -999
    Model%nieffr   = -999
    Model%nreffr   = -999
    Model%nseffr   = -999
    Model%ngeffr   = -999
    Model%nT2delt  = -999
    Model%nTdelt   = -999
    Model%nqv2delt = -999
    Model%nqvdelt  = -999
    Model%nps2delt = -999
    Model%npsdelt  = -999
    Model%ncnd     = nwat - 1                   ! ncnd is the number of cloud condensate types
    if (Model%imp_physics == Model%imp_physics_zhao_carr) then
      Model%npdf3d   = 0
      Model%num_p3d  = 4
      Model%num_p2d  = 3
      Model%shcnvcw  = .false.
      Model%nT2delt  = 1
      Model%nqv2delt = 2
      Model%nTdelt   = 3
      Model%nqvdelt  = 4
      Model%nps2delt = 1
      Model%npsdelt  = 2
      if (nwat /= 2) then
        print *,' Zhao-Carr MP requires nwat to be set to 2 - job aborted'
        stop
      end if
      if (Model%me == Model%master) print *,' Using Zhao/Carr/Sundqvist Microphysics'

    elseif (Model%imp_physics == Model%imp_physics_zhao_carr_pdf) then !Zhao Microphysics with PDF cloud
      Model%npdf3d  = 3
      Model%num_p3d = 4
      Model%num_p2d = 3
      if (Model%me == Model%master) print *,'Using Zhao/Carr/Sundqvist Microphysics with PDF Cloud'

    else if (Model%imp_physics == Model%imp_physics_fer_hires) then     ! Ferrier-Aligo scheme
      Model%npdf3d  = 0
      Model%num_p3d = 3
      Model%num_p2d = 1
      Model%pdfcld  = .false.
      Model%shcnvcw = .false.
      Model%nleffr  = 1
      Model%nieffr  = 2
      Model%nseffr  = 3
      if (nwat /= 4) then
        print *,' Ferrier-Aligo MP requires nwat to be set to 4 - job aborted'
        stop
      end if
      if (Model%me == Model%master) print *,' Using Ferrier-Aligo MP scheme', &
                                          ' microphysics', &
                                          ' lradar =',Model%lradar

    elseif (Model%imp_physics == Model%imp_physics_wsm6) then !WSM6 microphysics
      print *,' Error, WSM6 no longer supported - job aborted'
      stop
      !Model%npdf3d  = 0
      !Model%num_p3d = 3
      !Model%num_p2d = 1
      !Model%pdfcld  = .false.
      !Model%shcnvcw = .false.
      !Model%nleffr  = 1
      !Model%nieffr  = 2
      !Model%nseffr  = 3
      !if (Model%me == Model%master) print *,' Using wsm6 microphysics'

    elseif (Model%imp_physics == Model%imp_physics_nssl) then !NSSL microphysics
      Model%npdf3d  = 0
      Model%num_p3d = 4 ! for size of phy3d
      Model%num_p2d = 1
      Model%pdfcld  = .false.
      Model%shcnvcw = .false.
      IF ( Model%nssl_hail_on ) THEN
        i = 1
      ELSE
        i = 0
      ENDIF
      if ( nwat /= 6+i ) then
        print *,' NSSL MP requires nwat to be set to ', 6+i,' - job aborted, nssl_hail_on = ',nssl_hail_on
        stop
      end if
      Model%nleffr = 1
      Model%nieffr = 2
      Model%nseffr = 3
      Model%nreffr = 4 
      Model%lradar = .true.
      if (.not. Model%effr_in) then
        print *,' NSSL MP requires effr_in to be set to .true., changing value from false to true'
        Model%effr_in = .true.
        effr_in = .true.
      ENDIF
      if (Model%me == Model%master) print *,' Using NSSL double moment microphysics', &
                                          ' nssl_ccn_on =',Model%nssl_ccn_on,   &
                                          ' nssl_invertccn =',Model%nssl_invertccn,   &
                                          ' lradar =',Model%lradar, &
                                          ' num_p3d =',Model%num_p3d, &
                                          ' num_p2d =',Model%num_p2d


    elseif (Model%imp_physics == Model%imp_physics_thompson) then !Thompson microphysics
      Model%npdf3d  = 0
      Model%num_p3d = 3
      Model%num_p2d = 1
      Model%pdfcld  = .false.
      Model%shcnvcw = .false.
      Model%nleffr  = 1
      Model%nieffr  = 2
      Model%nseffr  = 3
      if (nwat /= 6) then
        print *,' Thompson MP requires nwat to be set to 6 - job aborted'
        stop
      end if
      if (.not. Model%effr_in) then
        print *,' Thompson MP requires effr_in to be set to .true. - job aborted'
        stop
      end if
      if (Model%me == Model%master) print *,' Using Thompson double moment microphysics', &
                                          ' ltaerosol = ',Model%ltaerosol, &
                                          ' ttendlim =',Model%ttendlim, &
                                          ' ext_diag_thompson =',Model%ext_diag_thompson, &
                                          ' dt_inner =',Model%dt_inner, &
                                          ' sedi_semi=',Model%sedi_semi, & 
                                          ' decfl=',decfl, &
                                          ' effr_in =',Model%effr_in, &
                                          ' lradar =',Model%lradar, &
                                          ' nsradar_reset =',Model%nsradar_reset, &
                                          ' num_p3d =',Model%num_p3d, &
                                          ' num_p2d =',Model%num_p2d

    else if (Model%imp_physics == Model%imp_physics_mg) then        ! Morrison-Gettelman Microphysics
      Model%npdf3d  = 0
      Model%num_p3d = 5
      Model%num_p2d = 1
      Model%pdfcld  = .false.
      Model%shcnvcw = .false.
      Model%nleffr  = 2
      Model%nieffr  = 3
      Model%nreffr  = 4
      Model%nseffr  = 5
      if (Model%mg_do_graupel .or. Model%mg_do_hail) then
        Model%num_p3d = 6
        Model%ngeffr  = 6
      endif
      if (nwat /= 6 .and. Model%fprcp >= 2) then
        print *,' Morrison-Gettelman MP requires nwat to be set to 6 - job aborted'
        stop
      end if
      if (Model%me == Model%master)                                                                 &
         print *,' Using Morrison-Gettelman double moment microphysics',                            &
                 ' iaerclm=',         Model%iaerclm,         ' iccn=',          Model%iccn,         &
                 ' mg_dcs=',          Model%mg_dcs,          ' mg_qcvar=',      Model%mg_qcvar,     &
                 ' mg_ts_auto_ice=',  Model%mg_ts_auto_ice,  ' pdfflag=',       Model%pdfflag,      &
                 ' mg_do_graupel=',   Model%mg_do_graupel,   ' mg_do_hail=',    Model%mg_do_hail,   &
                 ' mg_nccons=',       Model%mg_nccons,       ' mg_nicon=',      Model%mg_nicons,    &
                 ' mg_ngcons=',       Model%mg_ngcons ,      ' mg_ncnst=',      Model%mg_ncnst,     &
                 ' mg_ninst=',        Model%mg_ninst ,       ' mg_ngnst=',      Model%mg_ngnst,     &
                 ' sed_supersat=',    Model%sed_supersat ,   ' do_sb_physics=', Model%do_sb_physics,&
                 ' microp_uniform=',  Model%microp_uniform,  ' do_cldice=',     Model%do_cldice,    &
                 ' hetfrz_classnuc=', Model%hetfrz_classnuc, ' ncnd=',          Model%ncnd,         &
                 ' mg_alf=',          Model%mg_alf,          ' mg_qcmin=',      Model%mg_qcmin,     &
                 ' mg_do_ice_gmao=',  Model%mg_do_ice_gmao,  ' mg_do_liq_liu=', Model%mg_do_liq_liu

    elseif (Model%imp_physics == Model%imp_physics_gfdl) then !GFDL microphysics
      Model%npdf3d  = 0
      if(Model%effr_in) then
        Model%num_p3d = 5
        Model%nleffr  = 1
        Model%nieffr  = 2
        Model%nreffr  = 3
        Model%nseffr  = 4
        Model%ngeffr  = 5
      else
        Model%num_p3d = 1
        ! Effective radii not used, point to valid index in dummy phy_f3d array
        Model%nleffr = 1
        Model%nieffr = 1
        Model%nreffr = 1
        Model%nseffr = 1
        Model%ngeffr = 1
      end if
      Model%num_p2d = 1
      Model%pdfcld  = .false.
      Model%shcnvcw = .false.
      if (nwat /= 6) then
        print *,' GFDL MP requires nwat to be set to 6 - job aborted'
        stop
      end if
      if (Model%me == Model%master) print *,' avg_max_length=',Model%avg_max_length
      if (Model%me == Model%master) print *,' Using GFDL Cloud Microphysics'

    else
      if (Model%me == Model%master) print *,'Wrong imp_physics value. Job abort.'
      stop
    endif

    if(Model%ras     .or. Model%cscnv)  Model%cnvcld = .false.
    if(Model%do_shoc .or. Model%pdfcld .or. Model%do_mynnedmf .or. Model%imfdeepcnv == Model%imfdeepcnv_gf) Model%cnvcld = .false.
    if(Model%cnvcld) Model%ncnvcld3d = 1

!--- get cnvwind index in phy_f2d; last entry in phy_f2d array
    Model%ncnvwind = Model%num_p2d

!--- get cnvw and cnvc indices in phy_f3d
    Model%ncnvw = -999
    Model%ncnvc = -999
    if ((Model%npdf3d == 3) .and. (Model%num_p3d == 4)) then
      Model%ncnvw = Model%num_p3d + 2
      Model%ncnvc = Model%ncnvw + 1
    elseif ((Model%npdf3d == 0) .and. (Model%ncnvcld3d == 1)) then
      Model%ncnvw = Model%num_p3d + 1
    endif

!--- derived totals for phy_f*d
    Model%ntot2d = Model%num_p2d + Model%nshoc_2d
    Model%ntot3d = Model%num_p3d + Model%nshoc_3d + Model%npdf3d + Model%ncnvcld3d
!
!   Unified cloud for SHOC and/or MG3
    Model%uni_cld = .false.
    Model%indcld  = -1
    if (Model%imp_physics == Model%imp_physics_mg) then
      Model%uni_cld = .true.
      Model%indcld  = 1
    elseif (Model%shoc_cld) then
      Model%uni_cld = .true.
      Model%indcld  = Model%ntot3d - 2
    endif

    if (Model%do_shoc) then
      Model%nkbfshoc = Model%ntot3d   !< the index of upward kinematic buoyancy flux from SHOC in phy_f3d
      Model%nahdshoc = Model%ntot3d-1 !< the index of diffusivity for heat from from SHOC in phy_f3d
      Model%nscfshoc = Model%ntot3d-2 !< the index of subgrid-scale cloud fraction from from SHOC in phy_f3d
    else
      Model%nkbfshoc = -999
      Model%nahdshoc = -999
      Model%nscfshoc = -999
    endif

    if (me == Model%master)                                                     &
      write(*,*) ' num_p3d=',   Model%num_p3d,   ' num_p2d=',  Model%num_p2d,   &
                 ' crtrh=',     Model%crtrh,     ' npdf3d=',   Model%npdf3d,    &
                 ' pdfcld=',    Model%pdfcld,    ' shcnvcw=',  Model%shcnvcw,   &
                 ' cnvcld=',    Model%cnvcld,    ' ncnvcld3d=',Model%ncnvcld3d, &
                 ' do_shoc=',   Model%do_shoc,   ' nshoc3d=',  Model%nshoc_3d,  &
                 ' nshoc_2d=',  Model%nshoc_2d,  ' shoc_cld=', Model%shoc_cld,  &
                 ' nkbfshoc=',  Model%nkbfshoc,  ' nahdshoc=', Model%nahdshoc,  &
                 ' nscfshoc=',  Model%nscfshoc,                                 &
                 ' uni_cld=',   Model%uni_cld,                                  &
                 ' ntot3d=',    Model%ntot3d,    ' ntot2d=',   Model%ntot2d,    &
                 ' shocaftcnv=',Model%shocaftcnv,' indcld=',   Model%indcld,    &
                 ' shoc_parm=', Model%shoc_parm,                                &
                 ' ncnvw=',     Model%ncnvw,     ' ncnvc=',     Model%ncnvc

!--- END CODE FROM COMPNS_PHYSICS


!--- BEGIN CODE FROM GLOOPR
!--- set up parameters for Xu & Randall's cloudiness computation (Radiation)

    Model%lmfshal  = (Model%shal_cnv .and. Model%imfshalcnv > 0)
    Model%lmfdeep2 = (Model%imfdeepcnv == Model%imfdeepcnv_samf         &
                      .or. Model%imfdeepcnv == Model%imfdeepcnv_gf      &
                      .or. Model%imfdeepcnv == Model%imfdeepcnv_ntiedtke)
!--- END CODE FROM GLOOPR

!--- BEGIN CODE FROM GLOOPB
!--- set up random number seed needed for RAS and old SAS and when cal_pre=.true.
!    Model%imfdeepcnv < 0 when Model%ras = .true.

    if (Model%imfdeepcnv <= 0 .or. Model%cal_pre ) then
      if (Model%random_clds) then
        seed0 = Model%idate(1) + Model%idate(2) + Model%idate(3) + Model%idate(4)
        call random_setseed(seed0)
        call random_number(wrk)
        Model%seed0 = seed0 + nint(wrk(1)*1000.0d0)
      endif
    endif
!--- END CODE FROM GLOOPB

    call Model%print ()

  end subroutine control_initialize

  subroutine control_initialize_radar_tten(Model, radar_tten_limits)
    implicit none

    ! Helper subroutine for initializing variables for radar-derived
    ! temperature tendency or convection suppression.
    
    class(GFS_control_type) :: Model
    real(kind_phys) :: radar_tten_limits(2)
    integer :: i

    Model%num_dfi_radar    = 0
    do i=1,dfi_radar_max_intervals
       if(Model%fh_dfi_radar(i)>-1e10 .and. Model%fh_dfi_radar(i+1)>-1e10) then
          Model%num_dfi_radar = Model%num_dfi_radar+1
          Model%ix_dfi_radar(i) = Model%num_dfi_radar
       else
          Model%ix_dfi_radar(i) = -1
       endif
    enddo

    if(Model%num_dfi_radar>0) then
       if(radar_tten_limits(1)==limit_unspecified) then
          if(radar_tten_limits(2)==limit_unspecified) then
             radar_tten_limits(1) = -19
             radar_tten_limits(2) = 19
             if(Model%me==Model%master) then
                write(0,*) 'Warning: using internal defaults for radar_tten_limits. If the oceans boil, try different values.'
                write(0,'(A,F12.4,A)') 'radar_tten_limits(1) = ',radar_tten_limits(1),' <-- lower limit'
                write(0,'(A,F12.4,A)') 'radar_tten_limits(2) = ',radar_tten_limits(2),' <-- upper limit'
             endif
          else
             radar_tten_limits(1) = -abs(radar_tten_limits(2))
             radar_tten_limits(2) = abs(radar_tten_limits(2))
          endif
       else if(radar_tten_limits(2)==limit_unspecified) then
           radar_tten_limits(1) = -abs(radar_tten_limits(1))
           radar_tten_limits(2) = abs(radar_tten_limits(1))
       else if(radar_tten_limits(1)>radar_tten_limits(2)) then
          if(Model%me==Model%master) then
             write(0,*) 'Error: radar_tten_limits lower limit is higher than upper!'
             write(0,'(A,F12.4,A)') 'radar_tten_limits(1) = ',radar_tten_limits(1),' <-- lower limit'
             write(0,'(A,F12.4,A)') 'radar_tten_limits(2) = ',radar_tten_limits(2),' <-- upper limit'
             write(0,*) "If you do not want me to apply the prescribed tendencies, just say so! Remove fh_dfi_radar from your namelist."
             stop
          endif
       else
          !o! Rejoice !o! Radar_tten_limits had lower and upper bounds.
       endif
       Model%radar_tten_limits = radar_tten_limits

       if(Model%do_cap_suppress) then
         if(Model%me==Model%master .and. Model%imfdeepcnv>=0) then
           if(Model%imfdeepcnv/=3) then
             write(0,*) 'Warning: untested configuration in use! Radar-derived convection suppression is only supported for the GF deep scheme. That feature will be inactive, but microphysics tendencies will still be enabled. This combination is untested. Beware!'
           else
             write(0,*) 'Warning: experimental configuration in use! Radar-derived convection suppression is experimental (GF deep scheme with fh_dfi_radar).'
           endif
         endif
       endif
    endif

  end subroutine control_initialize_radar_tten

!---------------------------
! GFS_control%init_chemistry
!---------------------------
  subroutine control_chemistry_initialize(Model, tracer_types)

    !--- Identify number and starting/ending indices of both
    !--- prognostic and diagnostic chemistry tracers.
    !--- Each tracer set is assumed to be contiguous.

    use parse_tracers, only: NO_TRACER

    !--- interface variables
    class(GFS_control_type) :: Model
    integer,     intent(in) :: tracer_types(:)

    !--- local variables
    integer :: n

    !--- begin
    Model%ntchm = 0
    Model%ntchs = NO_TRACER
    Model%ntche = NO_TRACER
    Model%ndchm = 0
    Model%ndchs = NO_TRACER
    Model%ndche = NO_TRACER

    do n = 1, size(tracer_types)
      select case (tracer_types(n))
        case (1)
          ! -- prognostic chemistry tracers
          Model%ntchm = Model%ntchm + 1
          if (Model%ntchm == 1) Model%ntchs = n
        case (2)
          ! -- diagnostic chemistry tracers
          Model%ndchm = Model%ndchm + 1
          if (Model%ndchm == 1) Model%ndchs = n
        case default
          ! -- generic tracers
      end select
    end do

    if (Model%ntchm > 0) Model%ntche = Model%ntchs + Model%ntchm - 1
    if (Model%ndchm > 0) Model%ndche = Model%ndchs + Model%ndchm - 1

  end subroutine control_chemistry_initialize


!----------------------------
! GFS_control%init_scavenging
!----------------------------
  subroutine control_scavenging_initialize(Model, fscav)

    use parse_tracers, only: get_tracer_index

    !--- interface variables
    class(GFS_control_type)      :: Model
    character(len=*), intent(in) :: fscav(:)

    !--- local variables
    integer              :: i, ios, j, n
    real(kind=kind_phys) :: tem

    !--- begin
    allocate(Model%fscav(Model%ntchm))

    if (Model%ntchm > 0) then
      !--- set default as no scavenging
      Model%fscav = zero
      ! -- read factors from namelist
      ! -- set default first, if available
      do i = 1, size(fscav)
        j = index(fscav(i),":")
        if (j > 1) then
          read(fscav(i)(j+1:), *, iostat=ios) tem
          if (ios /= 0) cycle
          if (adjustl(fscav(i)(:j-1)) == "*") then
            Model%fscav = tem
            exit
          endif
        endif
      enddo
      ! -- then read factors for each tracer
      do i = 1, size(fscav)
        j = index(fscav(i),":")
        if (j > 1) then
          read(fscav(i)(j+1:), *, iostat=ios) tem
          if (ios /= 0) cycle
          n = get_tracer_index(Model%tracer_names, adjustl(fscav(i)(:j-1)), Model%me, Model%master, Model%debug) &
              - Model%ntchs + 1
          if (n > 0) Model%fscav(n) = tem
        endif
      enddo
    endif

  end subroutine control_scavenging_initialize


!------------------
! GFS_control%print
!------------------
  subroutine control_print(Model)

    implicit none

!--- interface variables
    class(GFS_control_type) :: Model

!--- local variables
    integer :: i
    
    if (Model%me == Model%master) then
      print *, ' '
      print *, 'basic control parameters'
      print *, ' me                : ', Model%me
      print *, ' master            : ', Model%master
      print *, ' communicator      : ', Model%communicator
      print *, ' nlunit            : ', Model%nlunit
      print *, ' fn_nml            : ', trim(Model%fn_nml)
      print *, ' fhzero            : ', Model%fhzero
      print *, ' ldiag3d           : ', Model%ldiag3d
      print *, ' qdiag3d           : ', Model%qdiag3d
      print *, ' lssav             : ', Model%lssav
      print *, ' naux2d            : ', Model%naux2d
      print *, ' naux3d            : ', Model%naux3d
      if (Model%naux2d>0) then
        print *, ' aux2d_time_avg    : ', Model%aux2d_time_avg
      endif
      if (Model%naux3d>0) then
        print *, ' aux3d_time_avg    : ', Model%aux3d_time_avg
      endif
      print *, ' fhcyc             : ', Model%fhcyc
      print *, ' thermodyn_id      : ', Model%thermodyn_id
      print *, ' sfcpress_id       : ', Model%sfcpress_id
      print *, ' gen_coord_hybrid  : ', Model%gen_coord_hybrid
      print *, ' '
      print *, 'grid extent parameters'
      print *, ' isc               : ', Model%isc
      print *, ' jsc               : ', Model%jsc
      print *, ' nx                : ', Model%nx
      print *, ' ny                : ', Model%ny
      print *, ' levs              : ', Model%levs
      print *, ' cnx               : ', Model%cnx
      print *, ' cny               : ', Model%cny
      print *, ' lonr              : ', Model%lonr
      print *, ' latr              : ', Model%latr
      print *, ' blksz(1)          : ', Model%blksz(1)
      print *, ' blksz(nblks)      : ', Model%blksz(Model%nblks)
      print *, ' Model%ncols       : ', Model%ncols
      print *, ' '
      print *, 'coupling parameters'
      print *, ' cplflx            : ', Model%cplflx
      print *, ' cplice            : ', Model%cplice
      print *, ' cplocn2atm        : ', Model%cplocn2atm
      print *, ' cplwav            : ', Model%cplwav
      print *, ' cplwav2atm        : ', Model%cplwav2atm
      print *, ' cplchm            : ', Model%cplchm
      print *, ' use_cice_alb      : ', Model%use_cice_alb
      print *, ' cpl_imp_mrg       : ', Model%cpl_imp_mrg
      print *, ' cpl_imp_dbg       : ', Model%cpl_imp_dbg
      print *, ' '
      print *, ' lsidea            : ', Model%lsidea
      print *, ' '
      print *, 'calendars and time parameters and activation triggers'
      print *, ' dtp               : ', Model%dtp
      print *, ' dtf               : ', Model%dtf
      print *, ' nscyc             : ', Model%nscyc
      print *, ' nszero            : ', Model%nszero
      print *, ' idat              : ', Model%idat
      print *, ' idate             : ', Model%idate
      print *, ' '
      print *, 'radiation control parameters'
      print *, ' fhswr             : ', Model%fhswr
      print *, ' fhlwr             : ', Model%fhlwr
      print *, ' nsswr             : ', Model%nsswr
      print *, ' nslwr             : ', Model%nslwr
      print *, ' nhfrad            : ', Model%nhfrad
      print *, ' levr              : ', Model%levr
      print *, ' nfxr              : ', Model%nfxr
      print *, ' ntrcaer           : ', Model%ntrcaer
      print *, ' lmfshal           : ', Model%lmfshal
      print *, ' lmfdeep2          : ', Model%lmfdeep2
      print *, ' nrcm              : ', Model%nrcm
      print *, ' iflip             : ', Model%iflip
      print *, ' isol              : ', Model%isol
      print *, ' ico2              : ', Model%ico2
      print *, ' ialb              : ', Model%ialb
      print *, ' iems              : ', Model%iems
      print *, ' iaer              : ', Model%iaer
      print *, ' icliq_sw          : ', Model%icliq_sw
      print *, ' icice_sw          : ', Model%icice_sw
      print *, ' icliq_lw          : ', Model%icliq_lw
      print *, ' icice_lw          : ', Model%icice_lw
      print *, ' iovr              : ', Model%iovr
      print *, ' idcor             : ', Model%idcor
      print *, ' dcorr_con         : ', Model%dcorr_con
      print *, ' ictm              : ', Model%ictm
      print *, ' isubc_sw          : ', Model%isubc_sw
      print *, ' isubc_lw          : ', Model%isubc_lw
      print *, ' crick_proof       : ', Model%crick_proof
      print *, ' ccnorm            : ', Model%ccnorm
      print *, ' norad_precip      : ', Model%norad_precip
      print *, ' lwhtr             : ', Model%lwhtr
      print *, ' swhtr             : ', Model%swhtr
      if (Model%do_RRTMGP) then
        print *, ' rrtmgp_nrghice     : ', Model%rrtmgp_nrghice
        print *, ' do_GPsw_Glw        : ', Model%do_GPsw_Glw
        print *, ' active_gases       : ', Model%active_gases
        print *, ' nGases             : ', Model%ngases
        print *, ' rrtmgp_root        : ', Model%rrtmgp_root
        print *, ' lw_file_gas        : ', Model%lw_file_gas
        print *, ' lw_file_clouds     : ', Model%lw_file_clouds
        print *, ' rrtmgp_nBandsLW    : ', Model%rrtmgp_nBandsLW
        print *, ' rrtmgp_nGptsLW     : ', Model%rrtmgp_nGptsLW
        print *, ' sw_file_gas        : ', Model%sw_file_gas
        print *, ' sw_file_clouds     : ', Model%sw_file_clouds
        print *, ' rrtmgp_nBandsSW    : ', Model%rrtmgp_nBandsSW
        print *, ' rrtmgp_nGptsSW     : ', Model%rrtmgp_nGptsSW
        print *, ' doG_cldoptics      : ', Model%doG_cldoptics
        print *, ' doGP_cldoptics_PADE: ', Model%doGP_cldoptics_PADE
        print *, ' doGP_cldoptics_LUT : ', Model%doGP_cldoptics_LUT
        print *, ' use_LW_jacobian    : ', Model%use_LW_jacobian
        print *, ' damp_LW_fluxadj    : ', Model%damp_LW_fluxadj
        print *, ' lfnc_k             : ', Model%lfnc_k
        print *, ' lfnc_p0            : ', Model%lfnc_p0
        print *, ' doGP_lwscat        : ', Model%doGP_lwscat
      endif
      print *, ' '
      print *, 'microphysical switch'
      print *, ' imp_physics       : ', Model%imp_physics
      print *, ' '

      if (Model%imp_physics == Model%imp_physics_zhao_carr .or. Model%imp_physics == Model%imp_physics_zhao_carr_pdf) then
        print *, ' Z-C microphysical parameters'
        print *, ' psautco           : ', Model%psautco
        print *, ' prautco           : ', Model%prautco
        print *, ' evpco             : ', Model%evpco
        print *, ' wminco            : ', Model%wminco
        print *, ' '
      endif
      if (Model%imp_physics == Model%imp_physics_wsm6 .or. Model%imp_physics == Model%imp_physics_thompson) then
        print *, ' Thompson microphysical parameters'
        print *, ' ltaerosol         : ', Model%ltaerosol
        print *, ' lradar            : ', Model%lradar
        print *, ' nsradar_reset     : ', Model%nsradar_reset
        print *, ' lrefres           : ', Model%lrefres
        print *, ' ttendlim          : ', Model%ttendlim
        print *, ' ext_diag_thompson : ', Model%ext_diag_thompson
        print *, ' dt_inner          : ', Model%dt_inner
        print *, ' sedi_semi         : ', Model%sedi_semi
        print *, ' decfl             : ', Model%decfl
        print *, ' '
      endif
      if (Model%imp_physics == Model%imp_physics_nssl) then
        print *, ' NSSL microphysical parameters'
        print *, ' nssl_cccn - CCCN background CCN conc. : ', Model%nssl_cccn
        print *, ' nssl_alphah - graupel shape parameter : ', Model%nssl_alphah
        print *, ' nssl_alphahl - hail shape parameter   : ', Model%nssl_alphahl
        print *, ' nssl_hail_on - hail activation flag   : ', Model%nssl_hail_on
        print *, ' lradar - radar refl. flag             : ', Model%lradar
      endif
      if (Model%imp_physics == Model%imp_physics_mg) then
        print *, ' M-G microphysical parameters'
        print *, ' fprcp             : ', Model%fprcp
        print *, ' mg_dcs            : ', Model%mg_dcs
        print *, ' mg_qcvar          : ', Model%mg_qcvar
        print *, ' mg_ts_auto_ice    : ', Model%mg_ts_auto_ice
        print *, ' mg_alf            : ', Model%mg_alf
        print *, ' mg_qcmin          : ', Model%mg_qcmin
        print *, ' mg_rhmini         : ', Model%mg_rhmini
        print *, ' pdfflag           : ', Model%pdfflag
        print *, ' '
      endif
      if (Model%imp_physics == Model%imp_physics_gfdl) then
        print *, ' GFDL microphysical parameters'
        print *, ' GFDL MP radiation inter: ', Model%lgfdlmprad
        print *, ' lrefres                : ', Model%lrefres
        print *, ' '
      endif
      if (Model%imp_physics == Model%imp_physics_fer_hires) then
        print *, ' Ferrier-Aligo microphysical parameters'
        print *, ' spec_adv          : ', Model%spec_adv
        print *, ' rhgrd             : ', Model%rhgrd
        print *, ' icloud            : ', Model%icloud
        print *, ' '
      endif
      if (Model%num_dfi_radar>0) then
        print *, ' num_dfi_radar     : ', Model%num_dfi_radar
        print *, ' do_cap_suppress   : ', Model%do_cap_suppress
        do i = 1, dfi_radar_max_intervals+1
8888       format('  fh_dfi_radar(',I0,')   :',F12.4)
           if(Model%fh_dfi_radar(i)>-1e10) then
              print 8888,i,Model%fh_dfi_radar(i)
           endif
        enddo
9999    format('  radar_tten_limits: ', F12.4, ' ... ',F12.4)
        print 9999,Model%radar_tten_limits(1),Model%radar_tten_limits(2)
      endif
      print *, 'land/surface model parameters'
      print *, ' lsm               : ', Model%lsm
      print *, ' lsoil             : ', Model%lsoil
      print *, ' rdlai             : ', Model%rdlai
      print *, ' lsoil_lsm         : ', Model%lsoil_lsm
      if (Model%lsm==Model%lsm_noahmp) then
        print *, ' lsnow_lsm         : ', Model%lsnow_lsm
        print *, ' lsnow_lsm_lbound  : ', Model%lsnow_lsm_lbound
        print *, ' lsnow_lsm_ubound  : ', Model%lsnow_lsm_ubound
      end if
      print *, ' zs  (may be unset): ', Model%zs
      print *, ' dzs (may be unset): ', Model%dzs
      !
      print *, ' iopt_thcnd        : ', Model%iopt_thcnd
      print *, ' ua_phys           : ', Model%ua_phys
      print *, ' usemonalb         : ', Model%usemonalb
      print *, ' aoasis            : ', Model%aoasis
      print *, ' fasdas            : ', Model%fasdas
      print *, ' kice              : ', Model%kice
      print *, ' shape(pores)      : ', shape(Model%pores)
      print *, ' shape(resid)      : ', shape(Model%resid)
      print *, ' ivegsrc           : ', Model%ivegsrc
      print *, ' isot              : ', Model%isot

      if (Model%lsm == Model%lsm_noahmp) then
        print *, ' Noah MP LSM is used, the options are'
        print *, ' iopt_dveg         : ', Model%iopt_dveg
        print *, ' iopt_crs          : ', Model%iopt_crs
        print *, ' iopt_btr          : ', Model%iopt_btr
        print *, ' iopt_run          : ', Model%iopt_run
        print *, ' iopt_sfc          : ', Model%iopt_sfc
        print *, ' iopt_frz          : ', Model%iopt_frz
        print *, ' iopt_inf          : ', Model%iopt_inf
        print *, ' iopt_rad          : ', Model%iopt_rad
        print *, ' iopt_alb          : ', Model%iopt_alb
        print *, ' iopt_snf          : ', Model%iopt_snf
        print *, ' iopt_tbot         : ', Model%iopt_tbot
        print *, ' iopt_stc          : ', Model%iopt_stc
      endif
      print *, ' use_ufo           : ', Model%use_ufo
      print *, ' lcurr_sf          : ', Model%lcurr_sf
      print *, ' pert_cd           : ', Model%pert_cd
      print *, ' ntsflg            : ', Model%ntsflg
      print *, ' sfenth            : ', Model%sfenth
      print *, ' '
      print *, 'flake model parameters'
      print *, 'lkm                : ', Model%lkm
      print *, ' '
      print *, 'tuning parameters for physical parameterizations'
      print *, ' ras               : ', Model%ras
      if (Model%ras) then
        print *, ' psauras           : ', Model%psauras
        print *, ' prauras           : ', Model%prauras
        print *, ' wminras           : ', Model%wminras
      endif
      print *, ' flipv             : ', Model%flipv
      print *, ' trans_trac        : ', Model%trans_trac
      print *, ' old_monin         : ', Model%old_monin
      print *, ' do_gwd            : ', Model%do_gwd
      print *, ' cnvgwd            : ', Model%cnvgwd
      print *, ' do_cnvgwd         : ', Model%do_cnvgwd
      print *, ' mstrat            : ', Model%mstrat
      print *, ' moist_adj         : ', Model%moist_adj
      print *, ' cscnv             : ', Model%cscnv
      print *, ' cal_pre           : ', Model%cal_pre
      print *, ' do_aw             : ', Model%do_aw
      print *, ' flx_form          : ', Model%flx_form
      print *, ' do_shoc           : ', Model%do_shoc
      print *, ' shoc_parm         : ', Model%shoc_parm
      print *, ' shocaftcnv        : ', Model%shocaftcnv
      print *, ' shoc_cld          : ', Model%shoc_cld
      print *, ' uni_cld           : ', Model%uni_cld
      print *, ' oz_phys           : ', Model%oz_phys
      print *, ' oz_phys_2015      : ', Model%oz_phys_2015
      print *, ' h2o_phys          : ', Model%h2o_phys
      print *, ' pdfcld            : ', Model%pdfcld
      print *, ' shcnvcw           : ', Model%shcnvcw
      print *, ' redrag            : ', Model%redrag
      print *, ' hybedmf           : ', Model%hybedmf
      print *, ' satmedmf          : ', Model%satmedmf
      print *, ' isatmedmf         : ', Model%isatmedmf
      print *, ' shinhong          : ', Model%shinhong
      print *, ' do_ysu            : ', Model%do_ysu
      print *, ' acm               : ', Model%acm
      print *, ' dspheat           : ', Model%dspheat
      print *, ' lheatstrg         : ', Model%lheatstrg
      print *, ' lseaspray         : ', Model%lseaspray
      print *, ' cnvcld            : ', Model%cnvcld
      print *, ' random_clds       : ', Model%random_clds
      print *, ' shal_cnv          : ', Model%shal_cnv
      print *, ' imfshalcnv        : ', Model%imfshalcnv
      print *, ' imfdeepcnv        : ', Model%imfdeepcnv
      print *, ' do_deep           : ', Model%do_deep
      print *, ' nmtvr             : ', Model%nmtvr
      print *, ' jcap              : ', Model%jcap
      print *, ' cs_parm           : ', Model%cs_parm
      print *, ' flgmin            : ', Model%flgmin
      print *, ' cgwf              : ', Model%cgwf
      print *, ' ccwf              : ', Model%ccwf
      print *, ' cdmbgwd           : ', Model%cdmbgwd
      print *, ' sup               : ', Model%sup
      print *, ' ctei_rm           : ', Model%ctei_rm
      print *, ' crtrh             : ', Model%crtrh
      print *, ' dlqf              : ', Model%dlqf
      print *, ' seed0             : ', Model%seed0
      print *, ' rbcr              : ', Model%rbcr
      print *, ' do_mynnedmf       : ', Model%do_mynnedmf
      print *, ' do_mynnsfclay     : ', Model%do_mynnsfclay
      print *, ' do_myjsfc         : ', Model%do_myjsfc
      print *, ' do_myjpbl         : ', Model%do_myjpbl
      print *, ' do_ugwp           : ', Model%do_ugwp
      print *, ' gwd_opt           : ', Model%gwd_opt
      print *, ' do_ugwp_v0           : ', Model%do_ugwp_v0
      print *, ' do_ugwp_v0_orog_only : ', Model%do_ugwp_v0_orog_only
      print *, ' do_ugwp_v0_nst_only  : ', Model%do_ugwp_v0_nst_only
      print *, ' do_gsl_drag_ls_bl    : ', Model%do_gsl_drag_ls_bl
      print *, ' do_gsl_drag_ss       : ', Model%do_gsl_drag_ss
      print *, ' do_gsl_drag_tofd     : ', Model%do_gsl_drag_tofd
      print *, ' do_ugwp_v1           : ', Model%do_ugwp_v1
      print *, ' do_ugwp_v1_orog_only : ', Model%do_ugwp_v1_orog_only
      print *, ' do_ugwp_v1_w_gsldrag : ', Model%do_ugwp_v1_w_gsldrag
      print *, ' hurr_pbl          : ', Model%hurr_pbl
      print *, ' var_ric           : ', Model%var_ric
      print *, ' coef_ric_l        : ', Model%coef_ric_l
      print *, ' coef_ric_s        : ', Model%coef_ric_s
      print *, ' '
      print *, 'Rayleigh friction'
      print *, ' prslrd0           : ', Model%prslrd0
      print *, ' ral_ts            : ', Model%ral_ts
      print *, ' '
      if (Model%imfdeepcnv >= 0) then
        print *, 'mass flux deep convection'
        print *, ' clam_deep         : ', Model%clam_deep
        print *, ' c0s_deep          : ', Model%c0s_deep
        print *, ' c1_deep           : ', Model%c1_deep
        print *, ' betal_deep        : ', Model%betal_deep
        print *, ' betas_deep        : ', Model%betas_deep
        print *, ' evef              : ', Model%evef
        print *, ' evfact_deep       : ', Model%evfact_deep
        print *, ' evfactl_deep      : ', Model%evfactl_deep
        print *, ' pgcon_deep        : ', Model%pgcon_deep
        print *, ' asolfac_deep      : ', Model%asolfac_deep
        print *, ' '
      endif
      if (Model%imfshalcnv >= 0) then
        print *, 'mass flux shallow convection'
        print *, ' clam_shal         : ', Model%clam_shal
        print *, ' c0s_shal          : ', Model%c0s_shal
        print *, ' c1_shal           : ', Model%c1_shal
        print *, ' pgcon_shal        : ', Model%pgcon_shal
        print *, ' asolfac_shal      : ', Model%asolfac_shal
      endif
      print *, ' '
      print *, 'near surface sea temperature model'
      print *, ' nst_anl           : ', Model%nst_anl
      print *, ' nstf_name         : ', Model%nstf_name
      print *, ' lsea              : ', Model%lsea
      print *, ' '
      print *, 'surface layer options'
      print *, ' sfc_z0_type       : ', Model%sfc_z0_type
      print *, ' '
      print *, 'vertical diffusion coefficients'
      print *, ' xkzm_m            : ', Model%xkzm_m
      print *, ' xkzm_h            : ', Model%xkzm_h
      print *, ' xkzm_s            : ', Model%xkzm_s
      print *, ' xkzminv           : ', Model%xkzminv
      print *, ' moninq_fac        : ', Model%moninq_fac
      print *, ' dspfac            : ', Model%dspfac
      print *, ' bl_upfr           : ', Model%bl_upfr
      print *, ' bl_dnfr           : ', Model%bl_dnfr
      print *, ' rlmx              : ', Model%rlmx
      print *, ' elmx              : ', Model%elmx
      print *, ' sfc_rlm           : ', Model%sfc_rlm
      print *, ' '
      print *, 'parameters for canopy heat storage parametrization'
      print *, ' h0facu            : ', Model%h0facu
      print *, ' h0facs            : ', Model%h0facs
      print *, ' '
      print *, 'stochastic physics'
      print *, ' do_sppt           : ', Model%do_sppt
      print *, ' pert_mp         : ', Model%pert_mp
      print *, ' pert_clds       : ', Model%pert_clds
      print *, ' pert_radtend    : ', Model%pert_radtend
      print *, ' do_shum           : ', Model%do_shum
      print *, ' do_skeb           : ', Model%do_skeb
      print *, ' lndp_type         : ', Model%lndp_type
      print *, ' n_var_lndp        : ', Model%n_var_lndp
      print *, ' lndp_each_step    : ', Model%lndp_each_step
      print *, ' '
      print *, 'cellular automata'
      print *, ' nca               : ', Model%nca
      print *, ' ncells            : ', Model%ncells
      print *, ' nlives            : ', Model%nlives
      print *, ' nca_g             : ', Model%nca_g
      print *, ' ncells_g          : ', Model%ncells_g
      print *, ' nlives_g          : ', Model%nlives_g
      print *, ' nfracseed         : ', Model%nfracseed
      print *, ' nseed_g           : ', Model%nseed_g
      print *, ' nseed             : ', Model%nseed
      print *, ' ca_global         : ', Model%ca_global
      print *, ' ca_sgs            : ', Model%ca_sgs
      print *, ' do_ca             : ', Model%do_ca
      print *, ' iseed_ca          : ', Model%iseed_ca
      print *, ' ca_smooth         : ', Model%ca_smooth
      print *, ' nspinup           : ', Model%nspinup
      print *, ' nthresh           : ', Model%nthresh
      print *, ' ca_amplitude      : ', Model%ca_amplitude
      print *, ' nsmooth           : ', Model%nsmooth
      print *, ' ca_closure        : ', Model%ca_closure
      print *, ' ca_entr           : ', Model%ca_entr
      print *, ' ca_trigger        : ', Model%ca_trigger
      print *, ' '
      print *, 'tracers'
      print *, ' tracer_names      : ', Model%tracer_names
      print *, ' ntrac             : ', Model%ntrac
      print *, ' nqrimef           : ', Model%nqrimef
      print *, ' ntqv              : ', Model%ntqv
      print *, ' ntoz              : ', Model%ntoz
      print *, ' ntcw              : ', Model%ntcw
      print *, ' ntiw              : ', Model%ntiw
      print *, ' ntrw              : ', Model%ntrw
      print *, ' ntsw              : ', Model%ntsw
      print *, ' ntgl              : ', Model%ntgl
      print *, ' nthl              : ', Model%nthl
      print *, ' ntclamt           : ', Model%ntclamt
      print *, ' ntlnc             : ', Model%ntlnc
      print *, ' ntinc             : ', Model%ntinc
      print *, ' ntrnc             : ', Model%ntrnc
      print *, ' ntsnc             : ', Model%ntsnc
      print *, ' ntgnc             : ', Model%ntgnc
      print *, ' nthnc             : ', Model%nthnc
      print *, ' ntccn             : ', Model%ntccn
      print *, ' ntccna            : ', Model%ntccna
      print *, ' ntgv              : ', Model%ntgv
      print *, ' nthv              : ', Model%nthv
      print *, ' ntke              : ', Model%ntke
      print *, ' nto               : ', Model%nto
      print *, ' nto2              : ', Model%nto2
      print *, ' ntwa              : ', Model%ntwa
      print *, ' ntia              : ', Model%ntia
      print *, ' ntchm             : ', Model%ntchm
      print *, ' ntchs             : ', Model%ntchs
      print *, ' ntche             : ', Model%ntche
      print *, ' ndchm             : ', Model%ndchm
      print *, ' ndchs             : ', Model%ndchs
      print *, ' ndche             : ', Model%ndche
      print *, ' fscav             : ', Model%fscav
      print *, ' '
      print *, 'derived totals for phy_f*d'
      print *, ' ntot2d            : ', Model%ntot2d
      print *, ' ntot3d            : ', Model%ntot3d
      print *, ' num_p2d           : ', Model%num_p2d
      print *, ' num_p3d           : ', Model%num_p3d
      print *, ' nshoc_2d          : ', Model%nshoc_2d
      print *, ' nshoc_3d          : ', Model%nshoc_3d
      print *, ' ncnvcld3d         : ', Model%ncnvcld3d
      print *, ' npdf3d            : ', Model%npdf3d
      print *, ' nctp              : ', Model%nctp
      print *, ' nkbfshoc          : ', Model%nkbfshoc
      print *, ' nahdshoc          : ', Model%nahdshoc
      print *, ' nscfshoc          : ', Model%nscfshoc
      print *, ' '
      print *, 'debug flags'
      print *, ' debug             : ', Model%debug
      print *, ' pre_rad           : ', Model%pre_rad
      print *, ' '
      print *, 'variables modified at each time step'
      print *, ' ipt               : ', Model%ipt
      print *, ' lprnt             : ', Model%lprnt
      print *, ' lsswr             : ', Model%lsswr
      print *, ' lslwr             : ', Model%lslwr
      print *, ' solhr             : ', Model%solhr
      print *, ' solcon            : ', Model%solcon
      print *, ' slag              : ', Model%slag
      print *, ' sdec              : ', Model%sdec
      print *, ' cdec              : ', Model%cdec
      print *, ' clstp             : ', Model%clstp
      print *, ' phour             : ', Model%phour
      print *, ' fhour             : ', Model%fhour
      print *, ' zhour             : ', Model%zhour
      print *, ' kdt               : ', Model%kdt
      print *, ' jdat              : ', Model%jdat
      print *, ' si                : ', Model%si
      print *, ' sec               : ', Model%sec
      print *, ' first_time_step   : ', Model%first_time_step
      print *, ' restart           : ', Model%restart
      print *, ' hydrostatic       : ', Model%hydrostatic
    endif

  end subroutine control_print


!----------------
! GFS_grid%create
!----------------
  subroutine grid_create (Grid, IM, Model)

    implicit none

    class(GFS_grid_type)               :: Grid
    integer,                intent(in) :: IM
    type(GFS_control_type), intent(in) :: Model

    allocate (Grid%xlon   (IM))
    allocate (Grid%xlat   (IM))
    allocate (Grid%xlat_d (IM))
    allocate (Grid%xlon_d (IM))
    allocate (Grid%sinlat (IM))
    allocate (Grid%coslat (IM))
    allocate (Grid%area   (IM))
    allocate (Grid%dx     (IM))

    Grid%xlon   = clear_val
    Grid%xlat   = clear_val
    Grid%xlat_d = clear_val
    Grid%xlon_d = clear_val
    Grid%sinlat = clear_val
    Grid%coslat = clear_val
    Grid%area   = clear_val
    Grid%dx     = clear_val

!--- ozone active
    if ( Model%ntoz > 0 ) then
      allocate (Grid%ddy_o3    (IM))
      allocate (Grid%jindx1_o3 (IM))
      allocate (Grid%jindx2_o3 (IM))
    endif

!--- stratosphere h2o active
    if ( Model%h2o_phys ) then
      allocate (Grid%ddy_h    (IM))
      allocate (Grid%jindx1_h (IM))
      allocate (Grid%jindx2_h (IM))
    endif

!--- iccn active
    if ( Model%iccn == 1) then
      allocate (Grid%ddy_ci    (IM))
      allocate (Grid%jindx1_ci (IM))
      allocate (Grid%jindx2_ci (IM))
      allocate (Grid%ddx_ci    (IM))
      allocate (Grid%iindx1_ci (IM))
      allocate (Grid%iindx2_ci (IM))
    endif

!--- iaerclm active
    if ( Model%iaerclm ) then
      allocate (Grid%ddy_aer   (IM))
      allocate (Grid%jindx1_aer(IM))
      allocate (Grid%jindx2_aer(IM))
      allocate (Grid%ddx_aer   (IM))
      allocate (Grid%iindx1_aer(IM))
      allocate (Grid%iindx2_aer(IM))
    endif

!---  Model%do_ugwpv1
   if ( Model%do_ugwp_v1 ) then
      allocate (Grid%ddy_j1tau  (IM))
      allocate (Grid%ddy_j2tau  (IM))
      allocate (Grid%jindx1_tau (IM))
      allocate (Grid%jindx2_tau (IM))
   endif

 end subroutine grid_create


!--------------------
! GFS_tbd_type%create
!--------------------
  subroutine tbd_create (Tbd, IM, Model)

    implicit none

    class(GFS_tbd_type)                :: Tbd
    integer,                intent(in) :: IM
    type(GFS_control_type), intent(in) :: Model

!--- In
!--- sub-grid cloud radiation
    if ( Model%isubc_lw == 2 .or. Model%isubc_sw == 2 ) then
      allocate (Tbd%icsdsw (IM))
      allocate (Tbd%icsdlw (IM))
      Tbd%icsdsw = zero
      Tbd%icsdlw = zero
    endif

!--- DFI radar forcing
    nullify(Tbd%dfi_radar_tten)
    nullify(Tbd%cap_suppress)
    if(Model%num_dfi_radar>0) then
       allocate(Tbd%dfi_radar_tten(IM,Model%levs,Model%num_dfi_radar))
       Tbd%dfi_radar_tten = -20.0
       Tbd%dfi_radar_tten(:,1,:) = zero
       if(Model%do_cap_suppress) then
         allocate(Tbd%cap_suppress(IM,Model%num_dfi_radar))
         Tbd%cap_suppress(:,:) = zero
       endif
    endif

!--- ozone and stratosphere h2o needs
    allocate (Tbd%ozpl  (IM,levozp,oz_coeff))
    allocate (Tbd%h2opl (IM,levh2o,h2o_coeff))
    Tbd%ozpl  = clear_val
    Tbd%h2opl = clear_val

!--- ccn and in needs
    ! DH* allocate only for MG? *DH
    allocate (Tbd%in_nm  (IM,Model%levs))
    allocate (Tbd%ccn_nm (IM,Model%levs))
    Tbd%in_nm  = clear_val
    Tbd%ccn_nm = clear_val

!--- aerosol fields
    ! DH* allocate only for MG? *DH
    allocate (Tbd%aer_nm  (IM,Model%levs,ntrcaer))
    Tbd%aer_nm = clear_val

!--- tau_amf for  NGWs
    ! DH* allocate only for UGWP ? *DH
    allocate (Tbd%tau_amf(im) )
    Tbd%tau_amf = clear_val

!--- maps of local index ix to global indices i and j for this block
    allocate (Tbd%imap (IM))
    allocate (Tbd%jmap (IM))
    Tbd%imap = 0
    Tbd%jmap = 0

    allocate (Tbd%rann (IM,Model%nrcm))
    Tbd%rann = rann_init

!--- In/Out
    allocate (Tbd%acv  (IM))
    allocate (Tbd%acvb (IM))
    allocate (Tbd%acvt (IM))

    Tbd%acv  = clear_val
    Tbd%acvb = clear_val
    Tbd%acvt = clear_val

    if (Model%cplflx .or. Model%cplchm) then
      allocate (Tbd%drain_cpl (IM))
      allocate (Tbd%dsnow_cpl (IM))
      Tbd%drain_cpl = clear_val
      Tbd%dsnow_cpl = clear_val
    endif

    if (Model%do_sppt .or. Model%ca_global) then
      allocate (Tbd%dtdtnp    (IM,Model%levs))
      allocate (Tbd%dtotprcp  (IM))
      allocate (Tbd%dcnvprcp  (IM))
      Tbd%dtdtnp    = clear_val
      Tbd%dtotprcp  = clear_val
      Tbd%dcnvprcp  = clear_val
    endif

    allocate (Tbd%phy_f2d  (IM,Model%ntot2d))
    allocate (Tbd%phy_f3d  (IM,Model%levs,Model%ntot3d))
    Tbd%phy_f2d  = clear_val
    Tbd%phy_f3d  = clear_val

    if (Model%nctp > 0 .and. Model%cscnv) then
      allocate (Tbd%phy_fctd (IM,Model%nctp))
      Tbd%phy_fctd = clear_val
    endif

!   if (Model%do_shoc) Tbd%phy_f3d(:,1,Model%ntot3d-1) = 3.0
!   if (Model%do_shoc) Tbd%phy_f3d(:,:,Model%ntot3d-1) = 1.0

    allocate (Tbd%hpbl (IM))
    Tbd%hpbl     = clear_val

    if (Model%imfdeepcnv == Model%imfdeepcnv_gf .or. Model%imfdeepcnv == Model%imfdeepcnv_ntiedtke) then
       allocate(Tbd%forcet(IM, Model%levs))
       allocate(Tbd%forceq(IM, Model%levs))
       allocate(Tbd%prevst(IM, Model%levs))
       allocate(Tbd%prevsq(IM, Model%levs))
       Tbd%forcet = clear_val
       Tbd%forceq = clear_val
       Tbd%prevst = clear_val
       Tbd%prevsq = clear_val
    end if

    if (Model%imfdeepcnv == Model%imfdeepcnv_gf) then
       allocate(Tbd%cactiv(IM))
       allocate(Tbd%cactiv_m(IM))
       allocate(Tbd%aod_gf(IM))
       Tbd%cactiv = zero
       Tbd%cactiv_m = zero
       Tbd%aod_gf = zero
    end if

    !--- MYNN variables:
    if (Model%do_mynnedmf) then
       !print*,"Allocating all MYNN-EDMF variables:"
       allocate (Tbd%cldfra_bl (IM,Model%levs))
       allocate (Tbd%qc_bl     (IM,Model%levs))
       allocate (Tbd%qi_bl     (IM,Model%levs))
       allocate (Tbd%el_pbl    (IM,Model%levs))
       allocate (Tbd%sh3d      (IM,Model%levs))
       allocate (Tbd%qke       (IM,Model%levs))
       allocate (Tbd%tsq       (IM,Model%levs))
       allocate (Tbd%qsq       (IM,Model%levs))
       allocate (Tbd%cov       (IM,Model%levs))
       !print*,"Allocating all MYNN-EDMF variables:"
       Tbd%cldfra_bl     = clear_val
       Tbd%qc_bl         = clear_val
       Tbd%qi_bl         = clear_val
       Tbd%el_pbl        = clear_val
       Tbd%sh3d          = clear_val
       Tbd%qke           = zero
       Tbd%tsq           = clear_val
       Tbd%qsq           = clear_val
       Tbd%cov           = clear_val
    end if

    ! MYJ variables
    if (Model%do_myjsfc.or.Model%do_myjpbl) then
       !print*,"Allocating all MYJ surface variables:"
       allocate (Tbd%phy_myj_qsfc   (IM))
       allocate (Tbd%phy_myj_thz0   (IM))
       allocate (Tbd%phy_myj_qz0    (IM))
       allocate (Tbd%phy_myj_uz0    (IM))
       allocate (Tbd%phy_myj_vz0    (IM))
       allocate (Tbd%phy_myj_akhs   (IM))
       allocate (Tbd%phy_myj_akms   (IM))
       allocate (Tbd%phy_myj_chkqlm (IM))
       allocate (Tbd%phy_myj_elflx  (IM))
       allocate (Tbd%phy_myj_a1u    (IM))
       allocate (Tbd%phy_myj_a1t    (IM))
       allocate (Tbd%phy_myj_a1q    (IM))
       !print*,"Allocating all MYJ schemes variables:"
       Tbd%phy_myj_qsfc   = clear_val
       Tbd%phy_myj_thz0   = clear_val
       Tbd%phy_myj_qz0    = clear_val
       Tbd%phy_myj_uz0    = clear_val
       Tbd%phy_myj_vz0    = clear_val
       Tbd%phy_myj_akhs   = clear_val
       Tbd%phy_myj_akms   = clear_val
       Tbd%phy_myj_chkqlm = clear_val
       Tbd%phy_myj_elflx  = clear_val
       Tbd%phy_myj_a1u    = clear_val
       Tbd%phy_myj_a1t    = clear_val
       Tbd%phy_myj_a1q    = clear_val
    end if

  end subroutine tbd_create


!------------------------
! GFS_cldprop_type%create
!------------------------
  subroutine cldprop_create (Cldprop, IM, Model)

    implicit none

    class(GFS_cldprop_type)            :: Cldprop
    integer,                intent(in) :: IM
    type(GFS_control_type), intent(in) :: Model

    allocate (Cldprop%cv  (IM))
    allocate (Cldprop%cvt (IM))
    allocate (Cldprop%cvb (IM))

    Cldprop%cv  = clear_val
    Cldprop%cvt = clear_val
    Cldprop%cvb = clear_val

  end subroutine cldprop_create


!******************************************
! GFS_radtend_type%create
!******************************************
  subroutine radtend_create (Radtend, IM, Model)

    implicit none

    class(GFS_radtend_type)            :: Radtend
    integer,                intent(in) :: IM
    type(GFS_control_type), intent(in) :: Model

    !--- Out (radiation only)
    allocate (Radtend%sfcfsw (IM))
    allocate (Radtend%sfcflw (IM))

    Radtend%sfcfsw%upfxc = clear_val
    Radtend%sfcfsw%upfx0 = clear_val
    Radtend%sfcfsw%dnfxc = clear_val
    Radtend%sfcfsw%dnfx0 = clear_val
    Radtend%sfcflw%upfxc = clear_val
    Radtend%sfcflw%upfx0 = clear_val
    Radtend%sfcflw%dnfxc = clear_val
    Radtend%sfcflw%dnfx0 = clear_val

    allocate (Radtend%htrsw  (IM,Model%levs))
    allocate (Radtend%htrlw  (IM,Model%levs))
    allocate (Radtend%sfalb  (IM))
    allocate (Radtend%coszen (IM))
    allocate (Radtend%tsflw  (IM))
    allocate (Radtend%semis  (IM))

    Radtend%htrsw  = clear_val
    Radtend%htrlw  = clear_val
    Radtend%sfalb  = clear_val
    Radtend%coszen = clear_val
    Radtend%tsflw  = clear_val
    Radtend%semis  = clear_val

!--- In/Out (???) (radiation only)
    allocate (Radtend%coszdg (IM))

    Radtend%coszdg = clear_val

!--- In/Out (???) (physics only)
    allocate (Radtend%swhc  (IM,Model%levs))
    allocate (Radtend%lwhc  (IM,Model%levs))
    allocate (Radtend%lwhd  (IM,Model%levs,6))

    Radtend%lwhd  = clear_val
    Radtend%lwhc  = clear_val
    Radtend%swhc  = clear_val

  end subroutine radtend_create

  subroutine fill_dtidx(Model,dtend_select,itrac,icause,flag)
    implicit none
    class(GFS_control_type), intent(inout) :: Model
    character(len=*), intent(in) :: dtend_select(:)
    integer, intent(in) :: itrac
    integer, intent(in) :: icause
    logical, intent(in), optional :: flag

    character(len=100) :: name

    if(present(flag)) then
       if(.not. flag) return
    endif

    if(icause>0 .and. itrac>0) then
       if(Model%dtidx(itrac,icause)>0) then
          return ! This tendency is already allocated.
       endif

       name = 'dtend_'//trim(Model%dtend_var_labels(itrac)%name)//'_'//trim(Model%dtend_process_labels(icause)%name)

       if(fglob_list(dtend_select,trim(name))) then
          Model%ndtend = Model%ndtend+1
          Model%dtidx(itrac,icause) = Model%ndtend
          if(Model%me==Model%master) then
             print 308,'selected',trim(Model%dtend_process_labels(icause)%mod_name), trim(name), &
               trim(Model%dtend_var_labels(itrac)%desc), trim(Model%dtend_process_labels(icause)%desc), &
               trim(Model%dtend_var_labels(itrac)%unit)
          endif
       elseif(Model%me==Model%master) then
             print 308,'disabled',trim(Model%dtend_process_labels(icause)%mod_name), trim(name), &
               trim(Model%dtend_var_labels(itrac)%desc), trim(Model%dtend_process_labels(icause)%desc), &
               trim(Model%dtend_var_labels(itrac)%unit)
       endif
    endif
308 format('dtend ',A,': ',A,' ',A,' = ',A,' ',A,' (',A,')')
  end subroutine fill_dtidx

  recursive function fglob(pattern,string) result(match)
    ! Matches UNIX-style globs. A '*' matches 0 or more characters,
    ! and a '?' matches one character. Other characters must match
    ! exactly. The entire string must match, so if you want to match
    ! a substring in the middle, put '*' at the ends.
    !
    ! Spaces ARE significant, so make sure you trim() the inputs.
    !
    ! Examples:
    !
    !   fglob('dtend*_mp','dtend_temp_mp') => .true.
    !   fglob('dtend*_mp','dtend_cow_mp_dog') => .false. ! entire string must match
    !   fglob('c?w','cow') => .true.
    !   fglob('c?w','coow') => .false. ! "?" matches one char, not two
    !   fglob('c?w   ','cow  ') => .false. ! You forgot to trim() the inputs.
    implicit none
    logical :: match
    character(len=*), intent(in) :: pattern,string
    integer :: npat, nstr, ipat, istr, min_match, num_match
    logical :: match_infinity

    npat=len(pattern)
    nstr=len(string)
    ipat=1 ! Next pattern character to process
    istr=1 ! First string character not yet matched
    outer: do while(ipat<=npat)
       if_glob: if(pattern(ipat:ipat)=='*' .or. pattern(ipat:ipat)=='?') then
          ! Collect sequences of * and ? to avoid pathological cases.
          min_match=0 ! Number of "?" which is minimum number of chars to match
          match_infinity=.false. ! Do we see a "*"?
          glob_collect: do while(ipat<=npat)
             if(pattern(ipat:ipat)=='*') then
                match_infinity=.true.
             else if(pattern(ipat:ipat)=='?') then
                min_match=min_match+1
             else
                exit
             endif
             ipat=ipat+1
          end do glob_collect

          num_match=0
          glob_match: do while(istr<=len(string))
             if(num_match>=min_match) then
                if(match_infinity) then
                   if(fglob(pattern(ipat:npat),string(istr:nstr))) then
                      ! Remaining pattern matches remaining string.
                      match=.true.
                      return
                   else
                      ! Remaining pattern does NOT match, so we have
                      ! to consume another char.
                   endif
                else
                   ! This is a sequence of "?" and we matched them all.
                   cycle outer
                endif
             else
                ! Haven't consumed enough chars for all the "?" yet.
             endif
             istr=istr+1
             num_match=num_match+1
          enddo glob_match
          ! We get here if we hit the end of the string.
          if(num_match<min_match) then
             ! Number of "?" was greater than number of chars left, so match failed.
             match=.false.
             return
          elseif(ipat<=npat) then
             ! Not enough pattern to match the string.
             match=.false.
             return
          else
             ! Exact match. We're done.
             match=.true.
             return
          endif
       elseif(istr>nstr) then
          ! Not enough string left to match the pattern
          match=.false.
          return
       elseif(string(istr:istr)/=pattern(ipat:ipat)) then
          ! Exact character mismatch
          match=.false.
          return
       endif if_glob
       ! Exact character match
       istr=istr+1
       ipat=ipat+1
    end do outer
    ! We get here if we ran out of pattern. We must also hit the end of the string.
    match = istr>nstr
  end function fglob

  logical function fglob_list(patterns,string)
    ! Wrapper around fglob that returns .true. if ANY pattern
    ! matches. Unlike fglob(), patterns and strings ARE automatically
    ! trim()ed. Patterns are processed in order until one matches, one
    ! is empty, or one is '*'.
    implicit none
    character(len=*), intent(in) :: patterns(:)
    character(len=*), intent(in) :: string
    integer :: i,n,s
    fglob_list=.false.
    s=len_trim(string)
    do i=1,len(patterns)
       n=len_trim(patterns(i))
       if(n<1) then
          return ! end of pattern list
       elseif(n==1 .and. patterns(i)(1:1)=='*') then
          fglob_list=.true. ! A single "*" matches anything
          return
       else if(fglob(patterns(i)(1:n),string(1:s))) then
          fglob_list=.true.
          return
       else
       endif
    enddo
  end function fglob_list

  subroutine allocate_dtend_labels_and_causes(Model)
    implicit none
    type(GFS_control_type), intent(inout) :: Model
    integer :: i
    
    allocate(Model%dtend_var_labels(Model%ntracp100))
    allocate(Model%dtend_process_labels(Model%nprocess))
    
    Model%dtend_var_labels(1)%name = 'unallocated'
    Model%dtend_var_labels(1)%desc = 'unallocated tracer'
    Model%dtend_var_labels(1)%unit = 'kg kg-1 s-1'
    
    do i=2,Model%ntracp100
       Model%dtend_var_labels(i)%name = 'unknown'
       Model%dtend_var_labels(i)%desc = 'unspecified tracer'
       Model%dtend_var_labels(i)%unit = 'kg kg-1 s-1'
    enddo
    do i=1,Model%nprocess
       Model%dtend_process_labels(i)%name = 'unknown'
       Model%dtend_process_labels(i)%desc = 'unspecified tendency'
       Model%dtend_process_labels(i)%time_avg = .true.
       Model%dtend_process_labels(i)%mod_name = 'gfs_phys'
    enddo
  end subroutine allocate_dtend_labels_and_causes
    
  subroutine label_dtend_tracer(Model,itrac,name,desc,unit)
    implicit none
    type(GFS_control_type), intent(inout) :: Model
    integer, intent(in) :: itrac
    character(len=*), intent(in) :: name, desc
    character(len=*), intent(in) :: unit
    
    if(itrac<2) then
       ! Special index 1 is for unallocated tracers
       return
    endif
    
    Model%dtend_var_labels(itrac)%name = name
    Model%dtend_var_labels(itrac)%desc = desc
    Model%dtend_var_labels(itrac)%unit = unit
  end subroutine label_dtend_tracer
  
  subroutine label_dtend_cause(Model,icause,name,desc,mod_name,time_avg)
    implicit none
    type(GFS_control_type), intent(inout) :: Model
    integer, intent(in) :: icause
    character(len=*), intent(in) :: name, desc
    character(len=*), optional, intent(in) :: mod_name
    logical, optional, intent(in) :: time_avg
      
    Model%dtend_process_labels(icause)%name=name
    Model%dtend_process_labels(icause)%desc=desc
    if(present(mod_name)) then
       Model%dtend_process_labels(icause)%mod_name = mod_name
    else
       Model%dtend_process_labels(icause)%mod_name = "gfs_phys"
    endif
    if(present(time_avg)) then
       Model%dtend_process_labels(icause)%time_avg = time_avg
    else
       Model%dtend_process_labels(icause)%time_avg = .true.
    endif
  end subroutine label_dtend_cause

!----------------
! GFS_diag%create
!----------------
  subroutine diag_create (Diag, IM, Model)
    use parse_tracers,    only: get_tracer_index
    class(GFS_diag_type)               :: Diag
    integer,                intent(in) :: IM
    type(GFS_control_type), intent(in) :: Model

!
    logical, save :: linit
    logical :: have_pbl, have_dcnv, have_scnv, have_mp, have_oz_phys

    if(Model%print_diff_pgr) then
      allocate(Diag%old_pgr(IM))
      Diag%old_pgr = clear_val
    endif

    !--- Radiation
    allocate (Diag%fluxr   (IM,Model%nfxr))
    allocate (Diag%topfsw  (IM))
    allocate (Diag%topflw  (IM))
!--- Physics
!--- In/Out
    allocate (Diag%srunoff (IM))
    allocate (Diag%evbsa   (IM))
    allocate (Diag%evcwa   (IM))
    allocate (Diag%snohfa  (IM))
    allocate (Diag%transa  (IM))
    allocate (Diag%sbsnoa  (IM))
    allocate (Diag%snowca  (IM))
    allocate (Diag%soilm   (IM))
    allocate (Diag%tmpmin  (IM))
    allocate (Diag%tmpmax  (IM))
    allocate (Diag%dusfc   (IM))
    allocate (Diag%dvsfc   (IM))
    allocate (Diag%dtsfc   (IM))
    allocate (Diag%dqsfc   (IM))
    allocate (Diag%totprcp (IM))
    allocate (Diag%totprcpb(IM))
    allocate (Diag%gflux   (IM))
    allocate (Diag%dlwsfc  (IM))
    allocate (Diag%ulwsfc  (IM))
    allocate (Diag%suntim  (IM))
    allocate (Diag%runoff  (IM))
    allocate (Diag%tecan   (IM))
    allocate (Diag%tetran  (IM))
    allocate (Diag%tedir   (IM))
    allocate (Diag%ep      (IM))
    allocate (Diag%cldwrk  (IM))
    allocate (Diag%dugwd   (IM))
    allocate (Diag%dvgwd   (IM))
    allocate (Diag%psmean  (IM))
    allocate (Diag%cnvprcp (IM))
    allocate (Diag%cnvprcpb(IM))
    allocate (Diag%spfhmin (IM))
    allocate (Diag%spfhmax (IM))
    allocate (Diag%u10mmax (IM))
    allocate (Diag%v10mmax (IM))
    allocate (Diag%wind10mmax (IM))
    allocate (Diag%u10max (IM))
    allocate (Diag%v10max (IM))
    allocate (Diag%spd10max (IM))
    allocate (Diag%rain    (IM))
    allocate (Diag%rainc   (IM))
    allocate (Diag%ice     (IM))
    allocate (Diag%snow    (IM))
    allocate (Diag%graupel (IM))
    allocate (Diag%totice  (IM))
    allocate (Diag%totsnw  (IM))
    allocate (Diag%totgrp  (IM))
    allocate (Diag%toticeb (IM))
    allocate (Diag%totsnwb (IM))
    allocate (Diag%totgrpb (IM))
    allocate (Diag%u10m    (IM))
    allocate (Diag%v10m    (IM))
    allocate (Diag%dpt2m   (IM))
    allocate (Diag%zlvl    (IM))
    allocate (Diag%psurf   (IM))
    allocate (Diag%pwat    (IM))
    allocate (Diag%t1      (IM))
    allocate (Diag%q1      (IM))
    allocate (Diag%u1      (IM))
    allocate (Diag%v1      (IM))
    allocate (Diag%chh     (IM))
    allocate (Diag%cmm     (IM))
    allocate (Diag%dlwsfci (IM))
    allocate (Diag%ulwsfci (IM))
    allocate (Diag%dswsfci (IM))
    allocate (Diag%nswsfci (IM))
    allocate (Diag%uswsfci (IM))
    allocate (Diag%dusfci  (IM))
    allocate (Diag%dvsfci  (IM))
    allocate (Diag%dtsfci  (IM))
    allocate (Diag%dqsfci  (IM))
    allocate (Diag%gfluxi  (IM))
    allocate (Diag%epi     (IM))
    allocate (Diag%smcwlt2 (IM))
    allocate (Diag%smcref2 (IM))
    if (.not. Model%lsm == Model%lsm_ruc) then
      allocate (Diag%wet1    (IM))
    end if
    allocate (Diag%sr       (IM))
    allocate (Diag%tdomr    (IM))
    allocate (Diag%tdomzr   (IM))
    allocate (Diag%tdomip   (IM))
    allocate (Diag%tdoms    (IM))
    allocate (Diag%zmtnblck (IM))

    if(Model%lsm == Model%lsm_noahmp) then
      allocate (Diag%paha    (IM))
      allocate (Diag%twa     (IM))
      allocate (Diag%pahi    (IM))
    endif

    ! F-A MP scheme
    if (Model%imp_physics == Model%imp_physics_fer_hires) then
     allocate (Diag%train     (IM,Model%levs))
    end if
    allocate (Diag%cldfra     (IM,Model%levr+LTP))
    allocate (Diag%cldfra2d   (IM))
    allocate (Diag%total_albedo (IM))
    allocate (Diag%lwp_ex (IM))
    allocate (Diag%iwp_ex (IM))
    allocate (Diag%lwp_fc (IM))
    allocate (Diag%iwp_fc (IM))

    !--- 3D diagnostics
    if (Model%ldiag3d) then
      allocate(Diag%dtend(IM,Model%levs,Model%ndtend))
      Diag%dtend = clear_val
      if (Model%qdiag3d) then
        allocate (Diag%upd_mf (IM,Model%levs))
        allocate (Diag%dwn_mf (IM,Model%levs))
        allocate (Diag%det_mf (IM,Model%levs))
      endif
    endif

! UGWP
    allocate (Diag%zmtb      (IM)           )
    allocate (Diag%zogw      (IM)           )
    allocate (Diag%zlwb      (IM)           )
    allocate (Diag%tau_ogw   (IM)           )
    allocate (Diag%tau_ngw   (IM)           )
    allocate (Diag%tau_mtb   (IM)           )
    allocate (Diag%tau_tofd  (IM)           )
    allocate (Diag%dudt_gw   (IM,Model%levs))
    allocate (Diag%dvdt_gw   (IM,Model%levs))
    allocate (Diag%dtdt_gw   (IM,Model%levs))
    allocate (Diag%kdis_gw   (IM,Model%levs))

    if (Model%ldiag_ugwp) then
      allocate (Diag%du3dt_dyn  (IM,Model%levs) )
      allocate (Diag%du3dt_pbl  (IM,Model%levs) )
      allocate (Diag%dv3dt_pbl  (IM,Model%levs) )
      allocate (Diag%dt3dt_pbl  (IM,Model%levs) )
      allocate (Diag%du3dt_ogw  (IM,Model%levs) )
      allocate (Diag%dv3dt_ogw  (IM,Model%levs) )
      allocate (Diag%dt3dt_ogw  (IM,Model%levs) )
      allocate (Diag%du3dt_mtb  (IM,Model%levs) )
      allocate (Diag%dv3dt_mtb  (IM,Model%levs) )
      allocate (Diag%dt3dt_mtb  (IM,Model%levs) )
      allocate (Diag%du3dt_tms  (IM,Model%levs) )
      allocate (Diag%dv3dt_tms  (IM,Model%levs) )
      allocate (Diag%dt3dt_tms  (IM,Model%levs) )
      allocate (Diag%du3dt_ngw  (IM,Model%levs) )
      allocate (Diag%dv3dt_ngw  (IM,Model%levs) )
      allocate (Diag%dt3dt_ngw  (IM,Model%levs) )
      allocate (Diag%du3dt_cgw  (IM,Model%levs) )
      allocate (Diag%dv3dt_cgw  (IM,Model%levs) )
      allocate (Diag%dt3dt_moist (IM,Model%levs))
      allocate (Diag%dudt_tot  (IM,Model%levs) )
      allocate (Diag%dvdt_tot  (IM,Model%levs) )
      allocate (Diag%dtdt_tot  (IM,Model%levs) )
      allocate (Diag%uav_ugwp  (IM,Model%levs) )
      allocate (Diag%tav_ugwp  (IM,Model%levs) )
    endif

    if (Model%do_ugwp_v1 .or. Model%gwd_opt==33 .or. Model%gwd_opt==22) then
      allocate (Diag%dudt_ogw  (IM,Model%levs))
      allocate (Diag%dvdt_ogw  (IM,Model%levs))
      allocate (Diag%dudt_obl  (IM,Model%levs))
      allocate (Diag%dvdt_obl  (IM,Model%levs))
      allocate (Diag%dudt_oss  (IM,Model%levs))
      allocate (Diag%dvdt_oss  (IM,Model%levs))
      allocate (Diag%dudt_ofd  (IM,Model%levs))
      allocate (Diag%dvdt_ofd  (IM,Model%levs))
      allocate (Diag%du_ogwcol (IM)           )
      allocate (Diag%dv_ogwcol (IM)           )
      allocate (Diag%du_oblcol (IM)           )
      allocate (Diag%dv_oblcol (IM)           )
      allocate (Diag%du_osscol (IM)           )
      allocate (Diag%dv_osscol (IM)           )
      allocate (Diag%du_ofdcol (IM)           )
      allocate (Diag%dv_ofdcol (IM)           )
    else
      allocate (Diag%dudt_ogw  (IM,Model%levs))
    endif

    !--- 3D diagnostics for Thompson MP / GFDL MP
    allocate (Diag%refl_10cm(IM,Model%levs))

    !--- New PBL Diagnostics
    allocate (Diag%dkt(IM,Model%levs))
    allocate (Diag%dku(IM,Model%levs))

    !--  New max hourly diag.
    allocate (Diag%refdmax(IM))
    allocate (Diag%refdmax263k(IM))
    allocate (Diag%t02max(IM))
    allocate (Diag%t02min(IM))
    allocate (Diag%rh02max(IM))
    allocate (Diag%rh02min(IM))
    allocate (Diag%pratemax(IM))

    !--- MYNN variables:
    if (Model%do_mynnedmf) then
      if (Model%bl_mynn_output .ne. 0) then
        allocate (Diag%edmf_a    (IM,Model%levs))
        allocate (Diag%edmf_w    (IM,Model%levs))
        allocate (Diag%edmf_qt   (IM,Model%levs))
        allocate (Diag%edmf_thl  (IM,Model%levs))
        allocate (Diag%edmf_ent  (IM,Model%levs))
        allocate (Diag%edmf_qc   (IM,Model%levs))
        allocate (Diag%sub_thl   (IM,Model%levs))
        allocate (Diag%sub_sqv   (IM,Model%levs))
        allocate (Diag%det_thl   (IM,Model%levs))
        allocate (Diag%det_sqv   (IM,Model%levs))
      endif
      allocate (Diag%nupdraft  (IM))
      allocate (Diag%maxmf     (IM))
      allocate (Diag%ktop_plume(IM))
      allocate (Diag%exch_h    (IM,Model%levs))
      allocate (Diag%exch_m    (IM,Model%levs))
      if (Model%bl_mynn_output .ne. 0) then
        Diag%edmf_a        = clear_val
        Diag%edmf_w        = clear_val
        Diag%edmf_qt       = clear_val
        Diag%edmf_thl      = clear_val
        Diag%edmf_ent      = clear_val
        Diag%edmf_qc       = clear_val
        Diag%sub_thl       = clear_val
        Diag%sub_sqv       = clear_val
        Diag%det_thl       = clear_val
        Diag%det_sqv       = clear_val
      endif
      Diag%nupdraft      = 0
      Diag%maxmf         = clear_val
      Diag%ktop_plume    = 0
      Diag%exch_h        = clear_val
      Diag%exch_m        = clear_val
    endif

    ! Extended diagnostics for Thompson MP
    if (Model%ext_diag_thompson) then
      allocate (Diag%thompson_ext_diag3d(IM,Model%levs,Model%thompson_ext_ndiag3d))
      Diag%thompson_ext_diag3d = clear_val
    endif

    ! Auxiliary arrays in output for debugging
    if (Model%naux2d>0) then
      allocate (Diag%aux2d(IM,Model%naux2d))
      Diag%aux2d = clear_val
    endif
    if (Model%naux3d>0) then
      allocate (Diag%aux3d(IM,Model%levs,Model%naux3d))
      Diag%aux3d = clear_val
    endif

    call Diag%rad_zero  (Model)
!    if(Model%me==0) print *,'in diag_create, call rad_zero'
    linit = .true.
    call Diag%phys_zero (Model, linit=linit)
!    if(Model%me==0) print *,'in diag_create, call phys_zero'
    linit = .false.

  end subroutine diag_create

!-----------------------
! GFS_diag%rad_zero
!-----------------------
  subroutine diag_rad_zero(Diag, Model)
    class(GFS_diag_type)               :: Diag
    type(GFS_control_type), intent(in) :: Model

    Diag%fluxr        = zero
    Diag%topfsw%upfxc = zero
    Diag%topfsw%dnfxc = zero
    Diag%topfsw%upfx0 = zero
    Diag%topflw%upfxc = zero
    Diag%topflw%upfx0 = zero

  end subroutine diag_rad_zero

!------------------------
! GFS_diag%phys_zero
!------------------------
  subroutine diag_phys_zero (Diag, Model, linit, iauwindow_center)
    class(GFS_diag_type)               :: Diag
    type(GFS_control_type), intent(in) :: Model
    logical,optional, intent(in)       :: linit, iauwindow_center

    logical set_totprcp

    !--- In/Out
    Diag%srunoff    = zero
    Diag%evbsa      = zero
    Diag%evcwa      = zero
    Diag%snohfa     = zero
    Diag%transa     = zero
    Diag%sbsnoa     = zero
    Diag%snowca     = zero
    Diag%soilm      = zero
    Diag%tmpmin     = Model%huge
    Diag%tmpmax     = zero
    Diag%dusfc      = zero
    Diag%dvsfc      = zero
    Diag%dtsfc      = zero
    Diag%dqsfc      = zero
    Diag%gflux      = zero
    Diag%dlwsfc     = zero
    Diag%ulwsfc     = zero
    Diag%suntim     = zero
    Diag%runoff     = zero
    Diag%tecan      = zero
    Diag%tetran     = zero
    Diag%tedir      = zero
    Diag%ep         = zero
    Diag%cldwrk     = zero
    Diag%dugwd      = zero
    Diag%dvgwd      = zero
    Diag%psmean     = zero
    Diag%spfhmin    = Model%huge
    Diag%spfhmax    = zero
    Diag%u10mmax    = zero
    Diag%v10mmax    = zero
    Diag%wind10mmax = zero
    Diag%u10max     = zero
    Diag%v10max     = zero
    Diag%spd10max   = zero
    Diag%rain       = zero
    Diag%rainc      = zero
    Diag%ice        = zero
    Diag%snow       = zero
    Diag%graupel    = zero

    !--- Out
    Diag%u10m       = zero
    Diag%v10m       = zero
    Diag%dpt2m      = zero
    Diag%zlvl       = zero
    Diag%psurf      = zero
    Diag%pwat       = zero
    Diag%t1         = zero
    Diag%q1         = zero
    Diag%u1         = zero
    Diag%v1         = zero
    Diag%chh        = zero
    Diag%cmm        = zero
    Diag%dlwsfci    = zero
    Diag%ulwsfci    = zero
    Diag%dswsfci    = zero
    Diag%nswsfci    = zero
    Diag%uswsfci    = zero
    Diag%dusfci     = zero
    Diag%dvsfci     = zero
    Diag%dtsfci     = zero
    Diag%dqsfci     = zero
    Diag%gfluxi     = zero
    Diag%epi        = zero
    Diag%smcwlt2    = zero
    Diag%smcref2    = zero
    if (.not. Model%lsm == Model%lsm_ruc) then
      Diag%wet1       = zero
    end if
    Diag%sr         = zero
    Diag%tdomr      = zero
    Diag%tdomzr     = zero
    Diag%tdomip     = zero
    Diag%tdoms      = zero
    Diag%zmtnblck   = zero

    if(Model%lsm == Model%lsm_noahmp)then
      Diag%paha       = zero
      Diag%twa        = zero
      Diag%pahi       = zero
    endif

    if (Model%imp_physics == Model%imp_physics_fer_hires) then
       Diag%train      = zero
    end if
    Diag%cldfra      = zero
    Diag%cldfra2d    = zero
    Diag%total_albedo = zero
    Diag%lwp_ex     = zero
    Diag%iwp_ex     = zero
    Diag%lwp_fc     = zero
    Diag%iwp_fc     = zero

    Diag%totprcpb   = zero
    Diag%cnvprcpb   = zero
    Diag%toticeb    = zero
    Diag%totsnwb    = zero
    Diag%totgrpb    = zero

    !--- MYNN variables:
    if (Model%do_mynnedmf) then
      if (Model%bl_mynn_output .ne. 0) then
        Diag%edmf_a        = clear_val
        Diag%edmf_w        = clear_val
        Diag%edmf_qt       = clear_val
        Diag%edmf_thl      = clear_val
        Diag%edmf_ent      = clear_val
        Diag%edmf_qc       = clear_val
        Diag%sub_thl       = clear_val
        Diag%sub_sqv       = clear_val
        Diag%det_thl       = clear_val
        Diag%det_sqv       = clear_val
      endif
      Diag%nupdraft      = 0
      Diag%maxmf         = clear_val
      Diag%ktop_plume    = 0
      Diag%exch_h        = clear_val
      Diag%exch_m        = clear_val
    endif

!    if(Model%me == Model%master) print *,'in diag_phys_zero, totprcpb set to 0,kdt=',Model%kdt

    if (Model%ldiag3d) then
       Diag%dtend    = zero
      if (Model%qdiag3d) then
        Diag%upd_mf   = zero
        Diag%dwn_mf   = zero
        Diag%det_mf   = zero
      endif
    endif

!
! UGWP
    Diag%zmtb        = zero
    Diag%zogw        = zero
    Diag%zlwb        = zero
    Diag%tau_mtb     = zero
    Diag%tau_ogw     = zero
    Diag%tau_ngw     = zero
    Diag%tau_tofd    = zero
    Diag%dudt_gw     = zero
    Diag%dvdt_gw     = zero
    Diag%dtdt_gw     = zero
    Diag%kdis_gw     = zero

    if (Model%do_ugwp_v1 .or. Model%gwd_opt==33 .or. Model%gwd_opt==22) then
      Diag%dudt_ogw    = zero
      Diag%dvdt_ogw    = zero
      Diag%dudt_obl    = zero
      Diag%dvdt_obl    = zero
      Diag%dudt_oss    = zero
      Diag%dvdt_oss    = zero
      Diag%dudt_ofd    = zero
      Diag%dvdt_ofd    = zero
      Diag%du_ogwcol   = zero
      Diag%dv_ogwcol   = zero
      Diag%du_oblcol   = zero
      Diag%dv_oblcol   = zero
      Diag%du_osscol   = zero
      Diag%dv_osscol   = zero
      Diag%du_ofdcol   = zero
      Diag%dv_ofdcol   = zero
    else
      Diag%dudt_ogw    = zero
    end if

    if (Model%ldiag_ugwp) then
      Diag%du3dt_pbl   = zero
      Diag%dv3dt_pbl   = zero
      Diag%dt3dt_pbl   = zero
      Diag%du3dt_ogw   = zero
      Diag%dv3dt_ogw   = zero
      Diag%dt3dt_ogw   = zero
      Diag%du3dt_mtb   = zero
      Diag%dv3dt_mtb   = zero
      Diag%dt3dt_mtb   = zero
      Diag%du3dt_tms   = zero
      Diag%dv3dt_tms   = zero
      Diag%dt3dt_tms   = zero
      Diag%du3dt_ngw   = zero
      Diag%dv3dt_ngw   = zero
      Diag%dt3dt_ngw   = zero
      Diag%du3dt_moist = zero
      Diag%dv3dt_moist = zero
      Diag%dt3dt_moist = zero
      Diag%dudt_tot    = zero
      Diag%dvdt_tot    = zero
      Diag%dtdt_tot    = zero
      Diag%uav_ugwp    = zero
      Diag%tav_ugwp    = zero
!COORDE
      Diag%du3dt_dyn   = zero
    endif

!
!-----------------------------

! Extra PBL diagnostics
    Diag%dkt = zero
    Diag%dku = zero

! max hourly diagnostics
    Diag%refl_10cm   = -35.
    Diag%refdmax     = -35.
    Diag%refdmax263k = -35.
    Diag%t02max      = -999.
    Diag%t02min      = 999.
    Diag%rh02max     = -999.
    Diag%rh02min     = 999.
    Diag%pratemax     = 0.
    set_totprcp      = .false.
    if (present(linit) ) set_totprcp = linit
    if (present(iauwindow_center) ) set_totprcp = iauwindow_center
    if (set_totprcp) then
      Diag%totprcp = zero
      Diag%cnvprcp = zero
      Diag%totice  = zero
      Diag%totsnw  = zero
      Diag%totgrp  = zero
    endif

  end subroutine diag_phys_zero

  !-------------------------
  ! GFS_interstitial_type%create
  !-------------------------
  subroutine interstitial_create (Interstitial, IM, Model)
    !
    implicit none
    !
    class(GFS_interstitial_type)       :: Interstitial
    integer,                intent(in) :: IM
    type(GFS_control_type), intent(in) :: Model
    integer                            :: iGas
    !
    allocate (Interstitial%otspt      (Model%ntracp1,2))
    allocate (Interstitial%otsptflag  (Model%ntrac))
    ! Set up numbers of tracers for PBL, convection, etc: sets
    ! Interstitial%{nvdiff,mg3_as_mg2,nn,tracers_total,ntqvx,ntcwx,ntiwx,ntk,ntkev,ntozx,otspt,nsamftrac,ncstrac,nscav}
    call interstitial_setup_tracers(Interstitial, Model)
    ! Allocate arrays
    allocate (Interstitial%adjsfculw_land  (IM))
    allocate (Interstitial%adjsfculw_ice   (IM))
    allocate (Interstitial%adjsfculw_water (IM))
    allocate (Interstitial%adjnirbmd       (IM))
    allocate (Interstitial%adjnirbmu       (IM))
    allocate (Interstitial%adjnirdfd       (IM))
    allocate (Interstitial%adjnirdfu       (IM))
    allocate (Interstitial%adjvisbmd       (IM))
    allocate (Interstitial%adjvisbmu       (IM))
    allocate (Interstitial%adjvisdfu       (IM))
    allocate (Interstitial%adjvisdfd       (IM))
    allocate (Interstitial%aerodp          (IM,NSPC1))
    allocate (Interstitial%alb1d           (IM))
    if (.not. Model%do_RRTMGP) then
      ! RRTMGP uses its own cloud_overlap_param
      allocate (Interstitial%alpha         (IM,Model%levr+LTP))
    end if
    allocate (Interstitial%bexp1d          (IM))
    allocate (Interstitial%cd              (IM))
    allocate (Interstitial%cd_ice          (IM))
    allocate (Interstitial%cd_land         (IM))
    allocate (Interstitial%cd_water        (IM))
    allocate (Interstitial%cdq             (IM))
    allocate (Interstitial%cdq_ice         (IM))
    allocate (Interstitial%cdq_land        (IM))
    allocate (Interstitial%cdq_water       (IM))
    allocate (Interstitial%chh_ice         (IM))
    allocate (Interstitial%chh_land        (IM))
    allocate (Interstitial%chh_water       (IM))
    allocate (Interstitial%cldf            (IM))
    allocate (Interstitial%cldsa           (IM,5))
    allocate (Interstitial%cldtaulw        (IM,Model%levr+LTP))
    allocate (Interstitial%cldtausw        (IM,Model%levr+LTP))
    allocate (Interstitial%cld1d           (IM))
    allocate (Interstitial%clouds          (IM,Model%levr+LTP,NF_CLDS))
    allocate (Interstitial%clw             (IM,Model%levs,Interstitial%nn))
    allocate (Interstitial%clx             (IM,4))
    allocate (Interstitial%cmm_ice         (IM))
    allocate (Interstitial%cmm_land        (IM))
    allocate (Interstitial%cmm_water       (IM))
    allocate (Interstitial%cnvc            (IM,Model%levs))
    allocate (Interstitial%cnvw            (IM,Model%levs))
    allocate (Interstitial%ctei_r          (IM))
    allocate (Interstitial%ctei_rml        (IM))
    allocate (Interstitial%cumabs          (IM))
    allocate (Interstitial%dd_mf           (IM,Model%levs))
    allocate (Interstitial%de_lgth         (IM))
    allocate (Interstitial%del             (IM,Model%levs))
    allocate (Interstitial%del_gz          (IM,Model%levs+1))
    allocate (Interstitial%delr            (IM,Model%levr+LTP))
    allocate (Interstitial%dlength         (IM))
    allocate (Interstitial%dqdt            (IM,Model%levs,Model%ntrac))
    allocate (Interstitial%dqsfc1          (IM))
    allocate (Interstitial%drain           (IM))
    allocate (Interstitial%dtdt            (IM,Model%levs))
    allocate (Interstitial%dtsfc1          (IM))
    allocate (Interstitial%dt_mf           (IM,Model%levs))
    allocate (Interstitial%dtzm            (IM))
    allocate (Interstitial%dudt            (IM,Model%levs))
    allocate (Interstitial%dusfcg          (IM))
    allocate (Interstitial%dusfc1          (IM))
    allocate (Interstitial%dvdt            (IM,Model%levs))
    allocate (Interstitial%dvsfcg          (IM))
    allocate (Interstitial%dvsfc1          (IM))
    allocate (Interstitial%dvdftra         (IM,Model%levs,Interstitial%nvdiff))
    allocate (Interstitial%dzlyr           (IM,Model%levr+LTP))
    allocate (Interstitial%elvmax          (IM))
    allocate (Interstitial%ep1d            (IM))
    allocate (Interstitial%ep1d_ice        (IM))
    allocate (Interstitial%ep1d_land       (IM))
    allocate (Interstitial%ep1d_water      (IM))
    allocate (Interstitial%evap_ice        (IM))
    allocate (Interstitial%evap_land       (IM))
    allocate (Interstitial%evap_water      (IM))
    allocate (Interstitial%evbs            (IM))
    allocate (Interstitial%evcw            (IM))
    allocate (Interstitial%pah             (IM))
    allocate (Interstitial%ecan            (IM))
    allocate (Interstitial%etran           (IM))
    allocate (Interstitial%edir            (IM))
    allocate (Interstitial%faerlw          (IM,Model%levr+LTP,NBDLW,NF_AELW))
    allocate (Interstitial%faersw          (IM,Model%levr+LTP,NBDSW,NF_AESW))
    allocate (Interstitial%ffhh_ice        (IM))
    allocate (Interstitial%ffhh_land       (IM))
    allocate (Interstitial%ffhh_water      (IM))
    allocate (Interstitial%fh2             (IM))
    allocate (Interstitial%fh2_ice         (IM))
    allocate (Interstitial%fh2_land        (IM))
    allocate (Interstitial%fh2_water       (IM))
    allocate (Interstitial%flag_cice       (IM))
    allocate (Interstitial%flag_guess      (IM))
    allocate (Interstitial%flag_iter       (IM))
    allocate (Interstitial%ffmm_ice        (IM))
    allocate (Interstitial%ffmm_land       (IM))
    allocate (Interstitial%ffmm_water      (IM))
    allocate (Interstitial%fm10            (IM))
    allocate (Interstitial%fm10_ice        (IM))
    allocate (Interstitial%fm10_land       (IM))
    allocate (Interstitial%fm10_water      (IM))
    allocate (Interstitial%frland          (IM))
    allocate (Interstitial%fscav           (Interstitial%nscav))
    allocate (Interstitial%fswtr           (Interstitial%nscav))
    allocate (Interstitial%gabsbdlw        (IM))
    allocate (Interstitial%gabsbdlw_ice    (IM))
    allocate (Interstitial%gabsbdlw_land   (IM))
    allocate (Interstitial%gabsbdlw_water  (IM))
    allocate (Interstitial%gamma           (IM))
    allocate (Interstitial%gamq            (IM))
    allocate (Interstitial%gamt            (IM))
    allocate (Interstitial%gasvmr          (IM,Model%levr+LTP,NF_VGAS))
    allocate (Interstitial%gflx            (IM))
    allocate (Interstitial%gflx_ice        (IM))
    allocate (Interstitial%gflx_land       (IM))
    allocate (Interstitial%gflx_water      (IM))
    allocate (Interstitial%gwdcu           (IM,Model%levs))
    allocate (Interstitial%gwdcv           (IM,Model%levs))
    allocate (Interstitial%zvfun           (IM))
    allocate (Interstitial%hffac           (IM))
    allocate (Interstitial%hflxq           (IM))
    allocate (Interstitial%hflx_ice        (IM))
    allocate (Interstitial%hflx_land       (IM))
    allocate (Interstitial%hflx_water      (IM))
    allocate (Interstitial%htlwc           (IM,Model%levr+LTP))
    allocate (Interstitial%htlw0           (IM,Model%levr+LTP))
    allocate (Interstitial%htswc           (IM,Model%levr+LTP))
    allocate (Interstitial%htsw0           (IM,Model%levr+LTP))
    allocate (Interstitial%dry             (IM))
    allocate (Interstitial%idxday          (IM))
    allocate (Interstitial%icy             (IM))
    allocate (Interstitial%lake            (IM))
    allocate (Interstitial%use_flake       (IM))
    allocate (Interstitial%ocean           (IM))
    allocate (Interstitial%islmsk          (IM))
    allocate (Interstitial%islmsk_cice     (IM))
    allocate (Interstitial%wet             (IM))
    allocate (Interstitial%kbot            (IM))
    allocate (Interstitial%kcnv            (IM))
    allocate (Interstitial%kinver          (IM))
    allocate (Interstitial%kpbl            (IM))
    allocate (Interstitial%ktop            (IM))
    allocate (Interstitial%mbota           (IM,3))
    allocate (Interstitial%mtopa           (IM,3))
    allocate (Interstitial%oa4             (IM,4))
    allocate (Interstitial%oc              (IM))
    allocate (Interstitial%olyr            (IM,Model%levr+LTP))
    allocate (Interstitial%plvl            (IM,Model%levr+1+LTP))
    allocate (Interstitial%plyr            (IM,Model%levr+LTP))
    allocate (Interstitial%prnum           (IM,Model%levs))
    allocate (Interstitial%qlyr            (IM,Model%levr+LTP))
    allocate (Interstitial%prcpmp          (IM))
    allocate (Interstitial%qss_ice         (IM))
    allocate (Interstitial%qss_land        (IM))
    allocate (Interstitial%qss_water       (IM))
    allocate (Interstitial%raincd          (IM))
    allocate (Interstitial%raincs          (IM))
    allocate (Interstitial%rainmcadj       (IM))
    allocate (Interstitial%rainp           (IM,Model%levs))
    allocate (Interstitial%rb              (IM))
    allocate (Interstitial%rb_ice          (IM))
    allocate (Interstitial%rb_land         (IM))
    allocate (Interstitial%rb_water        (IM))
    allocate (Interstitial%rhc             (IM,Model%levs))
    allocate (Interstitial%runoff          (IM))
    allocate (Interstitial%save_q          (IM,Model%levs,Model%ntrac))
    allocate (Interstitial%save_t          (IM,Model%levs))
    allocate (Interstitial%save_tcp        (IM,Model%levs))
    allocate (Interstitial%save_u          (IM,Model%levs))
    allocate (Interstitial%save_v          (IM,Model%levs))
    allocate (Interstitial%sbsno           (IM))
    allocate (Interstitial%scmpsw          (IM))
    allocate (Interstitial%sfcalb          (IM,NF_ALBD))
    allocate (Interstitial%sigma           (IM))
    allocate (Interstitial%sigmaf          (IM))
    allocate (Interstitial%sigmafrac       (IM,Model%levs))
    allocate (Interstitial%sigmatot        (IM,Model%levs))
    allocate (Interstitial%snowc           (IM))
    allocate (Interstitial%snohf           (IM))
    allocate (Interstitial%snowmt          (IM))
    allocate (Interstitial%stress          (IM))
    allocate (Interstitial%stress_ice      (IM))
    allocate (Interstitial%stress_land     (IM))
    allocate (Interstitial%stress_water    (IM))
    allocate (Interstitial%theta           (IM))
    allocate (Interstitial%tlvl            (IM,Model%levr+1+LTP))
    allocate (Interstitial%tlyr            (IM,Model%levr+LTP))
    allocate (Interstitial%tprcp_ice       (IM))
    allocate (Interstitial%tprcp_land      (IM))
    allocate (Interstitial%tprcp_water     (IM))
    allocate (Interstitial%trans           (IM))
    allocate (Interstitial%tseal           (IM))
    allocate (Interstitial%tsfa            (IM))
    allocate (Interstitial%tsfc_water      (IM))
    allocate (Interstitial%tsfg            (IM))
    allocate (Interstitial%tsurf_ice       (IM))
    allocate (Interstitial%tsurf_land      (IM))
    allocate (Interstitial%tsurf_water     (IM))
    allocate (Interstitial%ud_mf           (IM,Model%levs))
    allocate (Interstitial%uustar_ice      (IM))
    allocate (Interstitial%uustar_land     (IM))
    allocate (Interstitial%uustar_water    (IM))
    allocate (Interstitial%vdftra          (IM,Model%levs,Interstitial%nvdiff))  !GJF first dimension was set as 'IX' in GFS_physics_driver
    allocate (Interstitial%vegf1d          (IM))
    allocate (Interstitial%wcbmax          (IM))
    allocate (Interstitial%wind            (IM))
    allocate (Interstitial%work1           (IM))
    allocate (Interstitial%work2           (IM))
    allocate (Interstitial%work3           (IM))
    allocate (Interstitial%xcosz           (IM))
    allocate (Interstitial%xlai1d          (IM))
    allocate (Interstitial%xmu             (IM))
    allocate (Interstitial%z01d            (IM))
    allocate (Interstitial%zt1d            (IM))
    allocate (Interstitial%ztmax_ice       (IM))
    allocate (Interstitial%ztmax_land      (IM))
    allocate (Interstitial%ztmax_water     (IM))

    ! RRTMGP
    if (Model%do_RRTMGP) then
       allocate (Interstitial%tracer               (IM, Model%levs,Model%ntrac))
       allocate (Interstitial%tv_lay               (IM, Model%levs))
       allocate (Interstitial%relhum               (IM, Model%levs))
       allocate (Interstitial%qs_lay               (IM, Model%levs))
       allocate (Interstitial%q_lay                (IM, Model%levs))
       allocate (Interstitial%deltaZ               (IM, Model%levs))
       allocate (Interstitial%p_lev                (IM, Model%levs+1))
       allocate (Interstitial%p_lay                (IM, Model%levs))
       allocate (Interstitial%t_lev                (IM, Model%levs+1))
       allocate (Interstitial%t_lay                (IM, Model%levs))
       allocate (Interstitial%cloud_overlap_param  (IM, Model%levs))
       allocate (Interstitial%precip_overlap_param (IM, Model%levs))
       allocate (Interstitial%fluxlwUP_allsky      (IM, Model%levs+1))
       allocate (Interstitial%fluxlwDOWN_allsky    (IM, Model%levs+1))
       allocate (Interstitial%fluxlwUP_clrsky      (IM, Model%levs+1))
       allocate (Interstitial%fluxlwDOWN_clrsky    (IM, Model%levs+1))
       allocate (Interstitial%fluxswUP_allsky      (IM, Model%levs+1))
       allocate (Interstitial%fluxswDOWN_allsky    (IM, Model%levs+1))
       allocate (Interstitial%fluxswUP_clrsky      (IM, Model%levs+1))
       allocate (Interstitial%fluxswDOWN_clrsky    (IM, Model%levs+1))
       allocate (Interstitial%aerosolslw           (IM, Model%levs, Model%rrtmgp_nBandsLW, NF_AELW))
       allocate (Interstitial%aerosolssw           (IM, Model%levs, Model%rrtmgp_nBandsSW, NF_AESW))
       allocate (Interstitial%cld_frac             (IM, Model%levs))
       allocate (Interstitial%cld_lwp              (IM, Model%levs))
       allocate (Interstitial%cld_reliq            (IM, Model%levs))
       allocate (Interstitial%cld_iwp              (IM, Model%levs))
       allocate (Interstitial%cld_reice            (IM, Model%levs))
       allocate (Interstitial%cld_swp              (IM, Model%levs))
       allocate (Interstitial%cld_resnow           (IM, Model%levs))
       allocate (Interstitial%cld_rwp              (IM, Model%levs))
       allocate (Interstitial%cld_rerain           (IM, Model%levs))
       allocate (Interstitial%precip_frac          (IM, Model%levs))
       allocate (Interstitial%flxprf_lw            (IM, Model%levs+1))
       allocate (Interstitial%flxprf_sw            (IM, Model%levs+1))
       allocate (Interstitial%sfc_emiss_byband     (Model%rrtmgp_nBandsLW,IM))
       allocate (Interstitial%sec_diff_byband      (Model%rrtmgp_nBandsLW,IM))
       allocate (Interstitial%sfc_alb_nir_dir      (Model%rrtmgp_nBandsSW,IM))
       allocate (Interstitial%sfc_alb_nir_dif      (Model%rrtmgp_nBandsSW,IM))
       allocate (Interstitial%sfc_alb_uvvis_dir    (Model%rrtmgp_nBandsSW,IM))
       allocate (Interstitial%sfc_alb_uvvis_dif    (Model%rrtmgp_nBandsSW,IM))
       allocate (Interstitial%toa_src_sw           (IM,Model%rrtmgp_nGptsSW))
       allocate (Interstitial%toa_src_lw           (IM,Model%rrtmgp_nGptsLW))
       !
       !  gas_concentrations (ty_gas_concs)
       !
       Interstitial%gas_concentrations%ncol = IM
       Interstitial%gas_concentrations%nlay = Model%levs
       allocate(Interstitial%gas_concentrations%gas_name(Model%nGases))
       allocate(Interstitial%gas_concentrations%concs(Model%nGases))
       do iGas=1,Model%nGases
          allocate(Interstitial%gas_concentrations%concs(iGas)%conc(IM, Model%levs))
       enddo
       !
       ! lw_optical_props_clrsky (ty_optical_props_1scl)
       !
       allocate(Interstitial%lw_optical_props_clrsky%tau(      IM, Model%levs, Model%rrtmgp_nGptsLW  ))
       allocate(Interstitial%lw_optical_props_clrsky%band2gpt     (2,          Model%rrtmgp_nBandsLW ))
       allocate(Interstitial%lw_optical_props_clrsky%band_lims_wvn(2,          Model%rrtmgp_nBandsLW ))
       allocate(Interstitial%lw_optical_props_clrsky%gpt2band(                 Model%rrtmgp_nGptsLW  )) 
       !
       ! lw_optical_props_aerosol (ty_optical_props_1scl)
       !
       allocate(Interstitial%lw_optical_props_aerosol%tau(     IM, Model%levs, Model%rrtmgp_nBandsLW ))
       allocate(Interstitial%lw_optical_props_aerosol%band2gpt     (2,         Model%rrtmgp_nBandsLW ))
       allocate(Interstitial%lw_optical_props_aerosol%band_lims_wvn(2,         Model%rrtmgp_nBandsLW ))
       allocate(Interstitial%lw_optical_props_aerosol%gpt2band(                Model%rrtmgp_nBandsLW ))
       !
       ! lw_optical_props_cloudsByBand (ty_optical_props_2str)
       !
       allocate(Interstitial%lw_optical_props_cloudsByBand%tau(IM, Model%levs, Model%rrtmgp_nBandsLW ))
       allocate(Interstitial%lw_optical_props_cloudsByBand%ssa(IM, Model%levs, Model%rrtmgp_nBandsLW ))
       allocate(Interstitial%lw_optical_props_cloudsByBand%g(  IM, Model%levs, Model%rrtmgp_nBandsLW ))
       allocate(Interstitial%lw_optical_props_cloudsByBand%band2gpt     (2,    Model%rrtmgp_nBandsLW ))
       allocate(Interstitial%lw_optical_props_cloudsByBand%band_lims_wvn(2,    Model%rrtmgp_nBandsLW ))
       allocate(Interstitial%lw_optical_props_cloudsByBand%gpt2band(           Model%rrtmgp_nBandsLW ))
       !
       ! lw_optical_props_precipByBand (ty_optical_props_2str)
       !
       allocate(Interstitial%lw_optical_props_precipByBand%tau(IM, Model%levs, Model%rrtmgp_nBandsLW ))
       allocate(Interstitial%lw_optical_props_precipByBand%ssa(IM, Model%levs, Model%rrtmgp_nBandsLW ))
       allocate(Interstitial%lw_optical_props_precipByBand%g(  IM, Model%levs, Model%rrtmgp_nBandsLW ))
       allocate(Interstitial%lw_optical_props_precipByBand%band2gpt     (2,    Model%rrtmgp_nBandsLW ))
       allocate(Interstitial%lw_optical_props_precipByBand%band_lims_wvn(2,    Model%rrtmgp_nBandsLW ))
       allocate(Interstitial%lw_optical_props_precipByBand%gpt2band(           Model%rrtmgp_nBandsLW ))
       !
       ! lw_optical_props_clouds (ty_optical_props_2str)
       !
       allocate(Interstitial%lw_optical_props_clouds%tau(      IM, Model%levs, Model%rrtmgp_nGptsLW  ))
       allocate(Interstitial%lw_optical_props_clouds%ssa(      IM, Model%levs, Model%rrtmgp_nGptsLW  ))
       allocate(Interstitial%lw_optical_props_clouds%g(        IM, Model%levs, Model%rrtmgp_nGptsLW  ))
       allocate(Interstitial%lw_optical_props_clouds%band2gpt     (2,          Model%rrtmgp_nBandsLW ))
       allocate(Interstitial%lw_optical_props_clouds%band_lims_wvn(2,          Model%rrtmgp_nBandsLW ))
       allocate(Interstitial%lw_optical_props_clouds%gpt2band(                 Model%rrtmgp_nGptsLW  ))
       !
       ! lw_optical_props_precip (ty_optical_props_2str)
       !
       allocate(Interstitial%lw_optical_props_precip%tau(      IM, Model%levs, Model%rrtmgp_nGptsLW  ))
       allocate(Interstitial%lw_optical_props_precip%ssa(      IM, Model%levs, Model%rrtmgp_nGptsLW  ))
       allocate(Interstitial%lw_optical_props_precip%g(        IM, Model%levs, Model%rrtmgp_nGptsLW  ))
       allocate(Interstitial%lw_optical_props_precip%band2gpt     (2,          Model%rrtmgp_nBandsLW ))
       allocate(Interstitial%lw_optical_props_precip%band_lims_wvn(2,          Model%rrtmgp_nBandsLW ))
       allocate(Interstitial%lw_optical_props_precip%gpt2band(                 Model%rrtmgp_nGptsLW  ))
       !
       ! sources (ty_source_func_lw)
       !
       allocate(Interstitial%sources%sfc_source(               IM,             Model%rrtmgp_nGptsLW  ))
       allocate(Interstitial%sources%lay_source(               IM, Model%levs, Model%rrtmgp_nGptsLW  ))
       allocate(Interstitial%sources%lev_source_inc(           IM, Model%levs, Model%rrtmgp_nGptsLW  ))
       allocate(Interstitial%sources%lev_source_dec(           IM, Model%levs, Model%rrtmgp_nGptsLW  ))
       allocate(Interstitial%sources%sfc_source_Jac(           IM,             Model%rrtmgp_nGptsLW  ))
       allocate(Interstitial%sources%band2gpt      (           2,              Model%rrtmgp_nBandsLW ))
       allocate(Interstitial%sources%band_lims_wvn (           2,              Model%rrtmgp_nBandsLW ))
       allocate(Interstitial%sources%gpt2band(                                 Model%rrtmgp_nGptsLW  ))
    end if

! UGWP common
    allocate (Interstitial%tau_mtb         (IM))
    allocate (Interstitial%tau_ogw         (IM))
    allocate (Interstitial%tau_tofd        (IM))
    allocate (Interstitial%tau_ngw         (IM))
    allocate (Interstitial%tau_oss         (IM))
    allocate (Interstitial%dudt_mtb        (IM,Model%levs))
    allocate (Interstitial%dudt_tms        (IM,Model%levs))
    allocate (Interstitial%zmtb            (IM)           )
    allocate (Interstitial%zlwb            (IM)           )
    allocate (Interstitial%zogw            (IM)           )
    allocate (Interstitial%zngw            (IM)           )

! CIRES UGWP v1
    if (Model%do_ugwp_v1) then
      allocate (Interstitial%dudt_ngw        (IM,Model%levs))
      allocate (Interstitial%dvdt_ngw        (IM,Model%levs))
      allocate (Interstitial%dtdt_ngw        (IM,Model%levs))
      allocate (Interstitial%kdis_ngw        (IM,Model%levs))
    end if

!-- GSL drag suite
    if (Model%gwd_opt==3 .or. Model%gwd_opt==33 .or. &
        Model%gwd_opt==2 .or. Model%gwd_opt==22 ) then
       allocate (Interstitial%varss           (IM))
       allocate (Interstitial%ocss            (IM))
       allocate (Interstitial%oa4ss           (IM,4))
       allocate (Interstitial%clxss           (IM,4))
    end if
!
    ! Allocate arrays that are conditional on physics choices
    if (Model%imp_physics == Model%imp_physics_gfdl .or. Model%imp_physics == Model%imp_physics_thompson &
        .or. Model%imp_physics == Model%imp_physics_nssl &
        ) then
       allocate (Interstitial%graupelmp  (IM))
       allocate (Interstitial%icemp      (IM))
       allocate (Interstitial%rainmp     (IM))
       allocate (Interstitial%snowmp     (IM))
    else if (Model%imp_physics == Model%imp_physics_mg) then
       allocate (Interstitial%ncgl       (IM,Model%levs))
       allocate (Interstitial%ncpr       (IM,Model%levs))
       allocate (Interstitial%ncps       (IM,Model%levs))
       allocate (Interstitial%qgl        (IM,Model%levs))
       allocate (Interstitial%qrn        (IM,Model%levs))
       allocate (Interstitial%qsnw       (IM,Model%levs))
       allocate (Interstitial%qlcn       (IM,Model%levs))
       allocate (Interstitial%qicn       (IM,Model%levs))
       allocate (Interstitial%w_upi      (IM,Model%levs))
       allocate (Interstitial%cf_upi     (IM,Model%levs))
       allocate (Interstitial%cnv_mfd    (IM,Model%levs))
       allocate (Interstitial%cnv_dqldt  (IM,Model%levs))
       allocate (Interstitial%clcn       (IM,Model%levs))
       allocate (Interstitial%cnv_fice   (IM,Model%levs))
       allocate (Interstitial%cnv_ndrop  (IM,Model%levs))
       allocate (Interstitial%cnv_nice   (IM,Model%levs))
    end if
    if (Model%do_shoc) then
       if (.not. associated(Interstitial%qrn))  allocate (Interstitial%qrn  (IM,Model%levs))
       if (.not. associated(Interstitial%qsnw)) allocate (Interstitial%qsnw (IM,Model%levs))
       ! DH* updated version of shoc from May 22 2019 (not yet in CCPP) doesn't use qgl? remove?
       if (.not. associated(Interstitial%qgl))  allocate (Interstitial%qgl  (IM,Model%levs))
       ! *DH
       allocate (Interstitial%ncpi (IM,Model%levs))
       allocate (Interstitial%ncpl (IM,Model%levs))
    end if
    if (Model%lsm == Model%lsm_noahmp) then
       allocate (Interstitial%t2mmp (IM))
       allocate (Interstitial%q2mp  (IM))
    end if
    !
    ! Set components that do not change
    Interstitial%frain            = Model%dtf/Model%dtp
    Interstitial%ipr              = min(IM,10)
    Interstitial%latidxprnt       = 1
    Interstitial%levi             = Model%levs+1
    Interstitial%lmk              = Model%levr+LTP
    Interstitial%lmp              = Model%levr+1+LTP
    Interstitial%nbdlw            = NBDLW
    Interstitial%nbdsw            = NBDSW
    Interstitial%nf_aelw          = NF_AELW
    Interstitial%nf_aesw          = NF_AESW
    Interstitial%nspc1            = NSPC1
    if (Model%oz_phys .or. Model%oz_phys_2015) then
      Interstitial%oz_coeffp5     = oz_coeff+5
    else
      Interstitial%oz_coeffp5     = 5
    endif
    !
    Interstitial%skip_macro       = .false.
    ! The value phys_hydrostatic from dynamics does not match the
    ! hardcoded value for calling GFDL MP in GFS_physics_driver.F90,
    ! which is set to .true.
    Interstitial%phys_hydrostatic = .true.
    !
    ! Reset all other variables
    call Interstitial%rad_reset (Model)
    call Interstitial%phys_reset (Model)
    !
  end subroutine interstitial_create

  subroutine interstitial_setup_tracers(Interstitial, Model)
    !
    implicit none
    !
    class(GFS_interstitial_type)       :: Interstitial
    type(GFS_control_type), intent(in) :: Model
    integer :: n, tracers
    logical :: ltest

    !first, initialize the values (in case the values don't get initialized within if statements below)
    Interstitial%nvdiff           = Model%ntrac
    Interstitial%mg3_as_mg2       = .false.
    Interstitial%nn               = Model%ntrac + 1
    Interstitial%itc              = 0
    Interstitial%ntk              = 0
    Interstitial%ntkev            = 0
    Interstitial%tracers_total    = 0
    Interstitial%otspt(:,:)       = .true.
    Interstitial%otsptflag(:)     = .true.
    Interstitial%nsamftrac        = 0
    Interstitial%ncstrac          = 0
    Interstitial%ntcwx            = 0
    Interstitial%ntiwx            = 0
    Interstitial%ntrwx            = 0

    ! perform aerosol convective transport and PBL diffusion
    Interstitial%trans_aero = Model%cplchm .and. Model%trans_trac

    if (Model%imp_physics == Model%imp_physics_thompson) then
      if (Model%ltaerosol) then
        Interstitial%nvdiff = 12
      else
        Interstitial%nvdiff = 9
      endif
      if (Model%satmedmf) Interstitial%nvdiff = Interstitial%nvdiff + 1
    elseif ( Model%imp_physics == Model%imp_physics_nssl ) then
      if (Model%me == Model%master)  write(0,*) 'nssl_settings1: nvdiff,ntrac = ', Interstitial%nvdiff, Model%ntrac

      IF ( Model%nssl_hail_on ) THEN
        Interstitial%nvdiff = 16 !  Model%ntrac ! 17
      ELSE
        Interstitial%nvdiff = 13 ! turn off hail q,N, and volume
      ENDIF
      ! write(*,*) 'NSSL: nvdiff, ntrac = ',Interstitial%nvdiff, Model%ntrac
      if (Model%satmedmf) Interstitial%nvdiff = Interstitial%nvdiff + 1
      IF ( Model%nssl_ccn_on ) THEN
        Interstitial%nvdiff = Interstitial%nvdiff + 1
      ENDIF
      if (Model%me == Model%master)  write(0,*) 'nssl_settings2: nvdiff,ntrac = ', Interstitial%nvdiff, Model%ntrac
      
    elseif (Model%imp_physics == Model%imp_physics_wsm6) then
      Interstitial%nvdiff = Model%ntrac -3
      if (Model%satmedmf) Interstitial%nvdiff = Interstitial%nvdiff + 1
    elseif (Model%ntclamt > 0) then             ! for GFDL MP don't diffuse cloud amount
      Interstitial%nvdiff = Model%ntrac - 1
    endif

    if (Model%imp_physics == Model%imp_physics_mg) then
      if (abs(Model%fprcp) == 1) then
        Interstitial%mg3_as_mg2 = .false.
      elseif (Model%fprcp >= 2) then
        if(Model%ntgl > 0 .and. (Model%mg_do_graupel .or. Model%mg_do_hail)) then
          Interstitial%mg3_as_mg2 = .false.
        else                              ! MG3 code run without graupel/hail i.e. as MG2
          Interstitial%mg3_as_mg2 = .true.
        endif
      endif
    endif

    Interstitial%nscav = Model%ntrac - Model%ncnd + 2

    if (Interstitial%nvdiff == Model%ntrac) then
      Interstitial%ntcwx = Model%ntcw
      Interstitial%ntiwx = Model%ntiw
      Interstitial%ntrwx = Model%ntrw
      Interstitial%ntozx = Model%ntoz
    else
      if (Model%imp_physics == Model%imp_physics_wsm6) then
        Interstitial%ntqvx = 1
        Interstitial%ntcwx = 2
        Interstitial%ntiwx = 3
        Interstitial%ntozx = 4
      elseif (Model%imp_physics == Model%imp_physics_nssl) then ! ERM: temporary settings - what is needed?
        Interstitial%ntqvx = 1
        Interstitial%ntcwx = 2
        Interstitial%ntiwx = 3
        IF ( Model%nssl_hail_on ) THEN
           Interstitial%ntozx = 15 ! 17
        ELSE
           Interstitial%ntozx = 12 ! 14
        ENDIF
        IF ( Model%nssl_ccn_on ) THEN
           Interstitial%ntozx = Interstitial%ntozx + 1 ! not clear if ntozx is used?
        ENDIF
      elseif (Model%imp_physics == Model%imp_physics_thompson) then
        if(Model%ltaerosol) then
          Interstitial%ntqvx = 1
          Interstitial%ntcwx = 2
          Interstitial%ntiwx = 3
          Interstitial%ntrwx = 4
          Interstitial%ntozx = 10
        else
          Interstitial%ntqvx = 1
          Interstitial%ntcwx = 2
          Interstitial%ntiwx = 3
          Interstitial%ntrwx = 4
          Interstitial%ntozx = 9
        endif
      elseif (Model%imp_physics == Model%imp_physics_gfdl) then
        Interstitial%ntqvx = 1
        Interstitial%ntcwx = 2
        Interstitial%ntiwx = 3
        Interstitial%ntrwx = 4
        Interstitial%ntozx = 7
      ! F-A MP scheme
      elseif (Model%imp_physics == Model%imp_physics_fer_hires) then
        Interstitial%ntqvx = 1
        Interstitial%ntcwx = 2
        Interstitial%ntiwx = 3
        Interstitial%ntrwx = 4
        Interstitial%ntozx = 6
      elseif (Model%imp_physics == Model%imp_physics_mg) then
        Interstitial%ntqvx = 1
        Interstitial%ntcwx = 2
        Interstitial%ntiwx = 3
        Interstitial%ntrwx = 4
        if (Model%ntgl > 0) then
          Interstitial%ntozx = 12
        else
          Interstitial%ntozx = 10
        end if
      elseif (Model%imp_physics == Model%imp_physics_zhao_carr) then
        Interstitial%ntqvx = 1
        Interstitial%ntcwx = 2
        Interstitial%ntozx = 3
      else
        Interstitial%ntqvx = 1
        Interstitial%ntcwx = 2
        Interstitial%ntiwx = 0
        Interstitial%ntozx = 3
      endif
    endif

    if (Model%cplchm) then
      ! Only Zhao/Carr/Sundqvist and GFDL microphysics schemes are supported
      ! when coupling with chemistry. PBL diffusion of aerosols is only supported
      ! for GFDL microphysics and MG microphysics.
      if (Model%imp_physics == Model%imp_physics_zhao_carr) then
        Interstitial%nvdiff = 3
      elseif (Model%imp_physics == Model%imp_physics_mg) then
        if (Model%ntgl > 0) then
          Interstitial%nvdiff = 12
        else
          Interstitial%nvdiff = 10
        endif
      elseif (Model%imp_physics == Model%imp_physics_gfdl) then
        Interstitial%nvdiff = 7
      else
        write(0,*) "Only Zhao/Carr/Sundqvist and GFDL microphysics schemes are supported when coupling with chemistry"
        stop
      endif
      if (Interstitial%trans_aero) Interstitial%nvdiff = Interstitial%nvdiff + Model%ntchm
      if (Model%ntke > 0) Interstitial%nvdiff = Interstitial%nvdiff + 1    !  adding tke to the list
    endif

    if (Model%ntke > 0) Interstitial%ntkev = Interstitial%nvdiff

    if (Model%ntiw > 0) then
      if (Model%ntclamt > 0) then
        Interstitial%nn = Model%ntrac - 2
      else
        Interstitial%nn = Model%ntrac - 1
      endif
    elseif (Model%ntcw > 0) then
      Interstitial%nn = Model%ntrac
    else
      Interstitial%nn = Model%ntrac + 1
    endif

    if (Model%cscnv .or. Model%satmedmf .or. Model%trans_trac ) then
      Interstitial%otspt(:,:)   = .true.     ! otspt is used only for cscnv
      Interstitial%otspt(1:3,:) = .false.    ! this is for sp.hum, ice and liquid water
      Interstitial%otsptflag(:) = .true.
      tracers = 2
      do n=2,Model%ntrac ! should this also exclude ntlnc and ntinc?
        ltest = ( n /= Model%ntcw  .and. n /= Model%ntiw  .and. n /= Model%ntclamt .and. &
             n /= Model%ntrw  .and. n /= Model%ntsw  .and. n /= Model%ntrnc   .and. &
             n /= Model%ntsnc .and. n /= Model%ntgl  .and. n /= Model%ntgnc   .and. &
             n /= Model%nthl  .and. n /= Model%nthnc .and. n /= Model%ntgv    .and. &
             n /= Model%nthv  .and. n /= Model%ntccn .and. n /= Model%ntccna )
        Interstitial%otsptflag(n) = ltest
        
        if ( ltest ) then
          tracers = tracers + 1
          if (Model%ntke  == n ) then
            Interstitial%otspt(tracers+1,1) = .false.
            Interstitial%ntk = tracers
          endif
          if (Model%ntlnc == n .or. Model%ntinc == n .or. Model%ntrnc == n .or. Model%ntsnc == n  &
              .or. Model%ntgnc == n .or. Model%nthnc == n)    &
!           if (ntlnc == n .or. ntinc == n .or. ntrnc == n .or. ntsnc == n .or.& ! these are already excluded by first conditional
!               ntrw  == n .or. ntsw  == n .or. ntgl  == n)                    &
                  Interstitial%otspt(tracers+1,1) = .false.
          if (Interstitial%trans_aero .and. Model%ntchs == n) Interstitial%itc = tracers
        endif
      enddo
      Interstitial%tracers_total = tracers - 2
    endif   ! end if_ras or cfscnv or samf
    if (.not. Model%satmedmf .and. .not. Model%trans_trac .and. &
        .not. Model%ras      .and. .not. Model%do_shoc) then
       Interstitial%nsamftrac = 0
    else
       Interstitial%nsamftrac = Interstitial%tracers_total
    endif
    Interstitial%ncstrac = Interstitial%tracers_total + 3

  end subroutine interstitial_setup_tracers

  subroutine interstitial_rad_reset (Interstitial, Model)
    !
    implicit none
    !
    class(GFS_interstitial_type) :: Interstitial
    type(GFS_control_type), intent(in) :: Model
    integer :: iGas
    !
    Interstitial%aerodp       = clear_val
    Interstitial%alb1d        = clear_val
    if (.not. Model%do_RRTMGP) then
      Interstitial%alpha      = clear_val
    end if
    Interstitial%cldsa        = clear_val
    Interstitial%cldtaulw     = clear_val
    Interstitial%cldtausw     = clear_val
    Interstitial%clouds       = clear_val
    Interstitial%de_lgth      = clear_val
    Interstitial%delr         = clear_val
    Interstitial%dzlyr        = clear_val
    Interstitial%faerlw       = clear_val
    Interstitial%faersw       = clear_val
    Interstitial%gasvmr       = clear_val
    Interstitial%htlwc        = clear_val
    Interstitial%htlw0        = clear_val
    Interstitial%htswc        = clear_val
    Interstitial%htsw0        = clear_val
    Interstitial%idxday       = 0
    Interstitial%kb           = 0
    Interstitial%kd           = 0
    Interstitial%kt           = 0
    Interstitial%mbota        = 0
    Interstitial%mtopa        = 0
    Interstitial%nday         = 0
    Interstitial%olyr         = clear_val
    Interstitial%plvl         = clear_val
    Interstitial%plyr         = clear_val
    Interstitial%qlyr         = clear_val
    Interstitial%raddt        = clear_val
    Interstitial%sfcalb       = clear_val
    Interstitial%tlvl         = clear_val
    Interstitial%tlyr         = clear_val
    Interstitial%tsfa         = clear_val
    Interstitial%tsfg         = clear_val

    ! Interstitials used by both RRTMG and RRTMGP
    Interstitial%scmpsw%uvbfc = clear_val
    Interstitial%scmpsw%uvbf0 = clear_val
    Interstitial%scmpsw%nirbm = clear_val
    Interstitial%scmpsw%nirdf = clear_val
    Interstitial%scmpsw%visbm = clear_val
    Interstitial%scmpsw%visdf = clear_val
    if (Model%do_RRTMGP) then
      Interstitial%tracer               = clear_val
      Interstitial%tv_lay               = clear_val
      Interstitial%relhum               = clear_val
      Interstitial%qs_lay               = clear_val
      Interstitial%q_lay                = clear_val
      Interstitial%deltaZ               = clear_val
      Interstitial%p_lev                = clear_val
      Interstitial%p_lay                = clear_val
      Interstitial%t_lev                = clear_val
      Interstitial%t_lay                = clear_val
      Interstitial%cloud_overlap_param  = clear_val
      Interstitial%precip_overlap_param = clear_val
      Interstitial%fluxlwUP_allsky      = clear_val
      Interstitial%fluxlwDOWN_allsky    = clear_val
      Interstitial%fluxlwUP_clrsky      = clear_val
      Interstitial%fluxlwDOWN_clrsky    = clear_val
      Interstitial%fluxswUP_allsky      = clear_val
      Interstitial%fluxswDOWN_allsky    = clear_val
      Interstitial%fluxswUP_clrsky      = clear_val
      Interstitial%fluxswDOWN_clrsky    = clear_val
      Interstitial%aerosolslw           = clear_val
      Interstitial%aerosolssw           = clear_val
      Interstitial%cld_frac             = clear_val
      Interstitial%cld_lwp              = clear_val
      Interstitial%cld_reliq            = clear_val
      Interstitial%cld_iwp              = clear_val
      Interstitial%cld_reice            = clear_val
      Interstitial%cld_swp              = clear_val
      Interstitial%cld_resnow           = clear_val
      Interstitial%cld_rwp              = clear_val
      Interstitial%cld_rerain           = clear_val
      Interstitial%precip_frac          = clear_val
      Interstitial%sfc_emiss_byband     = clear_val
      Interstitial%sec_diff_byband      = clear_val
      Interstitial%sfc_alb_nir_dir      = clear_val
      Interstitial%sfc_alb_nir_dif      = clear_val
      Interstitial%sfc_alb_uvvis_dir    = clear_val
      Interstitial%sfc_alb_uvvis_dif    = clear_val
      Interstitial%toa_src_sw           = clear_val
      Interstitial%toa_src_lw           = clear_val
      do iGas=1,Model%nGases
        Interstitial%gas_concentrations%concs(iGas)%conc = clear_val
      end do
      Interstitial%lw_optical_props_clrsky%tau       = clear_val
      Interstitial%lw_optical_props_aerosol%tau      = clear_val
      Interstitial%lw_optical_props_clouds%tau       = clear_val
      Interstitial%lw_optical_props_clouds%ssa       = clear_val
      Interstitial%lw_optical_props_clouds%g         = clear_val
      Interstitial%lw_optical_props_precip%tau       = clear_val
      Interstitial%lw_optical_props_precip%ssa       = clear_val
      Interstitial%lw_optical_props_precip%g         = clear_val
      Interstitial%lw_optical_props_cloudsByBand%tau = clear_val
      Interstitial%lw_optical_props_cloudsByBand%ssa = clear_val
      Interstitial%lw_optical_props_cloudsByBand%g   = clear_val
      Interstitial%lw_optical_props_precipByBand%tau = clear_val
      Interstitial%lw_optical_props_precipByBand%ssa = clear_val
      Interstitial%lw_optical_props_precipByBand%g   = clear_val
      Interstitial%sources%sfc_source                = clear_val
      Interstitial%sources%lay_source                = clear_val
      Interstitial%sources%lev_source_inc            = clear_val
      Interstitial%sources%lev_source_dec            = clear_val
      Interstitial%sources%sfc_source_Jac            = clear_val
      Interstitial%flxprf_lw%upfxc                   = clear_val
      Interstitial%flxprf_lw%dnfxc                   = clear_val
      Interstitial%flxprf_lw%upfx0                   = clear_val
      Interstitial%flxprf_lw%dnfx0                   = clear_val
      Interstitial%flxprf_sw%upfxc                   = clear_val
      Interstitial%flxprf_sw%dnfxc                   = clear_val
      Interstitial%flxprf_sw%upfx0                   = clear_val
      Interstitial%flxprf_sw%dnfx0                   = clear_val
    end if
    !
  end subroutine interstitial_rad_reset

  subroutine interstitial_phys_reset (Interstitial, Model)
    !
    implicit none
    !
    class(GFS_interstitial_type) :: Interstitial
    type(GFS_control_type), intent(in) :: Model
    !
    Interstitial%adjsfculw_land  = clear_val
    Interstitial%adjsfculw_ice   = clear_val
    Interstitial%adjsfculw_water = clear_val
    Interstitial%adjnirbmd       = clear_val
    Interstitial%adjnirbmu       = clear_val
    Interstitial%adjnirdfd       = clear_val
    Interstitial%adjnirdfu       = clear_val
    Interstitial%adjvisbmd       = clear_val
    Interstitial%adjvisbmu       = clear_val
    Interstitial%adjvisdfu       = clear_val
    Interstitial%adjvisdfd       = clear_val
    Interstitial%bexp1d          = clear_val
    Interstitial%cd              = clear_val
    Interstitial%cd_ice          = Model%huge
    Interstitial%cd_land         = Model%huge
    Interstitial%cd_water        = Model%huge
    Interstitial%cdq             = clear_val
    Interstitial%cdq_ice         = Model%huge
    Interstitial%cdq_land        = Model%huge
    Interstitial%cdq_water       = Model%huge
    Interstitial%chh_ice         = Model%huge
    Interstitial%chh_land        = Model%huge
    Interstitial%chh_water       = Model%huge
    Interstitial%cld1d           = clear_val
    Interstitial%cldf            = clear_val
    Interstitial%clw             = clear_val
    Interstitial%clw(:,:,2)      = -999.9
    Interstitial%clx             = clear_val
    Interstitial%cmm_ice         = Model%huge
    Interstitial%cmm_land        = Model%huge
    Interstitial%cmm_water       = Model%huge
    Interstitial%cnvc            = clear_val
    Interstitial%cnvw            = clear_val
    Interstitial%ctei_r          = clear_val
    Interstitial%ctei_rml        = clear_val
    Interstitial%cumabs          = clear_val
    Interstitial%dd_mf           = clear_val
    Interstitial%del             = clear_val
    Interstitial%del_gz          = clear_val
    Interstitial%dlength         = clear_val
    Interstitial%dqdt            = clear_val
    Interstitial%dqsfc1          = clear_val
    Interstitial%drain           = clear_val
    Interstitial%dt_mf           = clear_val
    Interstitial%dtdt            = clear_val
    Interstitial%dtsfc1          = clear_val
    Interstitial%dtzm            = clear_val
    Interstitial%dudt            = clear_val
    Interstitial%dusfcg          = clear_val
    Interstitial%dusfc1          = clear_val
    Interstitial%dvdftra         = clear_val
    Interstitial%dvdt            = clear_val
    Interstitial%dvsfcg          = clear_val
    Interstitial%dvsfc1          = clear_val
    Interstitial%elvmax          = clear_val
    Interstitial%ep1d            = clear_val
    Interstitial%ep1d_ice        = Model%huge
    Interstitial%ep1d_land       = Model%huge
    Interstitial%ep1d_water      = Model%huge
    Interstitial%evap_ice        = Model%huge
    Interstitial%evap_land       = Model%huge
    Interstitial%evap_water      = Model%huge
    Interstitial%evbs            = clear_val
    Interstitial%evcw            = clear_val
    Interstitial%pah             = clear_val
    Interstitial%ecan            = clear_val
    Interstitial%etran           = clear_val
    Interstitial%edir            = clear_val
    Interstitial%ffhh_ice        = Model%huge
    Interstitial%ffhh_land       = Model%huge
    Interstitial%ffhh_water      = Model%huge
    Interstitial%fh2             = clear_val
    Interstitial%fh2_ice         = Model%huge
    Interstitial%fh2_land        = Model%huge
    Interstitial%fh2_water       = Model%huge
    Interstitial%flag_cice       = .false.
    Interstitial%flag_guess      = .false.
    Interstitial%flag_iter       = .true.
    Interstitial%ffmm_ice        = Model%huge
    Interstitial%ffmm_land       = Model%huge
    Interstitial%ffmm_water      = Model%huge
    Interstitial%fm10            = clear_val
    Interstitial%fm10_ice        = Model%huge
    Interstitial%fm10_land       = Model%huge
    Interstitial%fm10_water      = Model%huge
    Interstitial%frland          = clear_val
    Interstitial%fscav           = clear_val
    Interstitial%fswtr           = clear_val
    Interstitial%gabsbdlw        = clear_val
    Interstitial%gabsbdlw_ice    = clear_val
    Interstitial%gabsbdlw_land   = clear_val
    Interstitial%gabsbdlw_water  = clear_val
    Interstitial%gamma           = clear_val
    Interstitial%gamq            = clear_val
    Interstitial%gamt            = clear_val
    Interstitial%gflx            = clear_val
    Interstitial%gflx_ice        = clear_val
    Interstitial%gflx_land       = clear_val
    Interstitial%gflx_water      = clear_val
    Interstitial%gwdcu           = clear_val
    Interstitial%gwdcv           = clear_val
    Interstitial%zvfun           = clear_val
    Interstitial%hffac           = clear_val
    Interstitial%hflxq           = clear_val
    Interstitial%hflx_ice        = Model%huge
    Interstitial%hflx_land       = Model%huge
    Interstitial%hflx_water      = Model%huge
    Interstitial%dry             = .false.
    Interstitial%icy             = .false.
    Interstitial%lake            = .false.
    Interstitial%use_flake       = .false.
    Interstitial%ocean           = .false.
    Interstitial%islmsk          = 0
    Interstitial%islmsk_cice     = 0
    Interstitial%wet             = .false.
    Interstitial%kbot            = Model%levs
    Interstitial%kcnv            = 0
    Interstitial%kinver          = Model%levs
    Interstitial%kpbl            = 0
    Interstitial%ktop            = 1
    Interstitial%oa4             = clear_val
    Interstitial%oc              = clear_val
    Interstitial%prcpmp          = clear_val
    Interstitial%prnum           = clear_val
    Interstitial%qss_ice         = Model%huge
    Interstitial%qss_land        = Model%huge
    Interstitial%qss_water       = Model%huge
    Interstitial%raincd          = clear_val
    Interstitial%raincs          = clear_val
    Interstitial%rainmcadj       = clear_val
    Interstitial%rainp           = clear_val
    Interstitial%rb              = clear_val
    Interstitial%rb_ice          = Model%huge
    Interstitial%rb_land         = Model%huge
    Interstitial%rb_water        = Model%huge
    Interstitial%rhc             = clear_val
    Interstitial%runoff          = clear_val
    Interstitial%save_q          = clear_val
    Interstitial%save_t          = clear_val
    Interstitial%save_tcp        = clear_val
    Interstitial%save_u          = clear_val
    Interstitial%save_v          = clear_val
    Interstitial%sbsno           = clear_val
    Interstitial%sigma           = clear_val
    Interstitial%sigmaf          = clear_val
    Interstitial%sigmafrac       = clear_val
    Interstitial%sigmatot        = clear_val
    Interstitial%snowc           = clear_val
    Interstitial%snohf           = clear_val
    Interstitial%snowmt          = clear_val
    Interstitial%stress          = clear_val
    Interstitial%stress_ice      = Model%huge
    Interstitial%stress_land     = Model%huge
    Interstitial%stress_water    = Model%huge
    Interstitial%theta           = clear_val
    Interstitial%tprcp_ice       = Model%huge
    Interstitial%tprcp_land      = Model%huge
    Interstitial%tprcp_water     = Model%huge
    Interstitial%trans           = clear_val
    Interstitial%tseal           = clear_val
    Interstitial%tsfc_water      = Model%huge
    Interstitial%tsurf_ice       = Model%huge
    Interstitial%tsurf_land      = Model%huge
    Interstitial%tsurf_water     = Model%huge
    Interstitial%ud_mf           = clear_val
    Interstitial%uustar_ice      = Model%huge
    Interstitial%uustar_land     = Model%huge
    Interstitial%uustar_water    = Model%huge
    Interstitial%vdftra          = clear_val
    Interstitial%vegf1d          = clear_val
    Interstitial%lndp_vgf        = clear_val
    Interstitial%wcbmax          = clear_val
    Interstitial%wind            = Model%huge
    Interstitial%work1           = clear_val
    Interstitial%work2           = clear_val
    Interstitial%work3           = clear_val
    Interstitial%xcosz           = clear_val
    Interstitial%xlai1d          = clear_val
    Interstitial%xmu             = clear_val
    Interstitial%z01d            = clear_val
    Interstitial%zt1d            = clear_val
    Interstitial%ztmax_ice       = clear_val
    Interstitial%ztmax_land      = clear_val
    Interstitial%ztmax_water     = clear_val

! UGWP common
    Interstitial%tau_mtb         = clear_val
    Interstitial%tau_ogw         = clear_val
    Interstitial%tau_tofd        = clear_val
    Interstitial%tau_ngw         = clear_val
    Interstitial%tau_oss         = clear_val
    Interstitial%dudt_mtb        = clear_val
    Interstitial%dudt_tms        = clear_val
    Interstitial%zmtb            = clear_val
    Interstitial%zlwb            = clear_val
    Interstitial%zogw            = clear_val
    Interstitial%zngw            = clear_val

! CIRES UGWP v1
    if (Model%do_ugwp_v1) then
      Interstitial%dudt_ngw        = clear_val
      Interstitial%dvdt_ngw        = clear_val
      Interstitial%dtdt_ngw        = clear_val
      Interstitial%kdis_ngw        = clear_val
    end if

!-- GSL drag suite
    if (Model%gwd_opt==3 .or. Model%gwd_opt==33 .or. &
        Model%gwd_opt==2 .or. Model%gwd_opt==22) then
       Interstitial%varss           = clear_val
       Interstitial%ocss            = clear_val
       Interstitial%oa4ss           = clear_val
       Interstitial%clxss           = clear_val
    end if
!
    ! Reset fields that are conditional on physics choices
    if (Model%imp_physics == Model%imp_physics_gfdl .or. Model%imp_physics == Model%imp_physics_thompson  &
        .or. Model%imp_physics == Model%imp_physics_nssl &
             ) then
       Interstitial%graupelmp = clear_val
       Interstitial%icemp     = clear_val
       Interstitial%rainmp    = clear_val
       Interstitial%snowmp    = clear_val
    else if (Model%imp_physics == Model%imp_physics_mg) then
       Interstitial%ncgl      = clear_val
       Interstitial%ncpr      = clear_val
       Interstitial%ncps      = clear_val
       Interstitial%qgl       = clear_val
       Interstitial%qrn       = clear_val
       Interstitial%qsnw      = clear_val
       Interstitial%qlcn      = clear_val
       Interstitial%qicn      = clear_val
       Interstitial%w_upi     = clear_val
       Interstitial%cf_upi    = clear_val
       Interstitial%cnv_mfd   = clear_val
       Interstitial%cnv_dqldt = clear_val
       Interstitial%clcn      = clear_val
       Interstitial%cnv_fice  = clear_val
       Interstitial%cnv_ndrop = clear_val
       Interstitial%cnv_nice  = clear_val
    end if
    if (Model%do_shoc) then
       Interstitial%qrn       = clear_val
       Interstitial%qsnw      = clear_val
       ! DH* updated version of shoc from May 22 2019 doesn't use qgl? remove?
       Interstitial%qgl       = clear_val
       ! *DH
       Interstitial%ncpi      = clear_val
       Interstitial%ncpl      = clear_val
    end if
    if (Model%lsm == Model%lsm_noahmp) then
       Interstitial%t2mmp     = clear_val
       Interstitial%q2mp      = clear_val
    end if
    !
    ! Set flag for resetting maximum hourly output fields
    Interstitial%max_hourly_reset = mod(Model%kdt-1, nint(Model%avg_max_length/Model%dtp)) == 0
    ! Use same logic in UFS to reset Thompson extended diagnostics
    Interstitial%ext_diag_thompson_reset = Interstitial%max_hourly_reset
    !
    ! Set flag for resetting radar reflectivity calculation
    if (Model%nsradar_reset<0) then
      Interstitial%radar_reset = .true.
    else
      Interstitial%radar_reset = mod(Model%kdt-1, nint(Model%nsradar_reset/Model%dtp)) == 0
    end if
    !
  end subroutine interstitial_phys_reset

end module GFS_typedefs<|MERGE_RESOLUTION|>--- conflicted
+++ resolved
@@ -3215,7 +3215,8 @@
     logical              :: mg_do_hail      = .false.           !< set .true. to turn on prognostic hail (with fprcp=2)
     logical              :: mg_do_ice_gmao  = .false.           !< set .true. to turn on gmao ice formulation
     logical              :: mg_do_liq_liu   = .true.            !< set .true. to turn on liu liquid treatment
-<<<<<<< HEAD
+    real(kind=kind_phys) :: fh_dfi_radar(1+dfi_radar_max_intervals) = -2e10             !< begin&end of four timespans over which radar_tten is applied
+    logical              :: do_cap_suppress = .true.            !< set .true. to turn on convection suppression in GF scheme during limited intervals when fh_dfi_radar is enabled
 
     !--- NSSL microphysics params
     real(kind=kind_phys) :: nssl_cccn       = 0.6e9             !<  CCN concentration (m-3)
@@ -3224,10 +3225,6 @@
     logical              :: nssl_hail_on    = .false.           !<  NSSL flag to activate the hail category
     logical              :: nssl_ccn_on     = .true.            !<  NSSL flag to activate the CCN category
     logical              :: nssl_invertccn  = .true.            !<  NSSL flag to treat CCN as activated (true) or unactivated (false)
-=======
-    real(kind=kind_phys) :: fh_dfi_radar(1+dfi_radar_max_intervals) = -2e10             !< begin&end of four timespans over which radar_tten is applied
-    logical              :: do_cap_suppress = .true.            !< set .true. to turn on convection suppression in GF scheme during limited intervals when fh_dfi_radar is enabled
->>>>>>> 9bfd9dfb
 
     !--- Thompson microphysical parameters
     logical              :: ltaerosol      = .false.            !< flag for aerosol version
