--- conflicted
+++ resolved
@@ -939,7 +939,6 @@
   long_name = Monin-Obukhov similarity parameter for momentum at 10m over ice
   units = none
   dimensions = (horizontal_dimension)
-<<<<<<< HEAD
   type = real
   kind = kind_phys
 [frain]
@@ -947,8 +946,6 @@
   long_name = ratio of dynamics timestep to physics timestep
   units = none
   dimensions = ()
-=======
->>>>>>> 75147392
   type = real
   kind = kind_phys
 [frland]
@@ -1249,6 +1246,12 @@
   units = flag
   dimensions = (horizontal_dimension)
   type = logical
+[ipr]
+  standard_name = horizontal_index_of_printed_column
+  long_name = horizontal index of printed column
+  units = index
+  dimensions = ()
+  type = integer
 [islmsk]
   standard_name = sea_land_ice_mask
   long_name = sea/land/ice mask (=0/1/2)
@@ -1260,15 +1263,6 @@
   long_name = sea/land/ice mask cice (=0/1/2)
   units = flag
   dimensions = (horizontal_dimension)
-<<<<<<< HEAD
-=======
-  type = integer
-[itc]
-  standard_name = index_of_first_chemical_tracer_for_convection
-  long_name = index of first chemical tracer transported/scavenged by convection
-  units = index
-  dimensions = ()
->>>>>>> 75147392
   type = integer
 [wet]
   standard_name = flag_nonzero_wet_surface_fraction
@@ -1324,7 +1318,6 @@
   units = index
   dimensions = (horizontal_dimension)
   type = integer
-<<<<<<< HEAD
 [latidxprnt]
   standard_name = latitude_index_in_debug_printouts
   long_name = latitude index in debug printouts
@@ -1337,8 +1330,6 @@
   units = count
   dimensions = ()
   type = integer
-=======
->>>>>>> 75147392
 [mbota]
   standard_name = model_layer_number_at_cloud_base
   long_name = vertical indices for low, middle and high cloud bases
@@ -1381,63 +1372,6 @@
   units = count
   dimensions = ()
   type = integer
-<<<<<<< HEAD
-=======
-[nn]
-  standard_name = number_of_tracers_for_convective_transport
-  long_name = number of tracers for convective transport
-  units = count
-  dimensions = ()
-  type = integer
-[nsamftrac]
-  standard_name = number_of_tracers_for_samf
-  long_name = number of tracers for scale-aware mass flux schemes
-  units = count
-  dimensions = ()
-  type = integer
-[nscav]
-  standard_name = number_of_tracers_scavenged
-  long_name = number of tracers scavenged
-  units = count
-  dimensions = ()
-  type = integer
-[ntcwx]
-  standard_name = index_for_liquid_cloud_condensate_vertical_diffusion_tracer
-  long_name = index for liquid cloud condensate in the vertically diffused tracer array
-  units = index
-  dimensions = ()
-  type = integer
-[ntiwx]
-  standard_name = index_for_ice_cloud_condensate_vertical_diffusion_tracer
-  long_name = index for ice cloud condensate in the vertically diffused tracer array
-  units = index
-  dimensions = ()
-  type = integer
-[ntrwx]
-  standard_name = index_for_rain_water_vertical_diffusion_tracer
-  long_name = tracer index for rain water in the vertically diffused tracer array
-  units = index
-  dimensions = ()
-  type = integer
-[ntk]
-  standard_name = index_for_turbulent_kinetic_energy_convective_transport_tracer
-  long_name = index for turbulent kinetic energy in the convectively transported tracer array
-  units = index
-  dimensions = ()
-  type = integer
-[ntkev]
-  standard_name = index_for_turbulent_kinetic_energy_vertical_diffusion_tracer
-  long_name = index for turbulent kinetic energy in the vertically diffused tracer array
-  units = index
-  dimensions = ()
-  type = integer
-[nvdiff]
-  standard_name = number_of_vertical_diffusion_tracers
-  long_name = number of tracers to diffuse vertically
-  units = count
-  dimensions = ()
-  type = integer
->>>>>>> 75147392
 [oa4]
   standard_name = asymmetry_of_subgrid_orography
   long_name = asymmetry of subgrid height_above_mean_sea_level
@@ -1483,7 +1417,6 @@
   dimensions = (horizontal_dimension,adjusted_vertical_layer_dimension_for_radiation)
   type = real
   kind = kind_phys
-<<<<<<< HEAD
 [oz_coeffp5]
   standard_name = number_of_coefficients_in_ozone_forcing_data_plus_five
   long_name = number of coefficients in ozone forcing data plus five
@@ -1495,19 +1428,6 @@
   long_name = flag for use of hydrostatic heating in physics
   units = flag
   dimensions = ()
-=======
-[otspt]
-  standard_name = flag_convective_tracer_transport
-  long_name = flag to enable tracer transport by updrafts/downdrafts[(:,1)] or subsidence [(:,2)]
-  units = flag
-  dimensions = (number_of_tracers_plus_one,2)
-  type = logical
-[otsptflag]
-  standard_name = flag_convective_tracer_transport_interstitial
-  long_name = flag for interstitial tracer transport
-  units = flag
-  dimensions = (number_of_tracers)
->>>>>>> 75147392
   type = logical
 [plvl]
   standard_name = air_pressure_at_interface_for_radiation_in_hPa
@@ -1707,16 +1627,6 @@
   long_name = critical relative humidity
   units = frac
   dimensions = (horizontal_dimension,vertical_layer_dimension)
-<<<<<<< HEAD
-=======
-  type = real
-  kind = kind_phys
-[rho1]
-  standard_name = air_density_at_lowest_model_layer
-  long_name = air density at lowest model layer
-  units = kg m-3
-  dimensions = (horizontal_dimension)
->>>>>>> 75147392
   type = real
   kind = kind_phys
 [runoff]
@@ -1886,6 +1796,12 @@
   dimensions = (horizontal_dimension,vertical_interface_dimension)
   type = real
   kind = kind_phys
+[skip_macro]
+  standard_name = flag_skip_macro
+  long_name = flag to skip cloud macrophysics in Morrison scheme
+  units = flag
+  dimensions = ()
+  type = logical
 [snowc]
   standard_name = surface_snow_area_fraction
   long_name = surface snow area fraction
@@ -2439,7 +2355,7 @@
   dimensions = (horizontal_dimension,vertical_interface_dimension)
   type = real
   kind = kind_phys
-  active = (flag_for_rrtmgp_radiation_scheme .and. flag_for_tendency_of_air_temperature_due_to_longwave_heating_on_radiation_timestep_assuming_clear_sky)
+  active = (flag_for_rrtmgp_radiation_scheme .and. flag_for_output_of_tendency_of_air_temperature_due_to_longwave_heating_on_radiation_timestep_assuming_clear_sky)
 [fluxlwDOWN_clrsky]
   standard_name = RRTMGP_lw_flux_profile_downward_clrsky
   long_name = RRTMGP downward longwave clr-sky flux profile
@@ -2447,7 +2363,7 @@
   dimensions = (horizontal_dimension,vertical_interface_dimension)
   type = real
   kind = kind_phys
-  active = (flag_for_rrtmgp_radiation_scheme .and. flag_for_tendency_of_air_temperature_due_to_longwave_heating_on_radiation_timestep_assuming_clear_sky)
+  active = (flag_for_rrtmgp_radiation_scheme .and. flag_for_output_of_tendency_of_air_temperature_due_to_longwave_heating_on_radiation_timestep_assuming_clear_sky)
 [fluxswUP_allsky]
   standard_name = RRTMGP_sw_flux_profile_upward_allsky
   long_name = RRTMGP upward shortwave all-sky flux profile
@@ -2471,7 +2387,7 @@
   dimensions = (horizontal_dimension,vertical_interface_dimension)
   type = real
   kind = kind_phys
-  active = (flag_for_rrtmgp_radiation_scheme .and. flag_for_tendency_of_air_temperature_due_to_shortwave_heating_on_radiation_timestep_assuming_clear_sky)
+  active = (flag_for_rrtmgp_radiation_scheme .and. flag_for_output_of_tendency_of_air_temperature_due_to_shortwave_heating_on_radiation_timestep_assuming_clear_sky)
 [fluxswDOWN_clrsky]
   standard_name = RRTMGP_sw_flux_profile_downward_clrsky
   long_name = RRTMGP downward shortwave clr-sky flux profile
@@ -2479,7 +2395,7 @@
   dimensions = (horizontal_dimension,vertical_interface_dimension)
   type = real
   kind = kind_phys
-  active = (flag_for_rrtmgp_radiation_scheme .and. flag_for_tendency_of_air_temperature_due_to_shortwave_heating_on_radiation_timestep_assuming_clear_sky)
+  active = (flag_for_rrtmgp_radiation_scheme .and. flag_for_output_of_tendency_of_air_temperature_due_to_shortwave_heating_on_radiation_timestep_assuming_clear_sky)
 [flxprf_lw]
   standard_name = RRTMGP_lw_fluxes
   long_name = lw fluxes total sky / csk and up / down at levels
