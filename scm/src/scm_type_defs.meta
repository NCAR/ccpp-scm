########################################################################
[ccpp-table-properties]
  name = scm_state_type
  type = ddt
  dependencies =

[ccpp-arg-table]
  name = scm_state_type
  type = ddt

########################################################################
[ccpp-table-properties]
  name = scm_input_type
  type = ddt
  dependencies =

[ccpp-arg-table]
  name = scm_input_type
  type = ddt

########################################################################
[ccpp-table-properties]
  name = scm_reference_type
  type = ddt
  dependencies =

[ccpp-arg-table]
  name = scm_reference_type
  type = ddt

########################################################################
[ccpp-table-properties]
  name = physics_type
  type = ddt
  dependencies = GFS_typedefs.F90,CCPP_typedefs.F90

[ccpp-arg-table]
  name = physics_type
  type = ddt
[Model]
  standard_name = GFS_control_type
  long_name = instance of derived type GFS_control_type
  units = DDT
  dimensions = ()
  type = GFS_control_type
[Cldprop]
  standard_name = GFS_cldprop_type
  long_name = instance of derived type GFS_cldprop_type
  units = DDT
  dimensions = ()
  type = GFS_cldprop_type
[Coupling]
  standard_name = GFS_coupling_type
  long_name = instance of derived type GFS_coupling_type
  units = DDT
  dimensions = ()
  type = GFS_coupling_type
[Diag]
  standard_name = GFS_diag_type
  long_name = instance of derived type GFS_diag_type
  units = DDT
  dimensions = ()
  type = GFS_diag_type
[Grid]
  standard_name = GFS_grid_type
  long_name = instance of derived type GFS_grid_type
  units = DDT
  dimensions = ()
  type = GFS_grid_type
[Radtend]
  standard_name = GFS_radtend_type
  long_name = instance of derived type GFS_radtend_type
  units = DDT
  dimensions = ()
  type = GFS_radtend_type
[Sfcprop]
  standard_name = GFS_sfcprop_type
  long_name = instance of derived type GFS_sfcprop_type
  units = DDT
  dimensions = ()
  type = GFS_sfcprop_type
[Statein]
  standard_name = GFS_statein_type
  long_name = instance of derived type GFS_statein_type
  units = DDT
  dimensions = ()
  type = GFS_statein_type
[Stateout]
  standard_name = GFS_stateout_type
  long_name = instance of derived type GFS_stateout_type
  units = DDT
  dimensions = ()
  type = GFS_stateout_type
[Tbd]
  standard_name = GFS_tbd_type
  long_name = instance of derived type GFS_tbd_type
  units = DDT
  dimensions = ()
  type = GFS_tbd_type
<<<<<<< HEAD
[Interstitial]
  standard_name = GFS_interstitial_type
=======
[Interstitial(ccpp_thread_number)]
  standard_name = GFS_interstitial_type_instance
>>>>>>> 1b9f8d83
  long_name = instance of derived type GFS_interstitial_type
  units = DDT
  dimensions = ()
  type = GFS_interstitial_type
<<<<<<< HEAD
[Init_parm]
  standard_name = GFS_init_type
  long_name = instance of derived type GFS_init_type
  units = DDT
  dimensions = ()
  type = GFS_init_type
=======
[Interstitial]
  standard_name = GFS_interstitial_type_instance_all_threads
  long_name = instance of derived type GFS_interstitial_type
  units = DDT
  dimensions = (number_of_openmp_threads)
  type = GFS_interstitial_type
>>>>>>> 1b9f8d83

########################################################################
[ccpp-table-properties]
  name = scm_type_defs
  type = host
  dependencies = GFS_typedefs.F90,CCPP_typedefs.F90,ccpp_config.F90
  dependencies = scm_kinds.F90,scm_utils.F90

[ccpp-arg-table]
  name = scm_type_defs
  type = host
[physics]
  standard_name = physics_type
  long_name = definition of derived data type physics_type
  units = DDT
  dimensions = ()
  type = physics_type
  intent = inout
[ccpp_cfg]
  standard_name = ccpp_configuration
  long_name = definition of derived data type ccpp_config
  units = DDT
  dimensions = ()
  type = ty_ccpp_config
  intent = in
[errflg]
  standard_name = ccpp_error_code
  long_name = error code for error handling in CCPP
  units = 1
  dimensions = ()
  type = integer
  intent = out
[errmsg]
  standard_name = ccpp_error_message
  long_name = error message for error handling in CCPP
  units = none
  dimensions = ()
  type = character
  kind = len=512
  intent = out<|MERGE_RESOLUTION|>--- conflicted
+++ resolved
@@ -97,32 +97,18 @@
   units = DDT
   dimensions = ()
   type = GFS_tbd_type
-<<<<<<< HEAD
 [Interstitial]
   standard_name = GFS_interstitial_type
-=======
-[Interstitial(ccpp_thread_number)]
-  standard_name = GFS_interstitial_type_instance
->>>>>>> 1b9f8d83
   long_name = instance of derived type GFS_interstitial_type
   units = DDT
-  dimensions = ()
+  dimensions = (number_of_openmp_threads)
   type = GFS_interstitial_type
-<<<<<<< HEAD
 [Init_parm]
   standard_name = GFS_init_type
   long_name = instance of derived type GFS_init_type
   units = DDT
   dimensions = ()
   type = GFS_init_type
-=======
-[Interstitial]
-  standard_name = GFS_interstitial_type_instance_all_threads
-  long_name = instance of derived type GFS_interstitial_type
-  units = DDT
-  dimensions = (number_of_openmp_threads)
-  type = GFS_interstitial_type
->>>>>>> 1b9f8d83
 
 ########################################################################
 [ccpp-table-properties]
