--- conflicted
+++ resolved
@@ -789,20 +789,7 @@
        allocate (Interstitial%cnv_ndrop  (IM,Model%levs))
        allocate (Interstitial%cnv_nice   (IM,Model%levs))
     end if
-<<<<<<< HEAD
-    if (Model%do_shoc) then
-       if (.not. associated(Interstitial%qrn))  allocate (Interstitial%qrn  (IM,Model%levs))
-       if (.not. associated(Interstitial%qsnw)) allocate (Interstitial%qsnw (IM,Model%levs))
-       ! DH* updated version of shoc from May 22 2019 (not yet in CCPP) doesn't use qgl? remove?
-       if (.not. associated(Interstitial%qgl))  allocate (Interstitial%qgl  (IM,Model%levs))
-       ! *DH
-       allocate (Interstitial%ncpi (IM,Model%levs))
-       allocate (Interstitial%ncpl (IM,Model%levs))
-    end if
     if (Model%lsm == Model%ilsm_noahmp) then
-=======
-    if (Model%lsm == Model%lsm_noahmp) then
->>>>>>> e210c449
        allocate (Interstitial%t2mmp (IM))
        allocate (Interstitial%q2mp  (IM))
     end if
@@ -1397,20 +1384,7 @@
        Interstitial%cnv_ndrop = clear_val
        Interstitial%cnv_nice  = clear_val
     end if
-<<<<<<< HEAD
-    if (Model%do_shoc) then
-       Interstitial%qrn       = clear_val
-       Interstitial%qsnw      = clear_val
-       ! DH* updated version of shoc from May 22 2019 doesn't use qgl? remove?
-       Interstitial%qgl       = clear_val
-       ! *DH
-       Interstitial%ncpi      = clear_val
-       Interstitial%ncpl      = clear_val
-    end if
     if (Model%lsm == Model%ilsm_noahmp) then
-=======
-    if (Model%lsm == Model%lsm_noahmp) then
->>>>>>> e210c449
        Interstitial%t2mmp     = clear_val
        Interstitial%q2mp      = clear_val
     end if
