--- conflicted
+++ resolved
@@ -5,16 +5,12 @@
 import f90nml
 import logging
 import os
-import re
 import shutil
 import subprocess
 import sys
 import time
 from suite_info import suite, suite_list
 from netCDF4 import Dataset
-# multi-run
-from supported_suites import suites
-from supported_cases import cases
 
 ###############################################################################
 # Global settings                                                             #
@@ -94,26 +90,17 @@
 TAU_TARGET           = 'ugwp_c384_tau.nc'
 TAU_LINK             = 'ugwp_limb_tau.nc'
 
+# For developers: set logging level to DEBUG for additional output
+#LOGLEVEL = logging.DEBUG
+LOGLEVEL = logging.INFO
+
 ###############################################################################
 # Command line arguments                                                      #
 ###############################################################################
 
 parser = argparse.ArgumentParser()
-mgroup= parser.add_argument_group('Multiple experiments')
-mgroup.add_argument('-m', '--multirun',   help='run all experiments (loop through cases and suites), '\
-    'mutually exclusive with --case --suite --namelist --tracers', action='store_true', default=False)
-sgroup= parser.add_argument_group('Single experiment')
-sgroup.add_argument('-c', '--case',       help='name of case to run')
-sgroup.add_argument('-s', '--suite',      help='name of suite to use')
-sgroup.add_argument('-n', '--namelist',   help='physics namelist to use')
-sgroup.add_argument('-t', '--tracers',    help='tracer configuration to use')
+parser.add_argument('-c', '--case',       help='name of case to run', required=True)
 parser.add_argument('-g', '--gdb',        help='invoke scm through gdb', action='store_true', default=False)
-<<<<<<< HEAD
-parser.add_argument('-r', '--runtime',    help='set the runtime in the namelists', action='store', type=int, required=False)
-parser.add_argument('-d', '--docker',     help='include if scm is being run in a docker container to mount volumes', action='store_true', default=False)
-parser.add_argument('-v', '--verbose',    help='once: set logging level to debug; twice: set logging level to debug '\
-                                               'and write log to file', action='count', default=0)
-=======
 parser.add_argument('-s', '--suite',      help='name of suite to use', default=DEFAULT_SUITE)
 parser.add_argument('-n', '--namelist',   help='physics namelist to use')
 parser.add_argument('-t', '--tracers',    help='tracer configuration to use')
@@ -128,33 +115,16 @@
 parser.add_argument('--n_itt_out',        help='period of instantaneous output (number of timesteps)', required=False, type=int)
 parser.add_argument('--n_itt_diag',       help='period of diagnostic output (number of timesteps)', required=False, type=int)
 parser.add_argument('-dt', '--timestep',  help='timestep (s)', required=False, type=float)
->>>>>>> a36183b8
 
 ###############################################################################
 # Functions and subroutines                                                   #
 ###############################################################################
 
-def setup_logging(verbose):
+def setup_logging():
     """Sets up the logging module."""
-    # print out debug messages (logs and output from subprocesses) if verbose argument is set
-    if verbose==2:
-        LOG_LEVEL = logging.DEBUG
-    elif verbose==1:
-        LOG_LEVEL = logging.INFO
-    else:
-        LOG_LEVEL = logging.WARNING
-    LOG_FILE = 'multi_run_scm.log'
-    LOG_FORMAT = '%(levelname)s: %(message)s'
-
-    logging.basicConfig(format=LOG_FORMAT, level=LOG_LEVEL)
-
-    # write out a log file if verbosity is set twice (-vv)
-    if verbose > 1:
-        fh = logging.FileHandler(LOG_FILE, mode='w')
-        logger = logging.getLogger()
-        logger.addHandler(fh)
-
-def execute(cmd, ignore_error = False):
+    logging.basicConfig(format='%(levelname)s: %(message)s', level=LOGLEVEL)
+
+def execute(cmd):
     """Runs a local command in a shell. Waits for completion and
     returns status, stdout and stderr."""
     logging.debug('Executing "{0}"'.format(cmd))
@@ -167,33 +137,23 @@
         message += '    stdout: "{0}"\n'.format(stdout.decode(encoding='ascii', errors='ignore').rstrip('\n'))
         message += '    stderr: "{0}"'.format(stderr.decode(encoding='ascii', errors='ignore').rstrip('\n'))
         logging.debug(message)
-    elif not ignore_error:
+    else:
         message = 'Execution of command "{0}" failed, exit code {1}\n'.format(cmd, status)
         message += '    stdout: "{0}"\n'.format(stdout.decode(encoding='ascii', errors='ignore').rstrip('\n'))
         message += '    stderr: "{0}"'.format(stderr.decode(encoding='ascii', errors='ignore').rstrip('\n'))
-        logging.critical(message)
-        raise Exception('Execution of command "{0}" failed, exit code {1}\n'.format(cmd, status))
+        logging.debug(message)
     return (status, stdout.decode(encoding='ascii', errors='ignore').rstrip('\n'), stderr.decode(encoding='ascii', errors='ignore').rstrip('\n'))
 
 def parse_arguments():
     """Parse command line arguments"""
     args = parser.parse_args()
-    multirun = args.multirun
     case = args.case
+    gdb = args.gdb
     suite = args.suite
     namelist = args.namelist
+    docker = args.docker
     tracers = args.tracers
-    # Consistency checks
-    if (multirun and (case or suite or namelist or tracers)) \
-            or (not multirun and not case):
-        raise Exception("Specify either --multirun or --case [--suite --namelist --tracers]")
-    gdb = args.gdb
     runtime = args.runtime
-<<<<<<< HEAD
-    docker = args.docker
-    verbose = args.verbose
-    return (multirun, case, gdb, suite, namelist, docker, tracers, runtime, verbose)
-=======
     runtime_mult = args.runtime_mult
     levels = args.levels
     npz_type = args.npz_type
@@ -205,13 +165,12 @@
     timestep = args.timestep
     
     return (case, gdb, suite, namelist, docker, tracers, runtime, runtime_mult, levels, npz_type, vert_coord_file, case_data_dir, n_itt_out, n_itt_diag, run_dir, timestep)
->>>>>>> a36183b8
 
 def find_gdb():
     """Detect gdb, abort if not found"""
     logging.info('Searching for gdb ...')
     cmd = 'which gdb'
-    (status, stdout, stderr) = execute(cmd, ignore_error = True)
+    (status, stdout, stderr) = execute(cmd)
     if status==1:
         message = 'gdb not found'
         logging.critical(message)
@@ -228,29 +187,9 @@
         (namelist)."""
         
         self._case = case
-<<<<<<< HEAD
-        if not suite:
-            self._suite = DEFAULT_SUITE
-        else:
-            self._suite = suite
-        self._name = case + '_' + self._suite
-        
-        #if a physics namelist is specified (entire filename), it will be used; 
-        #otherwise, a default physics namelist for the given suite is used from default_namelists.py
-        if physics_namelist:
-            self._physics_namelist = physics_namelist
-        else:
-            if self._suite in default_physics_namelists:
-                self._physics_namelist = default_physics_namelists.get(self._suite)
-            else:
-                message = 'A default physics namelist for suite {0} is not found in default_namelists.py'.format(self._suite)
-                logging.critical(message)
-                raise Exception(message)
-=======
         self._suite_obj = suite
         self._suite = suite._name
         self._name = case + '_' + suite._name
->>>>>>> a36183b8
         
         self._physics_namelist = suite.namelist
                 
@@ -746,35 +685,14 @@
     if use_gdb:
         cmd = '(cd {scm_run} && exec {gdb} {executable})'.format(scm_run=SCM_RUN, gdb=gdb, executable=EXECUTABLE)
     else:
-<<<<<<< HEAD
-        cmd = 'time {executable}'.format(executable=EXECUTABLE)
-=======
         cmd = '(cd {scm_run} && exec {executable})'.format(scm_run=SCM_RUN, executable=EXECUTABLE)
->>>>>>> a36183b8
     logging.info('Passing control to "{0}"'.format(cmd))
-    time.sleep(1)
-    # This will abort in 'execute' in the event of an error
-    (status, stdout, stderr) = execute(cmd)
-    logging.info('Process "{0}" returned with status {1}'.format(cmd, status))
-    # Get timing info if not using gdb
-    time_elapsed = None
-    if not use_gdb:
-        minutes = None
-        seconds = None
-        for line in stderr.split('\n'):
-            line = line.strip()
-            if line.startswith('real'):
-                matches = re.findall(r'real\s+(\d+)m(\d+\.\d+)s', stderr)
-                if len(matches)==1:
-                    (minutes, seconds) = matches[0]
-                    break
-                raise Exception('matches "{}"'.format(matches))
-        if not minutes and not seconds:
-            logging.warning('Unable to get timing information from {0} stderr'.format(cmd))
-        else:
-            time_elapsed = int(minutes)*60 + float(seconds)
-    return time_elapsed
-
+    time.sleep(2)
+    failure = os.system(cmd)
+    if failure:
+        logging.info('Execution of {0} failed!\n'.format(cmd))
+        sys.exit(1)
+    
 def copy_outdir(exp_dir):
     """Copy output directory to /home for this experiment."""
     home_output_dir = '/home/'+exp_dir
@@ -783,12 +701,6 @@
     shutil.copytree(exp_dir, home_output_dir)
 
 def main():
-<<<<<<< HEAD
-    (multirun, case, use_gdb, suite, namelist, docker, tracers, runtime, verbose) = parse_arguments()
-
-    setup_logging(verbose)
-
-=======
     (case, use_gdb, suite_name, namelist, docker, tracers, runtime, runtime_mult, levels, npz_type, vert_coord_file, case_data_dir, n_itt_out, n_itt_diag, run_dir, timestep) = parse_arguments()
     
     global SCM_ROOT
@@ -852,49 +764,17 @@
     
     exp = Experiment(case, active_suite, runtime, runtime_mult, levels, npz_type, vert_coord_file, case_data_dir, n_itt_out, n_itt_diag)
     exp_dir = exp.setup_rundir()
->>>>>>> a36183b8
     # Debugger
     if use_gdb:
         gdb = find_gdb()
     else:
         gdb = None
-
-    if multirun:
-        # Loop through all experiments
-        logging.warning('Multi-run: loop through all cases and suite definition files with standard namelists and tracer configs')
-        for i, case in enumerate(cases):
-            for j, suite in enumerate(suites,1):
-                logging.warning('Executing process {0} of {1}: case={2}, suite={3}'.format(
-                    len(suites)*i+j, len(cases)*len(suites), case, suite))
-                exp = Experiment(case, suite, namelist, tracers, runtime)
-                exp_dir = exp.setup_rundir()
-                time_elapsed = launch_executable(use_gdb, gdb)
-                if time_elapsed:
-                    logging.warning('    Elapsed time: {0}s'.format(time_elapsed))
-                if docker:
-                    copy_outdir(exp_dir)
-    else:
-        # Single experiment
-        suite_string = 'suite {0}'.format(suite) if suite else 'default suite'
-        namelist_string = 'namelist {0}'.format(namelist) if namelist else 'default namelist'
-        tracers_string = 'tracers {0}'.format(tracers) if tracers else 'default tracers'
-        logging.warning('Setting up experiment {case} with {suite} using {namelist} and {tracers}'.format(
-            case=case, suite=suite_string, namelist=namelist_string, tracers=tracers_string))
-        exp = Experiment(case, suite, namelist, tracers, runtime)
-        exp_dir = exp.setup_rundir()
-        # Debugger
-        if use_gdb:
-            gdb = find_gdb()
-        else:
-            gdb = None
-        logging.warning('Launching experiment {case} with {suite} using {namelist} and {tracers}'.format(
-            case=case, suite=suite_string, namelist=namelist_string, tracers=tracers_string))
-        # Launch model on exit
-        if docker:
-            #registering this function first should mean that it executes last, which is what we want
-            atexit.register(copy_outdir, exp_dir)
-        # Ignore time_elapsed return value for single experiment
-        atexit.register(launch_executable, use_gdb, gdb)
-
+    # Launch model on exit
+    if docker:
+        #registering this function first should mean that it executes last, which is what we want
+        atexit.register(copy_outdir, exp_dir)
+    atexit.register(launch_executable, use_gdb, gdb)
+    
+    
 if __name__ == '__main__':
     main()