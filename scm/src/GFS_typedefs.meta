[ccpp-table-properties]
  name = GFS_init_type
  type = ddt
  dependencies =

[ccpp-arg-table]
  name = GFS_init_type
  type = ddt

########################################################################
[ccpp-table-properties]
  name = GFS_statein_type
  type = ddt
  dependencies =

[ccpp-arg-table]
  name = GFS_statein_type
  type = ddt
[phii]
  standard_name = geopotential_at_interface
  long_name = geopotential at model layer interfaces
  units = m2 s-2
  dimensions = (horizontal_loop_extent,vertical_interface_dimension)
  type = real
  kind = kind_phys
[prsi]
  standard_name = air_pressure_at_interface
  long_name = air pressure at model layer interfaces
  units = Pa
  dimensions = (horizontal_loop_extent,vertical_interface_dimension)
  type = real
  kind = kind_phys
[prsi(:,ccpp_constant_one)]
  standard_name = air_pressure_at_lowest_model_interface
  long_name = air pressure at lowest model interface
  units = Pa
  dimensions = (horizontal_loop_extent)
  type = real
  kind = kind_phys
[prsik]
  standard_name = dimensionless_exner_function_at_interface
  long_name = dimensionless Exner function at model layer interfaces
  units = none
  dimensions = (horizontal_loop_extent,vertical_interface_dimension)
  type = real
  kind = kind_phys
[prsik(:,surface_index_used_in_gfs)]
  standard_name = surface_dimensionless_exner_function
  long_name = dimensionless Exner function at lowest model interface
  units = none
  dimensions = (horizontal_loop_extent)
  type = real
  kind = kind_phys
[phil]
  standard_name = geopotential
  long_name = geopotential at model layer centers
  units = m2 s-2
  dimensions = (horizontal_loop_extent,vertical_layer_dimension)
  type = real
  kind = kind_phys
[prsl]
  standard_name = air_pressure
  long_name = mean layer pressure
  units = Pa
  dimensions = (horizontal_loop_extent,vertical_layer_dimension)
  type = real
  kind = kind_phys
[prsl(:,surface_index_used_in_gfs)]
  standard_name = air_pressure_at_surface_adjacent_layer
  long_name = mean pressure at lowest model layer
  units = Pa
  dimensions = (horizontal_loop_extent)
  type = real
  kind = kind_phys
[prslk]
  standard_name = dimensionless_exner_function
  long_name = dimensionless Exner function at model layer centers
  units = none
  dimensions = (horizontal_loop_extent,vertical_layer_dimension)
  type = real
  kind = kind_phys
[prslk(:,surface_index_used_in_gfs)]
  standard_name = dimensionless_exner_function_at_surface_adjacent_layer
  long_name = dimensionless Exner function at lowest model layer
  units = none
  dimensions = (horizontal_loop_extent)
  type = real
  kind = kind_phys
[pgr]
  standard_name = surface_air_pressure
  long_name = surface pressure
  units = Pa
  dimensions = (horizontal_loop_extent)
  type = real
  kind = kind_phys
[ugrs]
  standard_name = x_wind
  long_name = zonal wind
  units = m s-1
  dimensions = (horizontal_loop_extent,vertical_layer_dimension)
  type = real
  kind = kind_phys
[ugrs(:,surface_index_used_in_gfs)]
  standard_name = x_wind_at_surface_adjacent_layer
  long_name = zonal wind at lowest model layer
  units = m s-1
  dimensions = (horizontal_loop_extent)
  type = real
  kind = kind_phys
[vgrs]
  standard_name = y_wind
  long_name = meridional wind
  units = m s-1
  dimensions = (horizontal_loop_extent,vertical_layer_dimension)
  type = real
  kind = kind_phys
[vgrs(:,surface_index_used_in_gfs)]
  standard_name = y_wind_at_surface_adjacent_layer
  long_name = meridional wind at lowest model layer
  units = m s-1
  dimensions = (horizontal_loop_extent)
  type = real
  kind = kind_phys
[wgrs]
  standard_name = unsmoothed_nonhydrostatic_upward_air_velocity
  long_name = unsmoothed non-hydrostatic upward air velocity
  units = m s-1
  dimensions = (horizontal_loop_extent,vertical_layer_dimension)
  type = real
  kind = kind_phys
  active = (do_lightning_threat_index_calculations)
[vvl]
  standard_name = lagrangian_tendency_of_air_pressure
  long_name = layer mean vertical velocity
  units = Pa s-1
  dimensions = (horizontal_loop_extent,vertical_layer_dimension)
  type = real
  kind = kind_phys
[tgrs]
  standard_name = air_temperature
  long_name = model layer mean temperature
  units = K
  dimensions = (horizontal_loop_extent,vertical_layer_dimension)
  type = real
  kind = kind_phys
[tgrs(:,surface_index_used_in_gfs)]
  standard_name = air_temperature_at_surface_adjacent_layer
  long_name = mean temperature at lowest model layer
  units = K
  dimensions = (horizontal_loop_extent)
  type = real
  kind = kind_phys
[qgrs]
  standard_name = tracer_concentration
  long_name = model layer mean tracer concentration
  units = kg kg-1
  dimensions = (horizontal_loop_extent,vertical_layer_dimension,number_of_tracers)
  type = real
  kind = kind_phys
[qgrs(:,:,index_of_specific_humidity_in_tracer_concentration_array)]
  standard_name = specific_humidity
  long_name = water vapor specific humidity
  units = kg kg-1
  dimensions = (horizontal_loop_extent,vertical_layer_dimension)
  type = real
  kind = kind_phys
[qgrs(:,surface_index_used_in_gfs,index_of_specific_humidity_in_tracer_concentration_array)]
  standard_name = specific_humidity_at_surface_adjacent_layer
  long_name = water vapor specific humidity at lowest model layer
  units = kg kg-1
  dimensions = (horizontal_loop_extent)
  type = real
  kind = kind_phys
[qgrs(:,:,index_of_cloud_liquid_water_mixing_ratio_in_tracer_concentration_array)]
  standard_name = cloud_liquid_water_mixing_ratio
  long_name = ratio of mass of cloud water to mass of dry air plus vapor (without condensates)
  units = kg kg-1
  dimensions = (horizontal_loop_extent,vertical_layer_dimension)
  type = real
  kind = kind_phys
[qgrs(:,surface_index_used_in_gfs,index_of_cloud_liquid_water_mixing_ratio_in_tracer_concentration_array)]
  standard_name = cloud_liquid_water_mixing_ratio_at_surface_adjacent_layer
  long_name = ratio of mass of cloud water to mass of dry air plus vapor (without condensates) at lowest model layer
  units = kg kg-1
  dimensions = (horizontal_loop_extent)
  type = real
  kind = kind_phys
[qgrs(:,:,index_of_cloud_ice_mixing_ratio_in_tracer_concentration_array)]
  standard_name = cloud_ice_mixing_ratio
  long_name = ratio of mass of ice water to mass of dry air plus vapor (without condensates)
  units = kg kg-1
  dimensions = (horizontal_loop_extent,vertical_layer_dimension)
  type = real
  kind = kind_phys
[qgrs(:,:,index_of_rain_mixing_ratio_in_tracer_concentration_array)]
  standard_name = rain_mixing_ratio
  long_name = ratio of mass of rain water to mass of dry air plus vapor (without condensates)
  units = kg kg-1
  dimensions = (horizontal_loop_extent,vertical_layer_dimension)
  type = real
  kind = kind_phys
[qgrs(:,:,index_of_snow_mixing_ratio_in_tracer_concentration_array)]
  standard_name = snow_mixing_ratio
  long_name = ratio of mass of snow water to mass of dry air plus vapor (without condensates)
  units = kg kg-1
  dimensions = (horizontal_loop_extent,vertical_layer_dimension)
  type = real
  kind = kind_phys
[qgrs(:,:,index_of_graupel_mixing_ratio_in_tracer_concentration_array)]
  standard_name = graupel_mixing_ratio
  long_name = ratio of mass of graupel to mass of dry air plus vapor (without condensates)
  units = kg kg-1
  dimensions = (horizontal_loop_extent,vertical_layer_dimension)
  type = real
  kind = kind_phys
[qgrs(:,:,index_of_hail_mixing_ratio_in_tracer_concentration_array)]
  standard_name = hail_mixing_ratio
  long_name = ratio of mass of hail to mass of dry air plus vapor (without condensates)
  units = kg kg-1
  dimensions = (horizontal_loop_extent,vertical_layer_dimension)
  type = real
  kind = kind_phys
  active = (index_of_hail_mixing_ratio_in_tracer_concentration_array > 0)
[qgrs(:,:,index_of_ozone_mixing_ratio_in_tracer_concentration_array)]
  standard_name = ozone_mixing_ratio
  long_name = ozone mixing ratio
  units = kg kg-1
  dimensions = (horizontal_loop_extent,vertical_layer_dimension)
  type = real
  kind = kind_phys
[qgrs(:,:,index_of_mass_number_concentration_of_hygroscopic_aerosols_in_tracer_concentration_array)]
  standard_name = mass_number_concentration_of_hygroscopic_aerosols
  long_name = number concentration of water-friendly aerosols
  units = kg-1
  dimensions = (horizontal_loop_extent,vertical_layer_dimension)
  active = (index_of_mass_number_concentration_of_hygroscopic_aerosols_in_tracer_concentration_array > 0)
  type = real
  kind = kind_phys
[qgrs(:,:,index_of_mass_number_concentration_of_nonhygroscopic_ice_nucleating_aerosols_in_tracer_concentration_array)]
  standard_name = mass_number_concentration_of_nonhygroscopic_ice_nucleating_aerosols
  long_name = number concentration of ice-friendly aerosols
  units = kg-1
  dimensions = (horizontal_loop_extent,vertical_layer_dimension)
  active = (index_of_mass_number_concentration_of_nonhygroscopic_ice_nucleating_aerosols_in_tracer_concentration_array > 0)
  type = real
  kind = kind_phys
[qgrs(:,:,index_of_mass_number_concentration_of_cloud_droplets_in_tracer_concentration_array)]
  standard_name = mass_number_concentration_of_cloud_liquid_water_particles_in_air
  long_name = number concentration of cloud droplets (liquid)
  units = kg-1
  dimensions = (horizontal_loop_extent,vertical_layer_dimension)
  type = real
  kind = kind_phys
  active = (index_of_mass_number_concentration_of_cloud_droplets_in_tracer_concentration_array > 0)
[qgrs(:,:,index_of_mass_number_concentration_of_cloud_ice_in_tracer_concentration_array)]
  standard_name = mass_number_concentration_of_cloud_ice_water_crystals_in_air
  long_name = number concentration of ice
  units = kg-1
  dimensions = (horizontal_loop_extent,vertical_layer_dimension)
  type = real
  kind = kind_phys
[qgrs(:,:,index_of_mass_number_concentration_of_rain_in_tracer_concentration_array)]
  standard_name = mass_number_concentration_of_rain_water_in_air
  long_name = number concentration of rain
  units = kg-1
  dimensions = (horizontal_loop_extent,vertical_layer_dimension)
  type = real
  kind = kind_phys
[qgrs(:,:,index_of_mass_number_concentration_of_snow_in_tracer_concentration_array)]
  standard_name = mass_number_concentration_of_snow_in_air
  long_name = number concentration of snow
  units = kg-1
  dimensions = (horizontal_loop_extent,vertical_layer_dimension)
  type = real
  kind = kind_phys
[qgrs(:,:,index_of_mass_number_concentration_of_graupel_in_tracer_concentration_array)]
  standard_name = mass_number_concentration_of_graupel_in_air
  long_name = number concentration of graupel
  units = kg-1
  dimensions = (horizontal_loop_extent,vertical_layer_dimension)
  type = real
  kind = kind_phys
[qgrs(:,:,index_of_mass_number_concentration_of_hail_in_tracer_concentration_array)]
  standard_name = mass_number_concentration_of_hail_in_air
  long_name = number concentration of hail
  units = kg-1
  dimensions = (horizontal_loop_extent,vertical_layer_dimension)
  type = real
  kind = kind_phys
  active = (index_of_mass_number_concentration_of_hail_in_tracer_concentration_array > 0)
[qgrs(:,:,index_of_reflectivity_of_rain_in_tracer_concentration_array)]
  standard_name = reflectivity_of_rain_in_air
  long_name = reflectivity of rain
  units = m6 kg-1
  dimensions = (horizontal_loop_extent,vertical_layer_dimension)
  type = real
  kind = kind_phys
  active = (index_of_reflectivity_of_rain_in_tracer_concentration_array > 0)
[qgrs(:,:,index_of_reflectivity_of_graupel_in_tracer_concentration_array)]
  standard_name = reflectivity_of_graupel_in_air
  long_name = reflectivity of graupel
  units = m6 kg-1
  dimensions = (horizontal_loop_extent,vertical_layer_dimension)
  type = real
  kind = kind_phys
  active = (index_of_reflectivity_of_graupel_in_tracer_concentration_array > 0)
[qgrs(:,:,index_of_reflectivity_of_hail_in_tracer_concentration_array)]
  standard_name = reflectivity_of_hail_in_air
  long_name = reflectivity of hail
  units = m6 kg-1
  dimensions = (horizontal_loop_extent,vertical_layer_dimension)
  type = real
  kind = kind_phys
  active = (index_of_reflectivity_of_hail_in_tracer_concentration_array > 0)
[qgrs(:,:,index_of_cloud_condensation_nuclei_number_concentration_in_tracer_concentration_array)]
  standard_name = cloud_condensation_nuclei_number_concentration
  long_name = number concentration of cloud condensation nuclei
  units = kg-1
  dimensions = (horizontal_loop_extent,vertical_layer_dimension)
  type = real
  kind = kind_phys
  active = ( index_of_cloud_condensation_nuclei_number_concentration_in_tracer_concentration_array > 0 )
[qgrs(:,:,index_of_activated_cloud_condensation_nuclei_number_concentration_in_tracer_concentration_array)]
  standard_name = activated_cloud_condensation_nuclei_number_concentration
  long_name = number concentration of activated cloud condensation nuclei
  units = kg-1
  dimensions = (horizontal_loop_extent,vertical_layer_dimension)
  type = real
  kind = kind_phys
  active = ( index_of_activated_cloud_condensation_nuclei_number_concentration_in_tracer_concentration_array > 0 )
[qgrs(:,:,index_of_graupel_volume_in_tracer_concentration_array)]
  standard_name = graupel_volume
  long_name = graupel particle volume
  units = m3 kg-1
  dimensions = (horizontal_loop_extent,vertical_layer_dimension)
  type = real
  kind = kind_phys
  active = ( index_of_graupel_volume_in_tracer_concentration_array > 0 )
[qgrs(:,:,index_of_hail_volume_in_tracer_concentration_array)]
  standard_name = hail_volume
  long_name = hail particle volume
  units = m3 kg-1
  dimensions = (horizontal_loop_extent,vertical_layer_dimension)
  type = real
  kind = kind_phys
  active = ( index_of_hail_volume_in_tracer_concentration_array > 0 )
[qgrs(:,:,index_of_turbulent_kinetic_energy_in_tracer_concentration_array)]
  standard_name = turbulent_kinetic_energy
  long_name = turbulent kinetic energy
  units = J
  dimensions = (horizontal_loop_extent,vertical_layer_dimension)
  type = real
  kind = kind_phys
[qgrs(:,:,index_of_updraft_area_fraction_in_tracer_concentration_array)]
  standard_name = prognostic_updraft_area_fraction_in_convection
  long_name = convective updraft area fraction
  units = frac
  dimensions = (horizontal_loop_extent,vertical_layer_dimension)
  type = real
  kind = kind_phys
  active = (index_of_updraft_area_fraction_in_tracer_concentration_array > 0 )
[qgrs(:,:,index_for_smoke_in_tracer_concentration_array)]
  standard_name = smoke_tracer_concentration
  long_name = concentration of smoke
  units = kg kg-1
  dimensions = (horizontal_loop_extent,vertical_layer_dimension)
  type = real
  kind = kind_phys
[qgrs(:,:,index_for_dust_in_tracer_concentration_array)]
  standard_name = dust_tracer_concentration
  long_name = concentration of dust
  units = kg kg-1
  dimensions = (horizontal_loop_extent,vertical_layer_dimension)
  type = real
  kind = kind_phys
[diss_est]
  standard_name = dissipation_estimate_of_air_temperature_at_model_layers
  long_name = dissipation estimate model layer mean temperature
  units = K
  dimensions = (horizontal_loop_extent,vertical_layer_dimension)
  type = real
  kind = kind_phys

########################################################################
[ccpp-table-properties]
  name = GFS_stateout_type
  type = ddt
  dependencies =

[ccpp-arg-table]
  name = GFS_stateout_type
  type = ddt
[gu0]
  standard_name = x_wind_of_new_state
  long_name = zonal wind updated by physics
  units = m s-1
  dimensions = (horizontal_loop_extent,vertical_layer_dimension)
  type = real
  kind = kind_phys
[gu0(:,surface_index_used_in_gfs)]
  standard_name = x_wind_of_new_state_at_surface_adjacent_layer
  long_name = zonal wind at lowest model layer updated by physics
  units = m s-1
  dimensions = (horizontal_loop_extent)
  type = real
  kind = kind_phys
[gv0]
  standard_name = y_wind_of_new_state
  long_name = meridional wind updated by physics
  units = m s-1
  dimensions = (horizontal_loop_extent,vertical_layer_dimension)
  type = real
  kind = kind_phys
[gv0(:,surface_index_used_in_gfs)]
  standard_name = y_wind_of_new_state_at_surface_adjacent_layer
  long_name = meridional wind at lowest model layer updated by physics
  units = m s-1
  dimensions = (horizontal_loop_extent)
  type = real
  kind = kind_phys
[gt0]
  standard_name = air_temperature_of_new_state
  long_name = temperature updated by physics
  units = K
  dimensions = (horizontal_loop_extent,vertical_layer_dimension)
  type = real
  kind = kind_phys
[gt0(:,surface_index_used_in_gfs)]
  standard_name = air_temperature_of_new_state_at_surface_adjacent_layer
  long_name = temperature at lowest model layer updated by physics
  units = K
  dimensions = (horizontal_loop_extent)
  type = real
  kind = kind_phys
[gq0]
  standard_name = tracer_concentration_of_new_state
  long_name = tracer concentration updated by physics
  units = kg kg-1
  dimensions = (horizontal_loop_extent,vertical_layer_dimension,number_of_tracers)
  type = real
  kind = kind_phys
[gq0(:,:,index_of_specific_humidity_in_tracer_concentration_array)]
  standard_name = specific_humidity_of_new_state
  long_name = water vapor specific humidity updated by physics
  units = kg kg-1
  dimensions = (horizontal_loop_extent,vertical_layer_dimension)
  type = real
  kind = kind_phys
[gq0(:,surface_index_used_in_gfs,index_of_specific_humidity_in_tracer_concentration_array)]
  standard_name = specific_humidity_of_new_state_at_surface_adjacent_layer
  long_name = water vapor specific humidity at lowest model layer updated by physics
  units = kg kg-1
  dimensions = (horizontal_loop_extent)
  type = real
  kind = kind_phys
[gq0(:,:,index_of_ozone_mixing_ratio_in_tracer_concentration_array)]
  standard_name = ozone_concentration_of_new_state
  long_name = ozone concentration updated by physics
  units = kg kg-1
  dimensions = (horizontal_loop_extent,vertical_layer_dimension)
  type = real
  kind = kind_phys
[gq0(:,:,index_of_cloud_liquid_water_mixing_ratio_in_tracer_concentration_array)]
  standard_name = cloud_liquid_water_mixing_ratio_of_new_state
  long_name = ratio of mass of cloud water to mass of dry air plus vapor (without condensates) updated by physics
  units = kg kg-1
  dimensions = (horizontal_loop_extent,vertical_layer_dimension)
  type = real
  kind = kind_phys
[gq0(:,:,index_of_cloud_ice_mixing_ratio_in_tracer_concentration_array)]
  standard_name = cloud_ice_mixing_ratio_of_new_state
  long_name = ratio of mass of ice water to mass of dry air plus vapor (without condensates) updated by physics
  units = kg kg-1
  dimensions = (horizontal_loop_extent,vertical_layer_dimension)
  type = real
  kind = kind_phys
[gq0(:,:,index_of_rain_mixing_ratio_in_tracer_concentration_array)]
  standard_name = rain_mixing_ratio_of_new_state
  long_name = ratio of mass of rain water to mass of dry air plus vapor (without condensates) updated by physics
  units = kg kg-1
  dimensions = (horizontal_loop_extent,vertical_layer_dimension)
  type = real
  kind = kind_phys
[gq0(:,:,index_of_snow_mixing_ratio_in_tracer_concentration_array)]
  standard_name = snow_mixing_ratio_of_new_state
  long_name = ratio of mass of snow water to mass of dry air plus vapor (without condensates) updated by physics
  units = kg kg-1
  dimensions = (horizontal_loop_extent,vertical_layer_dimension)
  type = real
  kind = kind_phys
[gq0(:,:,index_of_graupel_mixing_ratio_in_tracer_concentration_array)]
  standard_name = graupel_mixing_ratio_of_new_state
  long_name = ratio of mass of graupel to mass of dry air plus vapor (without condensates) updated by physics
  units = kg kg-1
  dimensions = (horizontal_loop_extent,vertical_layer_dimension)
  type = real
  kind = kind_phys
[gq0(:,:,index_of_hail_mixing_ratio_in_tracer_concentration_array)]
  standard_name = hail_mixing_ratio_of_new_state
  long_name = ratio of mass of hail to mass of dry air plus vapor (without condensates) updated by physics
  units = kg kg-1
  dimensions = (horizontal_loop_extent,vertical_layer_dimension)
  type = real
  kind = kind_phys
  active = ( index_of_hail_mixing_ratio_in_tracer_concentration_array > 0 )
[gq0(:,:,index_of_mass_weighted_rime_factor_in_tracer_concentration_array)]
  standard_name = mass_weighted_rime_factor_of_new_state
  long_name = mass weighted rime factor updated by physics
  units = kg kg-1
  dimensions = (horizontal_loop_extent,vertical_layer_dimension)
  type = real
  kind = kind_phys
[gq0(:,:,index_of_mass_number_concentration_of_hygroscopic_aerosols_in_tracer_concentration_array)]
  standard_name = mass_number_concentration_of_hygroscopic_aerosols_of_new_state
  long_name = number concentration of water-friendly aerosols updated by physics
  units = kg-1
  dimensions = (horizontal_loop_extent,vertical_layer_dimension)
  type = real
  kind = kind_phys
  active = (index_of_mass_number_concentration_of_hygroscopic_aerosols_in_tracer_concentration_array > 0)
[gq0(:,:,index_of_mass_number_concentration_of_nonhygroscopic_ice_nucleating_aerosols_in_tracer_concentration_array)]
  standard_name = mass_number_concentration_of_nonhygroscopic_ice_nucleating_aerosols_of_new_state
  long_name = number concentration of ice-friendly aerosols updated by physics
  units = kg-1
  dimensions = (horizontal_loop_extent,vertical_layer_dimension)
  type = real
  kind = kind_phys
  active = (index_of_mass_number_concentration_of_nonhygroscopic_ice_nucleating_aerosols_in_tracer_concentration_array > 0)
[gq0(:,:,index_of_mass_number_concentration_of_cloud_droplets_in_tracer_concentration_array)]
  standard_name = mass_number_concentration_of_cloud_liquid_water_particles_in_air_of_new_state
  long_name = number concentration of cloud droplets updated by physics
  units = kg-1
  dimensions = (horizontal_loop_extent,vertical_layer_dimension)
  type = real
  kind = kind_phys
  active = (index_of_mass_number_concentration_of_cloud_droplets_in_tracer_concentration_array > 0)
[gq0(:,:,index_of_mass_number_concentration_of_cloud_ice_in_tracer_concentration_array)]
  standard_name = mass_number_concentration_of_cloud_ice_water_crystals_in_air_of_new_state
  long_name = number concentration of ice updated by physics
  units = kg-1
  dimensions = (horizontal_loop_extent,vertical_layer_dimension)
  type = real
  kind = kind_phys
[gq0(:,:,index_of_mass_number_concentration_of_rain_in_tracer_concentration_array)]
  standard_name = mass_number_concentration_of_rain_of_new_state
  long_name = number concentration of rain updated by physics
  units = kg-1
  dimensions = (horizontal_loop_extent,vertical_layer_dimension)
  type = real
  kind = kind_phys
[gq0(:,:,index_of_mass_number_concentration_of_snow_in_tracer_concentration_array)]
  standard_name = mass_number_concentration_of_snow_of_new_state
  long_name = number concentration of snow updated by physics
  units = kg-1
  dimensions = (horizontal_loop_extent,vertical_layer_dimension)
  type = real
  kind = kind_phys
[gq0(:,:,index_of_mass_number_concentration_of_graupel_in_tracer_concentration_array)]
  standard_name = mass_number_concentration_of_graupel_of_new_state
  long_name = number concentration of graupel updated by physics
  units = kg-1
  dimensions = (horizontal_loop_extent,vertical_layer_dimension)
  type = real
  kind = kind_phys
[gq0(:,:,index_of_mass_number_concentration_of_hail_in_tracer_concentration_array)]
  standard_name = mass_number_concentration_of_hail_of_new_state
  long_name = number concentration of hail updated by physics
  units = kg-1
  dimensions = (horizontal_loop_extent,vertical_layer_dimension)
  type = real
  kind = kind_phys
  active = ( index_of_mass_number_concentration_of_hail_in_tracer_concentration_array > 0 )
[gq0(:,:,index_of_cloud_condensation_nuclei_number_concentration_in_tracer_concentration_array)]
  standard_name = cloud_condensation_nuclei_number_concentration_of_new_state
  long_name = number concentration of cloud condensation nuclei updated by physics
  units = kg-1
  dimensions = (horizontal_loop_extent,vertical_layer_dimension)
  type = real
  kind = kind_phys
  active = ( index_of_cloud_condensation_nuclei_number_concentration_in_tracer_concentration_array > 0 )
[gq0(:,:,index_of_activated_cloud_condensation_nuclei_number_concentration_in_tracer_concentration_array)]
  standard_name = activated_cloud_condensation_nuclei_number_concentration_of_new_state
  long_name = number concentration of cloud condensation nuclei updated by physics
  units = kg-1
  dimensions = (horizontal_loop_extent,vertical_layer_dimension)
  type = real
  kind = kind_phys
  active = ( index_of_activated_cloud_condensation_nuclei_number_concentration_in_tracer_concentration_array > 0 )
[gq0(:,:,index_of_graupel_volume_in_tracer_concentration_array)]
  standard_name = graupel_volume_of_new_state
  long_name = graupel volume updated by physics
  units = m3 kg-1
  dimensions = (horizontal_loop_extent,vertical_layer_dimension)
  type = real
  kind = kind_phys
  active = ( index_of_graupel_volume_in_tracer_concentration_array > 0 )
[gq0(:,:,index_of_hail_volume_in_tracer_concentration_array)]
  standard_name = hail_volume_of_new_state
  long_name = hail volume updated by physics
  units = m3 kg-1
  dimensions = (horizontal_loop_extent,vertical_layer_dimension)
  type = real
  kind = kind_phys
  active = ( index_of_hail_volume_in_tracer_concentration_array > 0 )
[gq0(:,:,index_of_reflectivity_of_rain_in_tracer_concentration_array)]
  standard_name = reflectivity_of_rain_of_new_state
  long_name = reflectivity of rain updated by physics
  units = m6 kg-1
  dimensions = (horizontal_loop_extent,vertical_layer_dimension)
  type = real
  kind = kind_phys
  active = ( index_of_reflectivity_of_rain_in_tracer_concentration_array > 0 )
[gq0(:,:,index_of_reflectivity_of_graupel_in_tracer_concentration_array)]
  standard_name = reflectivity_of_graupel_of_new_state
  long_name = reflectivity of graupel updated by physics
  units = m6 kg-1
  dimensions = (horizontal_loop_extent,vertical_layer_dimension)
  type = real
  kind = kind_phys
  active = ( index_of_reflectivity_of_graupel_in_tracer_concentration_array > 0 )
[gq0(:,:,index_of_reflectivity_of_hail_in_tracer_concentration_array)]
  standard_name = reflectivity_of_hail_of_new_state
  long_name = reflectivity of hail updated by physics
  units = m6 kg-1
  dimensions = (horizontal_loop_extent,vertical_layer_dimension)
  type = real
  kind = kind_phys
  active = ( index_of_reflectivity_of_hail_in_tracer_concentration_array > 0 )
[gq0(:,:,index_of_cloud_area_fraction_in_atmosphere_layer_in_tracer_concentration_array)]
  standard_name = cloud_area_fraction_in_atmosphere_layer_of_new_state
  long_name = cloud fraction updated by physics
  units = frac
  dimensions = (horizontal_loop_extent,vertical_layer_dimension)
  type = real
  kind = kind_phys
[gq0(:,:,index_of_updraft_area_fraction_in_tracer_concentration_array)]
  standard_name = updraft_area_fraction_updated_by_physics
  long_name = convective updraft area fraction updated by physics
  units = frac
  dimensions = (horizontal_loop_extent,vertical_layer_dimension)
  type = real
  kind = kind_phys
  active = ( index_of_updraft_area_fraction_in_tracer_concentration_array > 0 )
########################################################################
[ccpp-table-properties]
  name = GFS_sfcprop_type
  type = ddt
  dependencies =

[ccpp-arg-table]
  name = GFS_sfcprop_type
  type = ddt
[slmsk]
  standard_name = area_type
  long_name = landmask: sea/land/ice=0/1/2
  units = flag
  dimensions = (horizontal_loop_extent)
  type = real
  kind = kind_phys
[oceanfrac]
  standard_name = sea_area_fraction
  long_name = fraction of horizontal grid area occupied by ocean
  units = frac
  dimensions = (horizontal_loop_extent)
  type = real
  kind = kind_phys
[landfrac]
  standard_name = land_area_fraction
  long_name = fraction of horizontal grid area occupied by land
  units = frac
  dimensions = (horizontal_loop_extent)
  type = real
  kind = kind_phys
[vegtype_frac]
  standard_name = fraction_of_vegetation_category
  long_name = fraction of horizontal grid area occupied by given vegetation category
  units = frac
  dimensions = (horizontal_loop_extent,number_of_vegetation_categories)
  type = real
  kind = kind_phys
[soiltype_frac]
  standard_name = fraction_of_soil_category
  long_name = fraction of horizontal grid area occupied by given soil category
  units = frac
  dimensions = (horizontal_loop_extent,number_of_soil_categories)
  type = real
  kind = kind_phys
[lakefrac]
  standard_name = lake_area_fraction
  long_name = fraction of horizontal grid area occupied by lake
  units = frac
  dimensions = (horizontal_loop_extent)
  type = real
  kind = kind_phys
[lakedepth]
  standard_name = lake_depth
  long_name = lake depth
  units = m
  dimensions = (horizontal_loop_extent)
  type = real
  kind = kind_phys
[clm_lakedepth]
  standard_name = clm_lake_depth
  long_name = clm internal copy of lake depth with 10.0 replaced by default lake depth
  units = m
  dimensions = (horizontal_loop_extent)
  type = real
  kind = kind_phys
  active = (control_for_lake_model_execution_method > 0 .and. control_for_lake_model_selection == 2)
[use_lake_model]
  standard_name = flag_for_using_lake_model
  long_name = flag indicating lake points using a lake model
  units = flag
  dimensions = (horizontal_loop_extent)
  type = integer
[lake_t2m]
  standard_name =  temperature_at_2m_from_clm_lake
  long_name = temperature at 2m from clm lake
  units = K
  dimensions = (horizontal_loop_extent)
  type = real
  kind = kind_phys
  active = (control_for_lake_model_execution_method > 0 .and. control_for_lake_model_selection == 2)
[lake_q2m]
  standard_name =  specific_humidity_at_2m_from_clm_lake
  long_name = specific humidity at 2m from clm lake
  units = frac
  dimensions = (horizontal_loop_extent)
  type = real
  kind = kind_phys
  active = (control_for_lake_model_execution_method > 0 .and. control_for_lake_model_selection == 2)
[h_ML]
  standard_name = mixed_layer_depth_of_lakes
  long_name = depth of lake mixing layer
  units = m
  dimensions = (horizontal_loop_extent)
  type = real
  kind = kind_phys
  active = (control_for_lake_model_selection == 1 .and. control_for_lake_model_execution_method > 0)
[t_ML]
  standard_name = lake_mixed_layer_temperature
  long_name = temperature of lake mixing layer
  units = K
  dimensions = (horizontal_loop_extent)
  type = real
  kind = kind_phys
  active = (control_for_lake_model_selection == 1 .and. control_for_lake_model_execution_method > 0)
[t_mnw]
  standard_name = mean_temperature_of_the_water_column
  long_name = thee  mean temperature of the water column
  units = K
  dimensions = (horizontal_loop_extent)
  type = real
  kind = kind_phys
  active = (control_for_lake_model_selection == 1 .and. control_for_lake_model_execution_method > 0)
[h_talb]
  standard_name = the_thermally_active_layer_depth_of_the_bottom_sediment
  long_name = the depth of the thermally active layer of the bottom sediment
  units = m
  dimensions = (horizontal_loop_extent)
  type = real
  kind = kind_phys
  active = (control_for_lake_model_selection == 1 .and. control_for_lake_model_execution_method > 0)
[t_talb]
  standard_name = temperature_at_the_bottom_of_the_sediment_upper_layer
  long_name = the temperature at the bottom of the sediment upper layer
  units = K
  dimensions = (horizontal_loop_extent)
  type = real
  kind = kind_phys
  active = (control_for_lake_model_selection == 1 .and. control_for_lake_model_execution_method > 0)
[t_bot1]
  standard_name = lake_bottom_temperature
  long_name = the temperature at the water-bottom sediment interface
  units = K
  dimensions = (horizontal_loop_extent)
  type = real
  kind = kind_phys
  active = (control_for_lake_model_selection == 1 .and. control_for_lake_model_execution_method > 0)
[t_bot2]
  standard_name = temperature_for_bottom_layer_of_water
  long_name = the temperature at the lake bottom layer water
  units = K
  dimensions = (horizontal_loop_extent)
  type = real
  kind = kind_phys
  active = (control_for_lake_model_selection == 1 .and. control_for_lake_model_execution_method > 0)
[c_t]
  standard_name = shape_factor_of_water_temperature_vertical_profile
  long_name = the shape factor of water temperature vertical profile
  units = none
  dimensions = (horizontal_loop_extent)
  type = real
  kind = kind_phys
  active = (control_for_lake_model_selection == 1 .and. control_for_lake_model_execution_method > 0)
[T_snow]
  standard_name = temperature_of_snow_on_lake
  long_name = temperature of snow on a lake
  units = K
  dimensions = (horizontal_loop_extent)
  type = real
  kind = kind_phys
  active = (control_for_lake_model_execution_method > 0)
[tsfc]
  standard_name = surface_skin_temperature
  long_name = surface skin temperature
  units = K
  dimensions = (horizontal_loop_extent)
  type = real
  kind = kind_phys
[tsfco]
  standard_name = sea_surface_temperature
  long_name = sea surface temperature
  units = K
  dimensions = (horizontal_loop_extent)
  type = real
  kind = kind_phys
[usfco]
  standard_name = x_ocean_current
  long_name = zonal current at ocean surface
  units = m s-1
  dimensions = (horizontal_loop_extent)
  type = real
  kind = kind_phys
[vsfco]
  standard_name = y_ocean_current
  long_name = meridional current at ocean surface
  units = m s-1
  dimensions = (horizontal_loop_extent)
  type = real
  kind = kind_phys
[tsfcl]
  standard_name = surface_skin_temperature_over_land
  long_name = surface skin temperature over land
  units = K
  dimensions = (horizontal_loop_extent)
  type = real
  kind = kind_phys
[tisfc]
  standard_name = surface_skin_temperature_over_ice
  long_name = surface skin temperature over ice
  units = K
  dimensions = (horizontal_loop_extent)
  type = real
  kind = kind_phys
[tiice]
  standard_name = temperature_in_ice_layer
  long_name = sea ice internal temperature
  units = K
  dimensions = (horizontal_loop_extent,vertical_dimension_of_sea_ice)
  type = real
  kind = kind_phys
[snowd]
  standard_name = lwe_surface_snow
  long_name = water equivalent snow depth
  units = mm
  dimensions = (horizontal_loop_extent)
  type = real
  kind = kind_phys
[zorl]
  standard_name = surface_roughness_length
  long_name = surface roughness length
  units = cm
  dimensions = (horizontal_loop_extent)
  type = real
  kind = kind_phys
[zorlw]
  standard_name = surface_roughness_length_over_water
  long_name = surface roughness length over water
  units = cm
  dimensions = (horizontal_loop_extent)
  type = real
  kind = kind_phys
[zorll]
  standard_name = surface_roughness_length_over_land
  long_name = surface roughness length over land
  units = cm
  dimensions = (horizontal_loop_extent)
  type = real
  kind = kind_phys
[zorli]
  standard_name = surface_roughness_length_over_ice
  long_name = surface roughness length over ice
  units = cm
  dimensions = (horizontal_loop_extent)
  type = real
  kind = kind_phys
[zorlwav]
  standard_name = surface_roughness_length_from_wave_model
  long_name = surface roughness length from wave model
  units = cm
  dimensions = (horizontal_loop_extent)
  type = real
  kind = kind_phys
[fice]
  standard_name = sea_ice_area_fraction_of_sea_area_fraction
  long_name = ice fraction over open water
  units = frac
  dimensions = (horizontal_loop_extent)
  type = real
  kind = kind_phys
[snodl]
  standard_name = surface_snow_thickness_water_equivalent_over_land
  long_name = water equivalent snow depth over land
  units = mm
  dimensions = (horizontal_loop_extent)
  type = real
  kind = kind_phys
[weasdl]
  standard_name = water_equivalent_accumulated_snow_depth_over_land
  long_name = water equiv of acc snow depth over land
  units = mm
  dimensions = (horizontal_loop_extent)
  type = real
  kind = kind_phys
[snodi]
  standard_name = surface_snow_thickness_water_equivalent_over_ice
  long_name = water equivalent snow depth over ice
  units = mm
  dimensions = (horizontal_loop_extent)
  type = real
  kind = kind_phys
[weasdi]
  standard_name = water_equivalent_accumulated_snow_depth_over_ice
  long_name = water equiv of acc snow depth over land
  units = mm
  dimensions = (horizontal_loop_extent)
  type = real
  kind = kind_phys
[isubgrd_sigma]
  standard_name = index_for_the_standard_deviation_of_subgrid_orography_in_hprime_array
  long_name = index for the standard deviation of subgrid height_above_mean_sea_level in the hprime array
  units = count
  dimensions = ()
  type = integer
[hprime]
  standard_name = statistical_measures_of_subgrid_orography_collection_array
  long_name = orographic metrics
  units = mixed
  dimensions = (horizontal_loop_extent,number_of_statistical_measures_of_subgrid_orography)
  type = real
  kind = kind_phys
[hprime(:,index_for_the_standard_deviation_of_subgrid_orography_in_hprime_array)]
  standard_name = standard_deviation_of_subgrid_orography
  long_name = standard deviation of subgrid height_above_mean_sea_level
  units = m
  dimensions = (horizontal_loop_extent)
  type = real
  kind = kind_phys
[dust12m_in]
  standard_name = fengsha_dust12m_input
  long_name = fengsha dust input
  units = various
  dimensions = (horizontal_loop_extent,12,5)
  type = real
  kind = kind_phys
  active = (do_smoke_coupling)
[emi_in]
  standard_name = anthropogenic_background_input
  long_name = anthropogenic background input
  units = various
  dimensions = (horizontal_loop_extent,1)
  type = real
  kind = kind_phys
  active = (do_smoke_coupling)
[smoke_RRFS]
  standard_name = emission_smoke_RRFS
  long_name = emission fire RRFS
  units = various
  dimensions = (horizontal_loop_extent,24,2)
  type = real
  kind = kind_phys
  active = (do_smoke_coupling)
[smoke2d_RRFS]
  standard_name = emission_smoke_prvd_RRFS
  long_name = emission fire RRFS daily
  units = various
  dimensions = (horizontal_loop_extent,4)
  type = real
  kind = kind_phys
  active = (do_smoke_coupling)
[z0base]
  standard_name = baseline_surface_roughness_length
  long_name = baseline surface roughness length for momentum in meter
  units = m
  dimensions = (horizontal_loop_extent)
  type = real
  kind = kind_phys
  active = (flag_for_mellor_yamada_janjic_surface_layer_scheme .or. flag_for_mellor_yamada_janjic_pbl_scheme)
[semisbase]
  standard_name = baseline_surface_longwave_emissivity
  long_name = baseline surface lw emissivity in fraction
  units = frac
  dimensions = (horizontal_loop_extent)
  type = real
  kind = kind_phys
[sncovr]
  standard_name = surface_snow_area_fraction_over_land
  long_name = surface snow area fraction
  units = frac
  dimensions = (horizontal_loop_extent)
  type = real
  kind = kind_phys
[sncovr_ice]
  standard_name = surface_snow_area_fraction_over_ice
  long_name = surface snow area fraction over ice
  units = frac
  dimensions = (horizontal_loop_extent)
  type = real
  kind = kind_phys
  active = (control_for_land_surface_scheme == identifier_for_ruc_land_surface_scheme)
[fire_heat_flux]
  standard_name = surface_fire_heat_flux
  long_name = heat flux of fire at the surface
  units = W m-2
  dimensions = (horizontal_loop_extent)
  type = real
  kind = kind_phys
  active = (control_for_land_surface_scheme == identifier_for_ruc_land_surface_scheme)
[frac_grid_burned]
  standard_name = fraction_of_grid_cell_burning
  long_name = ration of the burnt area to the grid cell area
  units = frac
  dimensions = (horizontal_loop_extent)
  type = real
  kind = kind_phys
  active = (control_for_land_surface_scheme == identifier_for_ruc_land_surface_scheme)
[snoalb]
  standard_name = upper_bound_of_max_albedo_assuming_deep_snow
  long_name = maximum snow albedo
  units = frac
  dimensions = (horizontal_loop_extent)
  type = real
  kind = kind_phys
[emis_lnd]
  standard_name = surface_longwave_emissivity_over_land
  long_name = surface lw emissivity in fraction over land
  units = frac
  dimensions = (horizontal_loop_extent)
  type = real
  kind = kind_phys
[emis_ice]
  standard_name = surface_longwave_emissivity_over_ice
  long_name = surface lw emissivity in fraction over ice
  units = frac
  dimensions = (horizontal_loop_extent)
  type = real
  kind = kind_phys
[emis_wat]
  standard_name = surface_longwave_emissivity_over_water
  long_name = surface lw emissivity in fraction over water
  units = frac
  dimensions = (horizontal_loop_extent)
  type = real
  kind = kind_phys
[sfalb_lnd]
  standard_name = surface_diffused_shortwave_albedo_over_land
  long_name = mean surface diffused sw albedo over land
  units = frac
  dimensions = (horizontal_loop_extent)
  type = real
  kind = kind_phys
  active = (control_for_land_surface_scheme == identifier_for_ruc_land_surface_scheme)
[sfalb_ice]
  standard_name = surface_diffused_shortwave_albedo_over_ice
  long_name = mean surface diffused sw albedo over ice
  units = frac
  dimensions = (horizontal_loop_extent)
  type = real
  kind = kind_phys
  active = (control_for_land_surface_scheme == identifier_for_ruc_land_surface_scheme)
[sfalb_lnd_bck]
  standard_name = surface_snow_free_albedo_over_land
  long_name = surface snow-free albedo over ice
  units = frac
  dimensions = (horizontal_loop_extent)
  type = real
  kind = kind_phys
  active = (control_for_land_surface_scheme == identifier_for_ruc_land_surface_scheme)
[alvwf]
  standard_name = vis_albedo_weak_cosz
  long_name = mean vis albedo with weak cosz dependency
  units = frac
  dimensions = (horizontal_loop_extent)
  type = real
  kind = kind_phys
[alnwf]
  standard_name = nir_albedo_weak_cosz
  long_name = mean nir albedo with weak cosz dependency
  units = frac
  dimensions = (horizontal_loop_extent)
  type = real
  kind = kind_phys
[slope]
  standard_name = surface_slope_classification
  long_name = sfc slope type for lsm
  units = index
  dimensions = (horizontal_loop_extent)
  type = integer
[slope_save]
  standard_name = surface_slope_classification_save
  long_name = sfc slope type for lsm save
  units = index
  dimensions = (horizontal_loop_extent)
  type = integer
[shdmin]
  standard_name = min_vegetation_area_fraction
  long_name = min fractional coverage of green vegetation
  units = frac
  dimensions = (horizontal_loop_extent)
  type = real
  kind = kind_phys
[shdmax]
  standard_name = max_vegetation_area_fraction
  long_name = max fractional coverage of green vegetation
  units = frac
  dimensions = (horizontal_loop_extent)
  type = real
  kind = kind_phys
[tg3]
  standard_name = deep_soil_temperature
  long_name = deep soil temperature
  units = K
  dimensions = (horizontal_loop_extent)
  type = real
  kind = kind_phys
[vfrac]
  standard_name = vegetation_area_fraction
  long_name = areal fractional cover of green vegetation
  units = frac
  dimensions = (horizontal_loop_extent)
  type = real
  kind = kind_phys
[vtype]
  standard_name = vegetation_type_classification
  long_name = vegetation type for lsm
  units = index
  dimensions = (horizontal_loop_extent)
  type = integer
[vtype_save]
  standard_name = vegetation_type_classification_save
  long_name = vegetation type for lsm save
  units = index
  dimensions = (horizontal_loop_extent)
  type = integer
[stype]
  standard_name = soil_type_classification
  long_name = soil type for lsm
  units = index
  dimensions = (horizontal_loop_extent)
  type = integer
[stype_save]
  standard_name = soil_type_classification_save
  long_name = soil type for lsm save
  units = index
  dimensions = (horizontal_loop_extent)
  type = integer
[scolor]
  standard_name = soil_color_classification
  long_name = soil color for lsm
  units = index
  dimensions = (horizontal_loop_extent)
  type = integer
[scolor_save]
  standard_name = soil_color_classification_save
  long_name = soil color for lsm save
  units = index
  dimensions = (horizontal_loop_extent)
  type = integer
[uustar]
  standard_name = surface_friction_velocity
  long_name = boundary layer parameter
  units = m s-1
  dimensions = (horizontal_loop_extent)
  type = real
  kind = kind_phys
[oro]
  standard_name = height_above_mean_sea_level
  long_name = height_above_mean_sea_level
  units = m
  dimensions = (horizontal_loop_extent)
  type = real
  kind = kind_phys
[oro_uf]
  standard_name = unfiltered_height_above_mean_sea_level
  long_name = unfiltered height_above_mean_sea_level
  units = m
  dimensions = (horizontal_loop_extent)
  type = real
  kind = kind_phys
[maxupmf]
  standard_name = maximum_convective_updraft_mass_flux
  long_name = maximum convective updraft mass flux within a column
  units = m s-1
  dimensions = (horizontal_loop_extent)
  type = real
  kind = kind_phys
  active = (control_for_deep_convection_scheme == identifier_for_grell_freitas_deep_convection)
[conv_act]
  standard_name = consecutive_calls_for_grell_freitas_convection
  long_name = Memory counter for GF
  units = none
  dimensions = (horizontal_loop_extent)
  type = real
  kind = kind_phys
  active = (control_for_deep_convection_scheme == identifier_for_grell_freitas_deep_convection .or. control_for_deep_convection_scheme == identifier_for_c3_deep_convection)
[conv_act_m]
  standard_name = consecutive_calls_for_grell_freitas_mid_level_convection
  long_name = Memory counter for GF midlevel
  units = none
  dimensions = (horizontal_loop_extent)
  type = real
  kind = kind_phys
  active = (control_for_deep_convection_scheme == identifier_for_grell_freitas_deep_convection .or. control_for_deep_convection_scheme == identifier_for_c3_deep_convection)
[spec_sh_flux]
  standard_name = specified_surface_upward_temperature_flux
  long_name = specified kinematic surface upward sensible heat flux
  units = K m s-1
  dimensions = (horizontal_loop_extent)
  type = real
  kind = kind_phys
[spec_lh_flux]
  standard_name = specified_surface_upward_specific_humidity_flux
  long_name = specified kinematic surface upward latent heat flux
  units = kg kg-1 m s-1
  dimensions = (horizontal_loop_extent)
  type = real
  kind = kind_phys
[hice]
  standard_name = sea_ice_thickness
  long_name = sea ice thickness
  units = m
  dimensions = (horizontal_loop_extent)
  type = real
  kind = kind_phys
[weasd]
  standard_name = lwe_thickness_of_surface_snow_amount
  long_name = water equiv of acc snow depth over land and sea ice
  units = mm
  dimensions = (horizontal_loop_extent)
  type = real
  kind = kind_phys
[canopy]
  standard_name = canopy_water_amount
  long_name = canopy water amount
  units = kg m-2
  dimensions = (horizontal_loop_extent)
  type = real
  kind = kind_phys
[ffmm]
  standard_name = Monin_Obukhov_similarity_function_for_momentum
  long_name = Monin-Obukhov similarity function for momentum
  units = none
  dimensions = (horizontal_loop_extent)
  type = real
  kind = kind_phys
[ffhh]
  standard_name = Monin_Obukhov_similarity_function_for_heat
  long_name = Monin-Obukhov similarity function for heat
  units = none
  dimensions = (horizontal_loop_extent)
  type = real
  kind = kind_phys
[f10m]
  standard_name = ratio_of_wind_at_surface_adjacent_layer_to_wind_at_10m
  long_name = ratio of sigma level 1 wind and 10m wind
  units = ratio
  dimensions = (horizontal_loop_extent)
  type = real
  kind = kind_phys
[rca]
  standard_name = aerodynamic_resistance_in_canopy
  long_name = canopy resistance
  units = s m-1
  dimensions = (horizontal_loop_extent)
  type = real
  kind = kind_phys
[tprcp]
  standard_name = nonnegative_lwe_thickness_of_precipitation_amount_on_dynamics_timestep
  long_name = total precipitation amount in each time step
  units = m
  dimensions = (horizontal_loop_extent)
  type = real
  kind = kind_phys
[srflag]
  standard_name = precipitation_type
  long_name = snow/rain flag for precipitation
  units = flag
  dimensions = (horizontal_loop_extent)
  type = real
  kind = kind_phys
[slc]
  standard_name = volume_fraction_of_unfrozen_water_in_soil
  long_name = liquid soil moisture
  units = frac
  dimensions = (horizontal_loop_extent,vertical_dimension_of_soil)
  type = real
  kind = kind_phys
[smc]
  standard_name = volume_fraction_of_condensed_water_in_soil
  long_name = total soil moisture
  units = frac
  dimensions = (horizontal_loop_extent,vertical_dimension_of_soil)
  type = real
  kind = kind_phys
[stc]
  standard_name = soil_temperature
  long_name = soil temperature
  units = K
  dimensions = (horizontal_loop_extent,vertical_dimension_of_soil)
  type = real
  kind = kind_phys
[t2m]
  standard_name = air_temperature_at_2m
  long_name = 2 meter temperature
  units = K
  dimensions = (horizontal_loop_extent)
  type = real
  kind = kind_phys
[th2m]
  standard_name = air_potential_temperature_at_2m
  long_name = 2 meter potential temperature
  units = K
  dimensions = (horizontal_loop_extent)
  type = real
  kind = kind_phys
[q2m]
  standard_name = specific_humidity_at_2m
  long_name = 2 meter specific humidity
  units = kg kg-1
  dimensions = (horizontal_loop_extent)
  type = real
  kind = kind_phys
[tref]
  standard_name = reference_sea_surface_temperature
  long_name = sea surface reference temperature
  units = K
  dimensions = (horizontal_loop_extent)
  type = real
  kind = kind_phys
  active = (control_for_nsstm > 0)
[z_c]
  standard_name = molecular_sublayer_thickness_in_sea_water
  long_name = sub-layer cooling thickness
  units = m
  dimensions = (horizontal_loop_extent)
  type = real
  kind = kind_phys
  active = (control_for_nsstm > 0)
[c_0]
  standard_name = coefficient_c_0
  long_name = coefficient 1 to calculate d(Tz)/d(Ts)
  units = none
  dimensions = (horizontal_loop_extent)
  type = real
  kind = kind_phys
  active = (control_for_nsstm > 0)
[c_d]
  standard_name = coefficient_c_d
  long_name = coefficient 2 to calculate d(Tz)/d(Ts)
  units = none
  dimensions = (horizontal_loop_extent)
  type = real
  kind = kind_phys
  active = (control_for_nsstm > 0)
[w_0]
  standard_name = coefficient_w_0
  long_name = coefficient 3 to calculate d(Tz)/d(Ts)
  units = none
  dimensions = (horizontal_loop_extent)
  type = real
  kind = kind_phys
  active = (control_for_nsstm > 0)
[w_d]
  standard_name = coefficient_w_d
  long_name = coefficient 4 to calculate d(Tz)/d(Ts)
  units = none
  dimensions = (horizontal_loop_extent)
  type = real
  kind = kind_phys
  active = (control_for_nsstm > 0)
[xt]
  standard_name = heat_content_in_diurnal_thermocline
  long_name = heat content in diurnal thermocline layer
  units = K m
  dimensions = (horizontal_loop_extent)
  type = real
  kind = kind_phys
  active = (control_for_nsstm > 0)
[xs]
  standard_name = sea_water_salinity_in_diurnal_thermocline
  long_name = salinity  content in diurnal thermocline layer
  units = ppt m
  dimensions = (horizontal_loop_extent)
  type = real
  kind = kind_phys
  active = (control_for_nsstm > 0)
[xu]
  standard_name = x_current_in_diurnal_thermocline
  long_name = u-current content in diurnal thermocline layer
  units = m2 s-1
  dimensions = (horizontal_loop_extent)
  type = real
  kind = kind_phys
  active = (control_for_nsstm > 0)
[xv]
  standard_name = y_current_in_diurnal_thermocline
  long_name = v-current content in diurnal thermocline layer
  units = m2 s-1
  dimensions = (horizontal_loop_extent)
  type = real
  kind = kind_phys
  active = (control_for_nsstm > 0)
[xz]
  standard_name = diurnal_thermocline_layer_thickness
  long_name = diurnal thermocline layer thickness
  units = m
  dimensions = (horizontal_loop_extent)
  type = real
  kind = kind_phys
  active = (control_for_nsstm > 0)
[zm]
  standard_name = ocean_mixed_layer_thickness
  long_name = mixed layer thickness
  units = m
  dimensions = (horizontal_loop_extent)
  type = real
  kind = kind_phys
  active = (control_for_nsstm > 0)
[xtts]
  standard_name = derivative_of_heat_content_in_diurnal_thermocline_wrt_surface_skin_temperature
  long_name = d(xt)/d(ts)
  units = m
  dimensions = (horizontal_loop_extent)
  type = real
  kind = kind_phys
  active = (control_for_nsstm > 0)
[xzts]
  standard_name = derivative_of_diurnal_thermocline_layer_thickness_wrt_surface_skin_temperature
  long_name = d(xz)/d(ts)
  units = m K-1
  dimensions = (horizontal_loop_extent)
  type = real
  kind = kind_phys
  active = (control_for_nsstm > 0)
[d_conv]
  standard_name = free_convection_layer_thickness_in_sea_water
  long_name = thickness of free convection layer (FCL)
  units = m
  dimensions = (horizontal_loop_extent)
  type = real
  kind = kind_phys
  active = (control_for_nsstm > 0)
[ifd]
  standard_name = control_for_diurnal_thermocline_calculation
  long_name = index to start dtlm run or not
  units = index
  dimensions = (horizontal_loop_extent)
  type = real
  kind = kind_phys
  active = (control_for_nsstm > 0)
[dt_cool]
  standard_name = molecular_sublayer_temperature_correction_in_sea_water
  long_name = sub-layer cooling amount
  units = K
  dimensions = (horizontal_loop_extent)
  type = real
  kind = kind_phys
  active = (control_for_nsstm > 0)
[qrain]
  standard_name = surface_sensible_heat_due_to_rainfall
  long_name = sensible heat flux due to rainfall
  units = W
  dimensions = (horizontal_loop_extent)
  type = real
  kind = kind_phys
  active = (control_for_nsstm > 0)
[snowxy]
  standard_name = number_of_snow_layers
  long_name = number of snow layers
  units = count
  dimensions = (horizontal_loop_extent)
  type = real
  kind = kind_phys
  active = (control_for_land_surface_scheme == identifier_for_noahmp_land_surface_scheme)
[tvxy]
  standard_name = canopy_temperature
  long_name = vegetation temperature
  units = K
  dimensions = (horizontal_loop_extent)
  type = real
  kind = kind_phys
  active = (control_for_land_surface_scheme == identifier_for_noahmp_land_surface_scheme)
[tgxy]
  standard_name = ground_temperature
  long_name = ground temperature for noahmp
  units = K
  dimensions = (horizontal_loop_extent)
  type = real
  kind = kind_phys
  active = (control_for_land_surface_scheme == identifier_for_noahmp_land_surface_scheme)
[canicexy]
  standard_name = canopy_intercepted_ice_mass
  long_name = canopy intercepted ice mass
  units = mm
  dimensions = (horizontal_loop_extent)
  type = real
  kind = kind_phys
  active = (control_for_land_surface_scheme == identifier_for_noahmp_land_surface_scheme)
[canliqxy]
  standard_name = canopy_intercepted_liquid_water
  long_name = canopy intercepted liquid water
  units = mm
  dimensions = (horizontal_loop_extent)
  type = real
  kind = kind_phys
  active = (control_for_land_surface_scheme == identifier_for_noahmp_land_surface_scheme)
[eahxy]
  standard_name = air_vapor_pressure_in_canopy
  long_name = canopy air vapor pressure
  units = Pa
  dimensions = (horizontal_loop_extent)
  type = real
  kind = kind_phys
  active = (control_for_land_surface_scheme == identifier_for_noahmp_land_surface_scheme)
[tahxy]
  standard_name = air_temperature_in_canopy
  long_name = canopy air temperature
  units = K
  dimensions = (horizontal_loop_extent)
  type = real
  kind = kind_phys
  active = (control_for_land_surface_scheme == identifier_for_noahmp_land_surface_scheme)
[cmxy]
  standard_name = surface_drag_coefficient_for_momentum_for_noahmp
  long_name = surface drag coefficient for momentum for noahmp
  units = none
  dimensions = (horizontal_loop_extent)
  type = real
  kind = kind_phys
  active = (control_for_land_surface_scheme == identifier_for_noahmp_land_surface_scheme)
[chxy]
  standard_name = surface_drag_coefficient_for_heat_and_moisture_for_noahmp
  long_name = surface exchange coeff heat & moisture for noahmp
  units = none
  dimensions = (horizontal_loop_extent)
  type = real
  kind = kind_phys
  active = (control_for_land_surface_scheme == identifier_for_noahmp_land_surface_scheme)
[fwetxy]
  standard_name = wet_canopy_area_fraction
  long_name = area fraction of canopy that is wetted/snowed
  units = none
  dimensions = (horizontal_loop_extent)
  type = real
  kind = kind_phys
  active = (control_for_land_surface_scheme == identifier_for_noahmp_land_surface_scheme)
[sneqvoxy]
  standard_name = lwe_thickness_of_snowfall_amount_on_previous_timestep
  long_name = snow mass at previous time step
  units = mm
  dimensions = (horizontal_loop_extent)
  type = real
  kind = kind_phys
  active = (control_for_land_surface_scheme == identifier_for_noahmp_land_surface_scheme)
[alboldxy]
  standard_name = surface_albedo_assuming_deep_snow_on_previous_timestep
  long_name = snow albedo at previous time step
  units = frac
  dimensions = (horizontal_loop_extent)
  type = real
  kind = kind_phys
  active = (control_for_land_surface_scheme == identifier_for_noahmp_land_surface_scheme)
[qsnowxy]
  standard_name = lwe_snowfall_rate
  long_name = snow precipitation rate at surface
  units = mm s-1
  dimensions = (horizontal_loop_extent)
  type = real
  kind = kind_phys
  active = (control_for_land_surface_scheme == identifier_for_noahmp_land_surface_scheme)
[wslakexy]
  standard_name = water_storage_in_lake
  long_name = lake water storage
  units = mm
  dimensions = (horizontal_loop_extent)
  type = real
  kind = kind_phys
  active = (control_for_land_surface_scheme == identifier_for_noahmp_land_surface_scheme)
[zwtxy]
  standard_name = water_table_depth
  long_name = water table depth
  units = m
  dimensions = (horizontal_loop_extent)
  type = real
  kind = kind_phys
  active = (control_for_land_surface_scheme == identifier_for_noahmp_land_surface_scheme)
[waxy]
  standard_name = water_storage_in_aquifer
  long_name = water storage in aquifer
  units = mm
  dimensions = (horizontal_loop_extent)
  type = real
  kind = kind_phys
  active = (control_for_land_surface_scheme == identifier_for_noahmp_land_surface_scheme)
[wtxy]
  standard_name = water_storage_in_aquifer_and_saturated_soil
  long_name = water storage in aquifer and saturated soil
  units = mm
  dimensions = (horizontal_loop_extent)
  type = real
  kind = kind_phys
  active = (control_for_land_surface_scheme == identifier_for_noahmp_land_surface_scheme)
[tsnoxy]
  standard_name = temperature_in_surface_snow
  long_name = temperature_in_surface_snow
  units = K
  dimensions = (horizontal_loop_extent, lower_bound_of_vertical_dimension_of_surface_snow:upper_bound_of_vertical_dimension_of_surface_snow)
  type = real
  kind = kind_phys
  active = (control_for_land_surface_scheme == identifier_for_noahmp_land_surface_scheme)
[zsnsoxy]
  standard_name = depth_from_snow_surface_at_bottom_interface
  long_name = depth from the top of the snow surface at the bottom of the layer
  units = m
  dimensions = (horizontal_loop_extent, lower_bound_of_vertical_dimension_of_surface_snow:vertical_dimension_of_soil_internal_to_land_surface_scheme)
  type = real
  kind = kind_phys
  active = (control_for_land_surface_scheme == identifier_for_noahmp_land_surface_scheme)
[snicexy]
  standard_name = lwe_thickness_of_ice_in_surface_snow
  long_name = snow layer ice
  units = mm
  dimensions = (horizontal_loop_extent, lower_bound_of_vertical_dimension_of_surface_snow:upper_bound_of_vertical_dimension_of_surface_snow)
  type = real
  kind = kind_phys
  active = (control_for_land_surface_scheme == identifier_for_noahmp_land_surface_scheme)
[snliqxy]
  standard_name = lwe_thickness_of_liquid_water_in_surface_snow
  long_name = snow layer liquid water
  units = mm
  dimensions = (horizontal_loop_extent, lower_bound_of_vertical_dimension_of_surface_snow:upper_bound_of_vertical_dimension_of_surface_snow)
  type = real
  kind = kind_phys
  active = (control_for_land_surface_scheme == identifier_for_noahmp_land_surface_scheme)
[lfmassxy]
  standard_name = leaf_mass_content
  long_name = leaf mass
  units = g m-2
  dimensions = (horizontal_loop_extent)
  type = real
  kind = kind_phys
  active = (control_for_land_surface_scheme == identifier_for_noahmp_land_surface_scheme)
[rtmassxy]
  standard_name = fine_root_mass_content
  long_name = fine root mass
  units = g m-2
  dimensions = (horizontal_loop_extent)
  type = real
  kind = kind_phys
  active = (control_for_land_surface_scheme == identifier_for_noahmp_land_surface_scheme)
[stmassxy]
  standard_name = stem_mass_content
  long_name = stem mass
  units = g m-2
  dimensions = (horizontal_loop_extent)
  type = real
  kind = kind_phys
  active = (control_for_land_surface_scheme == identifier_for_noahmp_land_surface_scheme)
[woodxy]
  standard_name = wood_mass_content
  long_name = wood mass including woody roots
  units = g m-2
  dimensions = (horizontal_loop_extent)
  type = real
  kind = kind_phys
  active = (control_for_land_surface_scheme == identifier_for_noahmp_land_surface_scheme)
[stblcpxy]
  standard_name = slow_soil_pool_mass_content_of_carbon
  long_name = stable carbon in deep soil
  units = g m-2
  dimensions = (horizontal_loop_extent)
  type = real
  kind = kind_phys
  active = (control_for_land_surface_scheme == identifier_for_noahmp_land_surface_scheme)
[fastcpxy]
  standard_name = fast_soil_pool_mass_content_of_carbon
  long_name = short-lived carbon in shallow soil
  units = g m-2
  dimensions = (horizontal_loop_extent)
  type = real
  kind = kind_phys
  active = (control_for_land_surface_scheme == identifier_for_noahmp_land_surface_scheme)
[xlaixy]
  standard_name = leaf_area_index
  long_name = leaf area index
  units = none
  dimensions = (horizontal_loop_extent)
  type = real
  kind = kind_phys
  active = (control_for_land_surface_scheme == identifier_for_noah_land_surface_scheme .or. control_for_land_surface_scheme == identifier_for_noahmp_land_surface_scheme .or. control_for_land_surface_scheme == identifier_for_ruc_land_surface_scheme)
[xsaixy]
  standard_name = stem_area_index
  long_name = stem area index
  units = none
  dimensions = (horizontal_loop_extent)
  type = real
  kind = kind_phys
  active = (control_for_land_surface_scheme == identifier_for_noahmp_land_surface_scheme)
[taussxy]
  standard_name = dimensionless_age_of_surface_snow
  long_name = non-dimensional snow age
  units = none
  dimensions = (horizontal_loop_extent)
  type = real
  kind = kind_phys
  active = (control_for_land_surface_scheme == identifier_for_noahmp_land_surface_scheme)
[smoiseq]
  standard_name = volumetric_equilibrium_soil_moisture
  long_name = equilibrium soil water content
  units = m3 m-3
  dimensions = (horizontal_loop_extent,vertical_dimension_of_soil_internal_to_land_surface_scheme)
  type = real
  kind = kind_phys
  active = (control_for_land_surface_scheme == identifier_for_noahmp_land_surface_scheme)
[smcwtdxy]
  standard_name = volumetric_soil_moisture_between_soil_bottom_and_water_table
  long_name = soil water content between the bottom of the soil and the water table
  units = m3 m-3
  dimensions = (horizontal_loop_extent)
  type = real
  kind = kind_phys
  active = (control_for_land_surface_scheme == identifier_for_noahmp_land_surface_scheme)
[deeprechxy]
  standard_name = water_table_recharge_assuming_deep
  long_name = recharge to or from the water table when deep
  units = m
  dimensions = (horizontal_loop_extent)
  type = real
  kind = kind_phys
  active = (control_for_land_surface_scheme == identifier_for_noahmp_land_surface_scheme)
[rechxy]
  standard_name = water_table_recharge_assuming_shallow
  long_name = recharge to or from the water table when shallow
  units = m
  dimensions = (horizontal_loop_extent)
  type = real
  kind = kind_phys
  active = (control_for_land_surface_scheme == identifier_for_noahmp_land_surface_scheme)
[albdirvis_lnd]
  standard_name = surface_albedo_direct_visible_over_land
  long_name = direct surface albedo visible band over land
  units = frac
  dimensions = (horizontal_loop_extent)
  type = real
  kind = kind_phys
[albdirnir_lnd]
  standard_name = surface_albedo_direct_NIR_over_land
  long_name = direct surface albedo NIR band over land
  units = frac
  dimensions = (horizontal_loop_extent)
  type = real
  kind = kind_phys
[albdifvis_lnd]
  standard_name = surface_albedo_diffuse_visible_over_land
  long_name = diffuse surface albedo visible band over land
  units = frac
  dimensions = (horizontal_loop_extent)
  type = real
  kind = kind_phys
[albdifnir_lnd]
  standard_name = surface_albedo_diffuse_NIR_over_land
  long_name = diffuse surface albedo NIR band over land
  units = frac
  dimensions = (horizontal_loop_extent)
  type = real
  kind = kind_phys
[albdirvis_ice]
  standard_name = surface_albedo_direct_visible_over_ice
  long_name = direct surface albedo visible band over ice
  units = frac
  dimensions = (horizontal_loop_extent)
  type = real
  kind = kind_phys
  active = (control_for_land_surface_scheme == identifier_for_ruc_land_surface_scheme .or. flag_for_cice_albedo)
[albdifvis_ice]
  standard_name = surface_albedo_diffuse_visible_over_ice
  long_name = diffuse surface albedo visible band over ice
  units = frac
  dimensions = (horizontal_loop_extent)
  type = real
  kind = kind_phys
  active = (control_for_land_surface_scheme == identifier_for_ruc_land_surface_scheme .or. flag_for_cice_albedo)
[albdirnir_ice]
  standard_name = surface_albedo_direct_NIR_over_ice
  long_name = direct surface albedo NIR band over ice
  units = frac
  dimensions = (horizontal_loop_extent)
  type = real
  kind = kind_phys
  active = (control_for_land_surface_scheme == identifier_for_ruc_land_surface_scheme .or. flag_for_cice_albedo)
[albdifnir_ice]
  standard_name = surface_albedo_diffuse_NIR_over_ice
  long_name = diffuse surface albedo NIR band over ice
  units = frac
  dimensions = (horizontal_loop_extent)
  type = real
  kind = kind_phys
  active = (control_for_land_surface_scheme == identifier_for_ruc_land_surface_scheme .or. flag_for_cice_albedo)
[wetness]
  standard_name = normalized_soil_wetness_for_land_surface_model
  long_name = normalized soil wetness for lsm
  units = frac
  dimensions = (horizontal_loop_extent)
  type = real
  kind = kind_phys
  active = (control_for_land_surface_scheme == identifier_for_ruc_land_surface_scheme)
[sh2o]
  standard_name = volume_fraction_of_unfrozen_soil_moisture_for_land_surface_model
  long_name = volume fraction of unfrozen soil moisture for lsm
  units = frac
  dimensions = (horizontal_loop_extent,vertical_dimension_of_soil_internal_to_land_surface_scheme)
  type = real
  kind = kind_phys
  active = (control_for_land_surface_scheme == identifier_for_ruc_land_surface_scheme)
[keepsmfr]
  standard_name = volume_fraction_of_frozen_soil_moisture_for_land_surface_model
  long_name = volume fraction of frozen soil moisture for lsm
  units = frac
  dimensions = (horizontal_loop_extent,vertical_dimension_of_soil_internal_to_land_surface_scheme)
  type = real
  kind = kind_phys
  active = (control_for_land_surface_scheme == identifier_for_ruc_land_surface_scheme)
[smois]
  standard_name = volume_fraction_of_soil_moisture_for_land_surface_model
  long_name = volumetric fraction of soil moisture for lsm
  units = frac
  dimensions = (horizontal_loop_extent,vertical_dimension_of_soil_internal_to_land_surface_scheme)
  type = real
  kind = kind_phys
  active = (control_for_land_surface_scheme == identifier_for_ruc_land_surface_scheme)
[tslb]
  standard_name = soil_temperature_for_land_surface_model
  long_name = soil temperature for land surface model
  units = K
  dimensions = (horizontal_loop_extent,vertical_dimension_of_soil_internal_to_land_surface_scheme)
  type = real
  kind = kind_phys
  active = (control_for_land_surface_scheme == identifier_for_ruc_land_surface_scheme)
[clw_surf_land]
  standard_name = cloud_condensed_water_mixing_ratio_at_surface_over_land
  long_name = moist cloud water mixing ratio at surface over land
  units = kg kg-1
  dimensions = (horizontal_loop_extent)
  type = real
  kind = kind_phys
  active = (control_for_land_surface_scheme == identifier_for_ruc_land_surface_scheme)
[clw_surf_ice]
  standard_name = cloud_condensed_water_mixing_ratio_at_surface_over_ice
  long_name = moist cloud water mixing ratio at surface over ice
  units = kg kg-1
  dimensions = (horizontal_loop_extent)
  type = real
  kind = kind_phys
  active = (control_for_land_surface_scheme == identifier_for_ruc_land_surface_scheme)
[qwv_surf_land]
  standard_name = water_vapor_mixing_ratio_at_surface_over_land
  long_name = water vapor mixing ratio at surface over land
  units = kg kg-1
  dimensions = (horizontal_loop_extent)
  type = real
  kind = kind_phys
  active = (control_for_land_surface_scheme == identifier_for_ruc_land_surface_scheme)
[qwv_surf_ice]
  standard_name = water_vapor_mixing_ratio_at_surface_over_ice
  long_name = water vapor mixing ratio at surface over ice
  units = kg kg-1
  dimensions = (horizontal_loop_extent)
  type = real
  kind = kind_phys
  active = (control_for_land_surface_scheme == identifier_for_ruc_land_surface_scheme)
[flag_frsoil]
  standard_name = control_for_frozen_soil_physics
  long_name = flag for frozen soil physics (RUC)
  units = flag
  dimensions = (horizontal_loop_extent,vertical_dimension_of_soil_internal_to_land_surface_scheme)
  type = real
  kind = kind_phys
  active = (control_for_land_surface_scheme == identifier_for_ruc_land_surface_scheme)
[rhofr]
  standard_name = lsm_internal_surface_frozen_precipitation_density
  long_name = density of frozen precipitation
  units = kg m-3
  dimensions = (horizontal_loop_extent)
  type = real
  kind = kind_phys
  active = (control_for_land_surface_scheme == identifier_for_ruc_land_surface_scheme)
[tsnow_land]
  standard_name = temperature_in_surface_snow_at_surface_adjacent_layer_over_land
  long_name = snow temperature at the bottom of the first snow layer over land
  units = K
  dimensions = (horizontal_loop_extent)
  type = real
  kind = kind_phys
  active = (control_for_land_surface_scheme == identifier_for_ruc_land_surface_scheme)
[tsnow_ice]
  standard_name = temperature_in_surface_snow_at_surface_adjacent_layer_over_ice
  long_name = snow temperature at the bottom of the first snow layer over ice
  units = K
  dimensions = (horizontal_loop_extent)
  type = real
  kind = kind_phys
  active = (control_for_land_surface_scheme == identifier_for_ruc_land_surface_scheme)
[snowfallac_land]
  standard_name = surface_snow_amount_assuming_variable_snow_density_over_land
  long_name = run-total snow accumulation on the ground with variable snow density over land
  units = kg m-2
  dimensions = (horizontal_loop_extent)
  type = real
  kind = kind_phys
  active = (control_for_land_surface_scheme == identifier_for_ruc_land_surface_scheme)
[acsnow_land]
  standard_name = surface_snow_lwe_thickness_amount_over_land
  long_name = run-total snowfall water equivalent over land
  units = kg m-2
  dimensions = (horizontal_loop_extent)
  type = real
  kind = kind_phys
[snowfallac_ice]
  standard_name = surface_snow_amount_assuming_variable_snow_density_over_ice
  long_name = run-total snow accumulation on the ground with variable snow density over ice
  units = kg m-2
  dimensions = (horizontal_loop_extent)
  type = real
  kind = kind_phys
  active = (control_for_land_surface_scheme == identifier_for_ruc_land_surface_scheme)
[acsnow_ice]
  standard_name = surface_snow_lwe_thickness_amount_over_ice
  long_name = run-total snowfall water equivalent over ice
  units = kg m-2
  dimensions = (horizontal_loop_extent)
  type = real
  kind = kind_phys
[ustm]
  standard_name = surface_friction_velocity_for_momentum
  long_name = friction velocity isolated for momentum only
  units = m s-1
  dimensions = (horizontal_loop_extent)
  type = real
  kind = kind_phys
  active = (flag_for_mellor_yamada_nakanishi_niino_surface_layer_scheme)
[zol]
  standard_name = ratio_of_height_to_monin_obukhov_length
  long_name = monin obukhov surface stability parameter
  units = none
  dimensions = (horizontal_loop_extent)
  type = real
  kind = kind_phys
  active = (flag_for_mellor_yamada_nakanishi_niino_surface_layer_scheme)
[mol]
  standard_name = surface_temperature_scale
  long_name = temperature flux divided by ustar (temperature scale)
  units = K
  dimensions = (horizontal_loop_extent)
  type = real
  kind = kind_phys
  active = (flag_for_mellor_yamada_nakanishi_niino_surface_layer_scheme)
[rmol]
  standard_name = reciprocal_of_obukhov_length
  long_name = one over obukhov length
  units = m-1
  dimensions = (horizontal_loop_extent)
  type = real
  kind = kind_phys
  active = (flag_for_mellor_yamada_nakanishi_niino_surface_layer_scheme)
[flhc]
  standard_name = surface_exchange_coefficient_for_heat
  long_name = surface exchange coefficient for heat
  units = W m-2 K-1
  dimensions = (horizontal_loop_extent)
  type = real
  kind = kind_phys
  active = (flag_for_mellor_yamada_nakanishi_niino_surface_layer_scheme)
[flqc]
  standard_name = surface_exchange_coefficient_for_moisture
  long_name = surface exchange coefficient for moisture
  units = kg m-2 s-1
  dimensions = (horizontal_loop_extent)
  type = real
  kind = kind_phys
  active = (flag_for_mellor_yamada_nakanishi_niino_surface_layer_scheme)
[chs2]
  standard_name = surface_exchange_coefficient_for_heat_at_2m
  long_name = exchange coefficient for heat at 2 meters
  units = m s-1
  dimensions = (horizontal_loop_extent)
  type = real
  kind = kind_phys
  active = (flag_for_mellor_yamada_nakanishi_niino_surface_layer_scheme)
[cqs2]
  standard_name = surface_exchange_coefficient_for_moisture_at_2m
  long_name = exchange coefficient for moisture at 2 meters
  units = m s-1
  dimensions = (horizontal_loop_extent)
  type = real
  kind = kind_phys
  active = (flag_for_mellor_yamada_nakanishi_niino_surface_layer_scheme)
[lh]
  standard_name = surface_upward_latent_heat_flux
  long_name = latent heating at the surface (pos = up)
  units = W m-2
  dimensions = (horizontal_loop_extent)
  type = real
  kind = kind_phys
  active = (flag_for_mellor_yamada_nakanishi_niino_surface_layer_scheme)
[evap]
  standard_name = surface_upward_specific_humidity_flux
  long_name = kinematic surface upward latent heat flux
  units = kg kg-1 m s-1
  dimensions = (horizontal_loop_extent)
  type = real
  kind = kind_phys
[hflx]
  standard_name = surface_upward_temperature_flux
  long_name = kinematic surface upward sensible heat flux
  units = K m s-1
  dimensions = (horizontal_loop_extent)
  type = real
  kind = kind_phys
[qss]
  standard_name = surface_specific_humidity
  long_name = surface air saturation specific humidity
  units = kg kg-1
  dimensions = (horizontal_loop_extent)
  type = real
  kind = kind_phys
[raincprv]
  standard_name = lwe_thickness_of_convective_precipitation_amount_on_previous_timestep
  long_name = convective_precipitation_amount from previous timestep
  units = m
  dimensions = (horizontal_loop_extent)
  type = real
  kind = kind_phys
  active = (control_for_land_surface_scheme == identifier_for_ruc_land_surface_scheme .or. control_for_land_surface_scheme == identifier_for_noahmp_land_surface_scheme .or. ( control_for_lake_model_execution_method > 0 .and. control_for_lake_model_selection == 2) )
[rainncprv]
  standard_name = lwe_thickness_of_explicit_precipitation_amount_on_previous_timestep
  long_name = explicit rainfall from previous timestep
  units = m
  dimensions = (horizontal_loop_extent)
  type = real
  kind = kind_phys
  active = (control_for_land_surface_scheme == identifier_for_ruc_land_surface_scheme .or. control_for_land_surface_scheme == identifier_for_noahmp_land_surface_scheme .or. ( control_for_lake_model_execution_method > 0 .and. control_for_lake_model_selection == 2) )
[iceprv]
  standard_name = lwe_thickness_of_ice_precipitation_amount_on_previous_timestep
  long_name = ice amount from previous timestep
  units = m
  dimensions = (horizontal_loop_extent)
  type = real
  kind = kind_phys
  active = (control_for_land_surface_scheme == identifier_for_ruc_land_surface_scheme .or. control_for_land_surface_scheme == identifier_for_noahmp_land_surface_scheme)
[snowprv]
  standard_name = snow_mass_on_previous_timestep
  long_name = snow amount from previous timestep
  units = m
  dimensions = (horizontal_loop_extent)
  type = real
  kind = kind_phys
  active = (control_for_land_surface_scheme == identifier_for_ruc_land_surface_scheme .or. control_for_land_surface_scheme == identifier_for_noahmp_land_surface_scheme)
[graupelprv]
  standard_name = lwe_thickness_of_graupel_amount_on_previous_timestep
  long_name = graupel amount from previous timestep
  units = m
  dimensions = (horizontal_loop_extent)
  type = real
  kind = kind_phys
  active = (control_for_land_surface_scheme == identifier_for_ruc_land_surface_scheme .or. control_for_land_surface_scheme == identifier_for_noahmp_land_surface_scheme)
[draincprv]
  standard_name = convective_precipitation_rate_on_previous_timestep
  long_name = convective precipitation rate from previous timestep
  units = mm s-1
  dimensions = (horizontal_loop_extent)
  type = real
  kind = kind_phys
  active = (control_for_land_surface_scheme == identifier_for_noahmp_land_surface_scheme)
[drainncprv]
  standard_name = explicit_precipitation_rate_on_previous_timestep
  long_name = explicit rainfall rate previous timestep
  units = mm s-1
  dimensions = (horizontal_loop_extent)
  type = real
  kind = kind_phys
  active = (control_for_land_surface_scheme == identifier_for_noahmp_land_surface_scheme)
[diceprv]
  standard_name = ice_precipitation_rate_on_previous_timestep
  long_name = ice precipitation rate from previous timestep
  units = mm s-1
  dimensions = (horizontal_loop_extent)
  type = real
  kind = kind_phys
  active = (control_for_land_surface_scheme == identifier_for_noahmp_land_surface_scheme)
[dsnowprv]
  standard_name = snowfall_rate_on_previous_timestep
  long_name = snow precipitation rate from previous timestep
  units = mm s-1
  dimensions = (horizontal_loop_extent)
  type = real
  kind = kind_phys
  active = (control_for_land_surface_scheme == identifier_for_noahmp_land_surface_scheme)
[dgraupelprv]
  standard_name = graupel_precipitation_rate_on_previous_timestep
  long_name = graupel precipitation rate from previous timestep
  units = mm s-1
  dimensions = (horizontal_loop_extent)
  type = real
  kind = kind_phys
  active = (control_for_land_surface_scheme == identifier_for_noahmp_land_surface_scheme)
[alvsf]
  standard_name = vis_albedo_strong_cosz
  long_name = mean vis albedo with strong cosz dependency
  units = frac
  dimensions = (horizontal_loop_extent)
  type = real
  kind = kind_phys
[alnsf]
  standard_name = nir_albedo_strong_cosz
  long_name = mean nir albedo with strong cosz dependency
  units = frac
  dimensions = (horizontal_loop_extent)
  type = real
  kind = kind_phys
[facsf]
  standard_name =strong_cosz_area_fraction
  long_name = fractional coverage with strong cosz dependency
  units = frac
  dimensions = (horizontal_loop_extent)
  type = real
  kind = kind_phys
[facwf]
  standard_name = weak_cosz_area_fraction
  long_name = fractional coverage with weak cosz dependency
  units = frac
  dimensions = (horizontal_loop_extent)
  type = real
  kind = kind_phys
[lake_albedo]
  standard_name = mid_day_surface_albedo_over_lake
  long_name = mid day surface albedo over lake
  units = fraction
  dimensions = (horizontal_loop_extent)
  type = real
  kind = kind_phys
  active = (control_for_lake_model_selection == 2 .and. control_for_lake_model_execution_method > 0)
[input_lakedepth]
  standard_name = lake_depth_before_correction
  long_name = lake depth_before_correction
  units = m
  dimensions = (horizontal_loop_extent)
  type = real
  kind = kind_phys
  active = (control_for_lake_model_selection == 2 .and. control_for_lake_model_execution_method > 0)
[lake_h2osno2d]
  standard_name = water_equivalent_accumulated_snow_depth_in_clm_lake_model
  long_name = water equiv of acc snow depth over lake in clm lake model
  units = mm
  dimensions = (horizontal_loop_extent)
  type = real
  kind = kind_phys
  active = (control_for_lake_model_selection == 2 .and. control_for_lake_model_execution_method > 0)
[lake_sndpth2d]
  standard_name = actual_snow_depth_in_clm_lake_model
  long_name = actual acc snow depth over lake in clm lake model
  units = m
  dimensions = (horizontal_loop_extent)
  type = real
  kind = kind_phys
  active = (control_for_lake_model_selection == 2 .and. control_for_lake_model_execution_method > 0)
[lake_snl2d]
  standard_name = snow_layers_in_clm_lake_model
  long_name = snow layers in clm lake model (treated as integer)
  units = count
  dimensions = (horizontal_loop_extent)
  type = real
  kind = kind_phys
  active = (control_for_lake_model_selection == 2 .and. control_for_lake_model_execution_method > 0)
[lake_snow_z3d]
  standard_name = snow_level_depth_in_clm_lake_model
  long_name = snow level depth in clm lake model
  units = m
  dimensions = (horizontal_loop_extent,snow_plus_soil_minus_one_vertical_dimension_for_clm_lake_model)
  type = real
  kind = kind_phys
  active = (control_for_lake_model_selection == 2 .and. control_for_lake_model_execution_method > 0)
[lake_snow_dz3d]
  standard_name = snow_level_thickness_in_clm_lake_model
  long_name = snow level thickness in clm lake model
  units = m
  dimensions = (horizontal_loop_extent,snow_plus_soil_minus_one_vertical_dimension_for_clm_lake_model)
  type = real
  kind = kind_phys
  active = (control_for_lake_model_selection == 2 .and. control_for_lake_model_execution_method > 0)
[lake_snow_zi3d]
  standard_name = snow_interface_depth_in_clm_lake_model
  long_name = snow interface_depth in clm lake model
  units = m
  dimensions = (horizontal_loop_extent,snow_plus_soil_vertical_dimension_for_clm_lake_model)
  type = real
  kind = kind_phys
  active = (control_for_lake_model_selection == 2 .and. control_for_lake_model_execution_method > 0)
[lake_h2osoi_vol3d]
  standard_name = volumetric_soil_water_in_clm_lake_model
  long_name = volumetric soil water in clm lake model
  units = m3 m-3
  dimensions = (horizontal_loop_extent,snow_plus_soil_minus_one_vertical_dimension_for_clm_lake_model)
  type = real
  kind = kind_phys
  active = (control_for_lake_model_selection == 2 .and. control_for_lake_model_execution_method > 0)
[lake_h2osoi_liq3d]
  standard_name = soil_liquid_water_content_in_clm_lake_model
  long_name = soil liquid water content in clm lake model
  units = kg m-3
  dimensions = (horizontal_loop_extent,snow_plus_soil_minus_one_vertical_dimension_for_clm_lake_model)
  type = real
  kind = kind_phys
  active = (control_for_lake_model_selection == 2 .and. control_for_lake_model_execution_method > 0)
[lake_h2osoi_ice3d]
  standard_name = soil_ice_water_content_in_clm_lake_model
  long_name = soil ice water content in clm lake model
  units = kg m-3
  dimensions = (horizontal_loop_extent,snow_plus_soil_minus_one_vertical_dimension_for_clm_lake_model)
  type = real
  kind = kind_phys
  active = (control_for_lake_model_selection == 2 .and. control_for_lake_model_execution_method > 0)
[lake_tsfc]
  standard_name = skin_temperature_from_lake_model
  long_name = skin temperature from lake model
  units = K
  dimensions = (horizontal_loop_extent)
  type = real
  kind = kind_phys
  active = (control_for_lake_model_selection == 2 .and. control_for_lake_model_execution_method > 0)
[lake_t_soisno3d]
  standard_name = soil_or_snow_layer_temperature_from_clm_lake_model
  long_name = soil or snow layer temperature from clm lake model
  units = K
  dimensions = (horizontal_loop_extent,snow_plus_soil_minus_one_vertical_dimension_for_clm_lake_model)
  type = real
  kind = kind_phys
  active = (control_for_lake_model_selection == 2 .and. control_for_lake_model_execution_method > 0)
[lake_t_lake3d]
  standard_name = lake_layer_temperature_from_clm_lake_model
  long_name = lake layer temperature from clm lake model
  units = K
  dimensions = (horizontal_loop_extent,lake_vertical_dimension_for_clm_lake_model)
  type = real
  kind = kind_phys
  active = (control_for_lake_model_selection == 2 .and. control_for_lake_model_execution_method > 0)
[lake_savedtke12d]
  standard_name = top_level_eddy_conductivity_from_previous_timestep_in_clm_lake_model
  long_name = top level eddy conductivity from previous timestep in clm lake model
  units = kg m-3
  dimensions = (horizontal_loop_extent)
  type = real
  kind = kind_phys
  active = (control_for_lake_model_selection == 2 .and. control_for_lake_model_execution_method > 0)
[lake_icefrac3d]
  standard_name = lake_fractional_ice_cover_on_clm_lake_levels
  long_name = lake fractional ice cover on clm lake levels
  units = kg m-3
  dimensions = (horizontal_loop_extent,lake_vertical_dimension_for_clm_lake_model)
  type = real
  kind = kind_phys
  active = (control_for_lake_model_selection == 2 .and. control_for_lake_model_execution_method > 0)
[lake_ht]
  standard_name = test_lake_ht
  long_name = test_lake_ht
  dimensions = (horizontal_loop_extent)
  units = unitless
  type = real
  kind = kind_phys
  active = (control_for_lake_model_selection == 2 .and. control_for_lake_model_execution_method > 0)
[clm_lake_initialized]
  standard_name = flag_for_clm_lake_initialization
  long_name = set to true in clm_lake_run after likeini is called for that gridpoint
  units = flag
  dimensions = (horizontal_loop_extent)
  type = real
  kind = kind_phys
  active = (control_for_lake_model_selection == 2 .and. control_for_lake_model_execution_method > 0)
<<<<<<< HEAD
[lake_clay3d]
  standard_name = clm_lake_percent_clay
  long_name = percent clay in clm lake model
  units = percent
  dimensions = (horizontal_loop_extent,soil_vertical_dimension_for_clm_lake_model)
  type = real
  kind = kind_phys
  active = (control_for_lake_model_selection == 2 .and. control_for_lake_model_execution_method > 0)
[lake_sand3d]
  standard_name = clm_lake_percent_sand
  long_name = percent sand in clm lake model
  units = percent
  dimensions = (horizontal_loop_extent,soil_vertical_dimension_for_clm_lake_model)
  type = real
  kind = kind_phys
  active = (control_for_lake_model_selection == 2 .and. control_for_lake_model_execution_method > 0)
=======
>>>>>>> be44954e
[lake_is_salty]
  standard_name = clm_lake_is_salty
  long_name = lake at this point is salty (1) or not (0)
  units = 1
  dimensions = (horizontal_loop_extent)
  type = integer
  active = (control_for_lake_model_selection == 2 .and. control_for_lake_model_execution_method > 0)
[lake_cannot_freeze]
  standard_name = clm_lake_cannot_freeze
  long_name = lake at this point is so salty it cannot freeze
  units = 1
  dimensions = (horizontal_loop_extent)
  type = integer
  active = (control_for_lake_model_selection == 2 .and. control_for_lake_model_execution_method > 0)
[emdust]
  standard_name = emission_of_dust_for_smoke
  long_name = emission of dust for smoke
  units = ug m-2 s-1
  dimensions = (horizontal_loop_extent)
  type = real
  kind = kind_phys
  active = (do_smoke_coupling)
[emseas]
  standard_name = emission_of_sea_salt_for_mp_indir_fdb
  long_name = emission of sea salt for mp indirect feedabck
  units = ug m-2 s-1
  dimensions = (horizontal_loop_extent)
  type = real
  kind = kind_phys
  active = (do_smoke_coupling)
[emanoc]
  standard_name = emission_of_anothropogenic_for_mp_indir_fdb
  long_name = emission of anothropogenic for mp indirect feedabck
  units = ug m-2 s-1
  dimensions = (horizontal_loop_extent)
  type = real
  kind = kind_phys
  active = (do_smoke_coupling)
[ebb_smoke_in]
  standard_name = surface_smoke_emission
  long_name = emission of surface smoke
  units = ug m-2 s-1
  dimensions = (horizontal_loop_extent)
  type = real
  kind = kind_phys
  active = (do_smoke_coupling)
[frp_output]
  standard_name = frp_hourly
  long_name = hourly fire radiative power
  units = MW
  dimensions = (horizontal_loop_extent)
  type = real
  kind = kind_phys
  active = (do_smoke_coupling)
[fhist]
  standard_name = fire_hist
  long_name = coefficient to scale the fire activity depending on the fire duration
  units = none
  dimensions = (horizontal_loop_extent)
  type = real
  kind = kind_phys
  active = (do_smoke_coupling)
[coef_bb_dc]
  standard_name = coef_bb_dc
  long_name = coef to estimate the fire emission
  units = none
  dimensions = (horizontal_loop_extent)
  type = real
  kind = kind_phys
  active = (do_smoke_coupling)
[fire_type]
  standard_name = fire_type
  long_name = type of fire
  units = 1
  dimensions = (horizontal_loop_extent)
  type = integer
  active = (do_smoke_coupling)
[peak_hr]
 standard_name = peak_hr_fire
 long_name = time_of_peak_fire_emissions
 units = s
 dimensions = (horizontal_loop_extent)
 type = real
 kind = kind_phys
 active = (do_smoke_coupling)
[lu_nofire]
 standard_name = sum_of_land_use_fractions_for_no_fire_pixels
 long_name = land use of no fire pixels for type
 units = 1
 dimensions = (horizontal_loop_extent)
 type = real
 kind = kind_phys
 active = (do_smoke_coupling)
[lu_qfire]
 standard_name = sum_of_land_use_fractions_for_cropland_fire_pixels
 long_name = land use of fire pixels for type
 units = 1
 dimensions = (horizontal_loop_extent)
 type = real
 kind = kind_phys
 active = (do_smoke_coupling)
[fire_in]
  standard_name = smoke_fire_auxiliary_input
  long_name = smoke fire auxiliary input variables
  units = various
  dimensions = (horizontal_loop_extent,fire_auxiliary_data_extent)
  type = real
  kind = kind_phys
  active = (do_smoke_coupling)

########################################################################
[ccpp-table-properties]
  name = dtend_var_label
  type = ddt
  dependencies =

[ccpp-arg-table]
  name = dtend_var_label
  type = ddt

########################################################################
[ccpp-table-properties]
  name = dtend_process_label
  type = ddt
  dependencies =

[ccpp-arg-table]
  name = dtend_process_label
  type = ddt

########################################################################
[ccpp-table-properties]
  name = GFS_coupling_type
  type = ddt
  dependencies =

[ccpp-arg-table]
  name = GFS_coupling_type
  type = ddt
[nirbmdi]
  standard_name = surface_downwelling_direct_nir_shortwave_flux_on_radiation_timestep
  long_name = sfc nir beam sw downward flux
  units = W m-2
  dimensions = (horizontal_loop_extent)
  type = real
  kind = kind_phys
[nirdfdi]
  standard_name = surface_downwelling_diffuse_nir_shortwave_flux_on_radiation_timestep
  long_name = sfc nir diff sw downward flux
  units = W m-2
  dimensions = (horizontal_loop_extent)
  type = real
  kind = kind_phys
[visbmdi]
  standard_name = surface_downwelling_direct_uv_and_vis_shortwave_flux_on_radiation_timestep
  long_name = sfc uv+vis beam sw downward flux
  units = W m-2
  dimensions = (horizontal_loop_extent)
  type = real
  kind = kind_phys
[visdfdi]
  standard_name = surface_downwelling_diffuse_uv_and_vis_shortwave_flux_on_radiation_timestep
  long_name = sfc uv+vis diff sw downward flux
  units = W m-2
  dimensions = (horizontal_loop_extent)
  type = real
  kind = kind_phys
[nirbmui]
  standard_name = surface_upwelling_direct_nir_shortwave_flux_on_radiation_timestep
  long_name = sfc nir beam sw upward flux
  units = W m-2
  dimensions = (horizontal_loop_extent)
  type = real
  kind = kind_phys
[nirdfui]
  standard_name = surface_upwelling_diffuse_nir_shortwave_flux_on_radiation_timestep
  long_name = sfc nir diff sw upward flux
  units = W m-2
  dimensions = (horizontal_loop_extent)
  type = real
  kind = kind_phys
[visbmui]
  standard_name = surface_upwelling_direct_uv_and_vis_shortwave_flux_on_radiation_timestep
  long_name = sfc uv+vis beam sw upward flux
  units = W m-2
  dimensions = (horizontal_loop_extent)
  type = real
  kind = kind_phys
[visdfui]
  standard_name = surface_upwelling_diffuse_uv_and_vis_shortwave_flux_on_radiation_timestep
  long_name = sfc uv+vis diff sw upward flux
  units = W m-2
  dimensions = (horizontal_loop_extent)
  type = real
  kind = kind_phys
[sfcdsw]
  standard_name = surface_downwelling_shortwave_flux_on_radiation_timestep
  long_name = total sky sfc downward sw flux
  units = W m-2
  dimensions = (horizontal_loop_extent)
  type = real
  kind = kind_phys
[sfcnsw]
  standard_name = surface_net_downwelling_shortwave_flux_on_radiation_timestep
  long_name = total sky sfc netsw flx into ground
  units = W m-2
  dimensions = (horizontal_loop_extent)
  type = real
  kind = kind_phys
[sfcdlw]
  standard_name = surface_downwelling_longwave_flux_on_radiation_timestep
  long_name = total sky sfc downward lw flux
  units = W m-2
  dimensions = (horizontal_loop_extent)
  type = real
  kind = kind_phys
[sfculw]
  standard_name = surface_upwelling_longwave_flux_on_radiation_timestep
  long_name = total sky sfc upward lw flux
  units = W m-2
  dimensions = (horizontal_loop_extent)
  type = real
  kind = kind_phys
[rain_cpl]
  standard_name = cumulative_lwe_thickness_of_precipitation_amount_for_coupling
  long_name = total rain precipitation
  units = m
  dimensions = (horizontal_loop_extent)
  type = real
  kind = kind_phys
  active = (flag_for_surface_flux_coupling .or. flag_for_stochastic_physics_perturbations .or. flag_for_chemistry_coupling .or. flag_for_global_cellular_automata .or. flag_for_land_coupling)
[rainc_cpl]
  standard_name = cumulative_lwe_thickness_of_convective_precipitation_amount_for_coupling
  long_name = total convective precipitation
  units = m
  dimensions = (horizontal_loop_extent)
  type = real
  kind = kind_phys
  active = (flag_for_surface_flux_coupling .or. flag_for_chemistry_coupling .or. flag_for_land_coupling)
[snow_cpl]
  standard_name = cumulative_lwe_thickness_of_snow_amount_for_coupling
  long_name = total snow precipitation
  units = m
  dimensions = (horizontal_loop_extent)
  type = real
  kind = kind_phys
  active = (flag_for_surface_flux_coupling .or. flag_for_stochastic_physics_perturbations .or. flag_for_chemistry_coupling .or. flag_for_global_cellular_automata .or. flag_for_land_coupling)
[dusfc_cpl]
  standard_name = cumulative_surface_x_momentum_flux_for_coupling_multiplied_by_timestep
  long_name = cumulative sfc x momentum flux multiplied by timestep
  units = Pa s
  dimensions = (horizontal_loop_extent)
  type = real
  kind = kind_phys
  active = (flag_for_surface_flux_coupling)
[dvsfc_cpl]
  standard_name = cumulative_surface_y_momentum_flux_for_coupling_multiplied_by_timestep
  long_name = cumulative sfc y momentum flux multiplied by timestep
  units = Pa s
  dimensions = (horizontal_loop_extent)
  type = real
  kind = kind_phys
  active = (flag_for_surface_flux_coupling)
[dtsfc_cpl]
  standard_name = cumulative_surface_upward_sensible_heat_flux_for_coupling_multiplied_by_timestep
  long_name = cumulative sfc sensible heat flux multiplied by timestep
  units = W m-2 s
  dimensions = (horizontal_loop_extent)
  type = real
  kind = kind_phys
  active = (flag_for_surface_flux_coupling)
[dqsfc_cpl]
  standard_name = cumulative_surface_upward_latent_heat_flux_for_coupling_multiplied_by_timestep
  long_name = cumulative sfc latent heat flux multiplied by timestep
  units = W m-2 s
  dimensions = (horizontal_loop_extent)
  type = real
  kind = kind_phys
  active = (flag_for_surface_flux_coupling)
[dlwsfc_cpl]
  standard_name = cumulative_surface_downwelling_longwave_flux_for_coupling_multiplied_by_timestep
  long_name = cumulative sfc downward lw flux mulitplied by timestep
  units = W m-2 s
  dimensions = (horizontal_loop_extent)
  type = real
  kind = kind_phys
  active = (flag_for_surface_flux_coupling .or. flag_for_land_coupling)
[dswsfc_cpl]
  standard_name = cumulative_surface_downwelling_shortwave_flux_for_coupling_multiplied_by_timestep
  long_name = cumulative sfc downward sw flux multiplied by timestep
  units = W m-2 s
  dimensions = (horizontal_loop_extent)
  type = real
  kind = kind_phys
  active = (flag_for_surface_flux_coupling .or. flag_for_land_coupling)
[dnirbm_cpl]
  standard_name = cumulative_surface_downwelling_direct_nir_shortwave_flux_for_coupling_multiplied_by_timestep
  long_name = cumulative sfc nir beam downward sw flux multiplied by timestep
  units = W m-2 s
  dimensions = (horizontal_loop_extent)
  type = real
  kind = kind_phys
  active = (flag_for_surface_flux_coupling)
[dnirdf_cpl]
  standard_name = cumulative_surface_downwelling_diffuse_nir_shortwave_flux_for_coupling_multiplied_by_timestep
  long_name = cumulative sfc nir diff downward sw flux multiplied by timestep
  units = W m-2 s
  dimensions = (horizontal_loop_extent)
  type = real
  kind = kind_phys
  active = (flag_for_surface_flux_coupling)
[dvisbm_cpl]
  standard_name = cumulative_surface_downwelling_direct_uv_and_vis_shortwave_flux_for_coupling_multiplied_by_timestep
  long_name = cumulative sfc uv+vis beam dnwd sw flux multiplied by timestep
  units = W m-2 s
  dimensions = (horizontal_loop_extent)
  type = real
  kind = kind_phys
  active = (flag_for_surface_flux_coupling)
[dvisdf_cpl]
  standard_name = cumulative_surface_downwelling_diffuse_uv_and_vis_shortwave_flux_for_coupling_multiplied_by_timestep
  long_name = cumulative sfc uv+vis diff dnwd sw flux multiplied by timestep
  units = W m-2 s
  dimensions = (horizontal_loop_extent)
  type = real
  kind = kind_phys
  active = (flag_for_surface_flux_coupling)
[nlwsfc_cpl]
  standard_name = cumulative_surface_net_downwelling_longwave_flux_for_coupling_multiplied_by_timestep
  long_name = cumulative net downward lw flux multiplied by timestep
  units = W m-2 s
  dimensions = (horizontal_loop_extent)
  type = real
  kind = kind_phys
  active = (flag_for_surface_flux_coupling)
[nswsfc_cpl]
  standard_name = cumulative_surface_net_downwelling_shortwave_flux_for_coupling_multiplied_by_timestep
  long_name = cumulative net downward sw flux multiplied by timestep
  units = W m-2 s
  dimensions = (horizontal_loop_extent)
  type = real
  kind = kind_phys
  active = (flag_for_surface_flux_coupling .or. flag_for_land_coupling)
[nnirbm_cpl]
  standard_name = cumulative_surface_net_downwelling_direct_nir_shortwave_flux_for_coupling_multiplied_by_timestep
  long_name = cumulative net nir beam downward sw flux multiplied by timestep
  units = W m-2 s
  dimensions = (horizontal_loop_extent)
  type = real
  kind = kind_phys
  active = (flag_for_surface_flux_coupling .or. flag_for_land_coupling)
[nnirdf_cpl]
  standard_name = cumulative_surface_net_downwellling_diffuse_nir_shortwave_flux_for_coupling_multiplied_by_timestep
  long_name = cumulative net nir diff downward sw flux multiplied by timestep
  units = W m-2 s
  dimensions = (horizontal_loop_extent)
  type = real
  kind = kind_phys
  active = (flag_for_surface_flux_coupling .or. flag_for_land_coupling)
[nvisbm_cpl]
  standard_name = cumulative_surface_net_downwelling_direct_uv_and_vis_shortwave_flux_for_coupling_multiplied_by_timestep
  long_name = cumulative net uv+vis beam downward sw rad flux multiplied by timestep
  units = W m-2 s
  dimensions = (horizontal_loop_extent)
  type = real
  kind = kind_phys
  active = (flag_for_surface_flux_coupling .or. flag_for_land_coupling)
[nvisdf_cpl]
  standard_name = cumulative_surface_net_downwelling_diffuse_uv_and_vis_shortwave_flux_for_coupling_multiplied_by_timestep
  long_name = cumulative net uv+vis diff downward sw rad flux multiplied by timestep
  units = W m-2 s
  dimensions = (horizontal_loop_extent)
  type = real
  kind = kind_phys
  active = (flag_for_surface_flux_coupling .or. flag_for_land_coupling)
[dusfci_cpl]
  standard_name = surface_x_momentum_flux_for_coupling
  long_name = instantaneous sfc x momentum flux
  units = Pa
  dimensions = (horizontal_loop_extent)
  type = real
  kind = kind_phys
  active = (flag_for_surface_flux_coupling)
[dvsfci_cpl]
  standard_name = surface_y_momentum_flux_for_coupling
  long_name = instantaneous sfc y momentum flux
  units = Pa
  dimensions = (horizontal_loop_extent)
  type = real
  kind = kind_phys
  active = (flag_for_surface_flux_coupling)
[dtsfci_cpl]
  standard_name = surface_upward_sensible_heat_flux_for_coupling
  long_name = instantaneous sfc sensible heat flux
  units = W m-2
  dimensions = (horizontal_loop_extent)
  type = real
  kind = kind_phys
  active = (flag_for_surface_flux_coupling .or. flag_for_air_quality_coupling)
[dqsfci_cpl]
  standard_name = surface_upward_latent_heat_flux_for_coupling
  long_name = instantaneous sfc latent heat flux
  units = W m-2
  dimensions = (horizontal_loop_extent)
  type = real
  kind = kind_phys
  active = (flag_for_surface_flux_coupling .or. flag_for_air_quality_coupling)
[dlwsfci_cpl]
  standard_name = surface_downwelling_longwave_flux_for_coupling
  long_name = instantaneous sfc downward lw flux
  units = W m-2
  dimensions = (horizontal_loop_extent)
  type = real
  kind = kind_phys
  active = (flag_for_surface_flux_coupling .or. flag_for_land_coupling)
[dswsfci_cpl]
  standard_name = surface_downwelling_shortwave_flux_for_coupling
  long_name = instantaneous sfc downward sw flux
  units = W m-2
  dimensions = (horizontal_loop_extent)
  type = real
  kind = kind_phys
  active = (flag_for_surface_flux_coupling .or. flag_for_land_coupling)
[dnirbmi_cpl]
  standard_name = surface_downwelling_direct_nir_shortwave_flux_for_coupling
  long_name = instantaneous sfc nir beam downward sw flux
  units = W m-2
  dimensions = (horizontal_loop_extent)
  type = real
  kind = kind_phys
  active = (flag_for_surface_flux_coupling)
[dnirdfi_cpl]
  standard_name = surface_downwelling_diffuse_nir_shortwave_flux_for_coupling
  long_name = instantaneous sfc nir diff downward sw flux
  units = W m-2
  dimensions = (horizontal_loop_extent)
  type = real
  kind = kind_phys
  active = (flag_for_surface_flux_coupling)
[dvisbmi_cpl]
  standard_name = surface_downwelling_direct_uv_and_vis_shortwave_flux_for_coupling
  long_name = instantaneous sfc uv+vis beam downward sw flux
  units = W m-2
  dimensions = (horizontal_loop_extent)
  type = real
  kind = kind_phys
  active = (flag_for_surface_flux_coupling)
[dvisdfi_cpl]
  standard_name = surface_downwelling_diffuse_uv_and_vis_shortwave_flux_for_coupling
  long_name = instantaneous sfc uv+vis diff downward sw flux
  units = W m-2
  dimensions = (horizontal_loop_extent)
  type = real
  kind = kind_phys
  active = (flag_for_surface_flux_coupling)
[nlwsfci_cpl]
  standard_name = surface_net_downwelling_longwave_flux_for_coupling
  long_name = instantaneous net sfc downward lw flux
  units = W m-2
  dimensions = (horizontal_loop_extent)
  type = real
  kind = kind_phys
  active = (flag_for_surface_flux_coupling)
[nswsfci_cpl]
  standard_name = surface_net_downwelling_shortwave_flux_for_coupling
  long_name = instantaneous net sfc downward sw flux
  units = W m-2
  dimensions = (horizontal_loop_extent)
  type = real
  kind = kind_phys
  active = (flag_for_surface_flux_coupling .or. flag_for_air_quality_coupling .or. flag_for_land_coupling)
[nnirbmi_cpl]
  standard_name = surface_net_downwelling_direct_nir_shortwave_flux_for_coupling
  long_name = instantaneous net nir beam sfc downward sw flux
  units = W m-2
  dimensions = (horizontal_loop_extent)
  type = real
  kind = kind_phys
  active = (flag_for_surface_flux_coupling .or. flag_for_land_coupling)
[nnirdfi_cpl]
  standard_name = surface_net_downwelling_diffuse_nir_shortwave_flux_for_coupling
  long_name = instantaneous net nir diff sfc downward sw flux
  units = W m-2
  dimensions = (horizontal_loop_extent)
  type = real
  kind = kind_phys
  active = (flag_for_surface_flux_coupling .or. flag_for_land_coupling)
[nvisbmi_cpl]
  standard_name = surface_net_downwelling_direct_uv_and_vis_shortwave_flux_for_coupling
  long_name = instantaneous net uv+vis beam downward sw flux
  units = W m-2
  dimensions = (horizontal_loop_extent)
  type = real
  kind = kind_phys
  active = (flag_for_surface_flux_coupling .or. flag_for_land_coupling)
[nvisdfi_cpl]
  standard_name = surface_net_downwelling_diffuse_uv_and_vis_shortwave_flux_for_coupling
  long_name = instantaneous net uv+vis diff downward sw flux
  units = W m-2
  dimensions = (horizontal_loop_extent)
  type = real
  kind = kind_phys
  active = (flag_for_surface_flux_coupling .or. flag_for_land_coupling)
[t2mi_cpl]
  standard_name = temperature_at_2m_for_coupling
  long_name = instantaneous T2m
  units = K
  dimensions = (horizontal_loop_extent)
  type = real
  kind = kind_phys
  active = (flag_for_surface_flux_coupling .or. flag_for_air_quality_coupling)
[q2mi_cpl]
  standard_name = specific_humidity_at_2m_for_coupling
  long_name = instantaneous Q2m
  units = kg kg-1
  dimensions = (horizontal_loop_extent)
  type = real
  kind = kind_phys
  active = (flag_for_surface_flux_coupling .or. flag_for_air_quality_coupling)
[u10mi_cpl]
  standard_name = x_wind_at_10m_for_coupling
  long_name = instantaneous U10m
  units = m s-1
  dimensions = (horizontal_loop_extent)
  type = real
  kind = kind_phys
  active = (flag_for_surface_flux_coupling .or. flag_for_ocean_wave_coupling)
[v10mi_cpl]
  standard_name = y_wind_at_10m_for_coupling
  long_name = instantaneous V10m
  units = m s-1
  dimensions = (horizontal_loop_extent)
  type = real
  kind = kind_phys
  active = (flag_for_surface_flux_coupling .or. flag_for_ocean_wave_coupling)
[tsfci_cpl]
  standard_name = surface_skin_temperature_for_coupling
  long_name = instantaneous sfc temperature
  units = K
  dimensions = (horizontal_loop_extent)
  type = real
  kind = kind_phys
  active = (flag_for_surface_flux_coupling)
[psurfi_cpl]
  standard_name = surface_air_pressure_for_coupling
  long_name = instantaneous sfc pressure
  units = Pa
  dimensions = (horizontal_loop_extent)
  type = real
  kind = kind_phys
  active = (flag_for_surface_flux_coupling .or. flag_for_air_quality_coupling .or. flag_for_land_coupling)
[ulwsfcin_cpl]
  standard_name = surface_upwelling_longwave_flux_from_coupled_process
  long_name = surface upwelling LW flux for coupling
  units = W m-2
  dimensions = (horizontal_loop_extent)
  type = real
  kind = kind_phys
  active = (flag_for_surface_flux_coupling)
[dusfcin_cpl]
  standard_name = surface_x_momentum_flux_from_coupled_process
  long_name = sfc x momentum flux for coupling
  units = Pa
  dimensions = (horizontal_loop_extent)
  type = real
  kind = kind_phys
  active = (flag_for_surface_flux_coupling)
[dvsfcin_cpl]
  standard_name = surface_y_momentum_flux_from_coupled_process
  long_name = sfc y momentum flux for coupling
  units = Pa
  dimensions = (horizontal_loop_extent)
  type = real
  kind = kind_phys
  active = (flag_for_surface_flux_coupling)
[dtsfcin_cpl]
  standard_name = surface_upward_sensible_heat_flux_from_coupled_process
  long_name = sfc sensible heat flux input
  units = W m-2
  dimensions = (horizontal_loop_extent)
  type = real
  kind = kind_phys
  active = (flag_for_surface_flux_coupling)
[dqsfcin_cpl]
  standard_name = surface_upward_latent_heat_flux_from_coupled_process
  long_name = sfc latent heat flux input for coupling
  units = W m-2
  dimensions = (horizontal_loop_extent)
  type = real
  kind = kind_phys
  active = (flag_for_surface_flux_coupling)
[ulwsfcin_med]
  standard_name = surface_upwelling_longwave_flux_over_ocean_from_mediator
  long_name = surface upwelling LW flux over ocean for coupling
  units = W m-2
  dimensions = (horizontal_loop_extent)
  type = real
  kind = kind_phys
  active = (flag_for_surface_flux_coupling .and. do_mediator_atmosphere_ocean_fluxes)
[dusfcin_med]
  standard_name = surface_x_momentum_flux_over_ocean_from_mediator
  long_name = sfc x momentum flux over ocean for coupling
  units = Pa
  dimensions = (horizontal_loop_extent)
  type = real
  kind = kind_phys
  active = (flag_for_surface_flux_coupling .and. do_mediator_atmosphere_ocean_fluxes)
[dvsfcin_med]
  standard_name = surface_y_momentum_flux_over_ocean_from_mediator
  long_name = sfc y momentum flux over ocean for coupling
  units = Pa
  dimensions = (horizontal_loop_extent)
  type = real
  kind = kind_phys
  active = (flag_for_surface_flux_coupling .and. do_mediator_atmosphere_ocean_fluxes)
[dtsfcin_med]
  standard_name = surface_upward_sensible_heat_flux_over_ocean_from_mediator
  long_name = sfc sensible heat flux input over ocean for coupling
  units = W m-2
  dimensions = (horizontal_loop_extent)
  type = real
  kind = kind_phys
  active = (flag_for_surface_flux_coupling .and. do_mediator_atmosphere_ocean_fluxes)
[dqsfcin_med]
  standard_name = surface_upward_latent_heat_flux_over_ocean_from_mediator
  long_name = sfc latent heat flux input over ocean for coupling
  units = W m-2
  dimensions = (horizontal_loop_extent)
  type = real
  kind = kind_phys
  active = (flag_for_surface_flux_coupling .and. do_mediator_atmosphere_ocean_fluxes)
[sncovr1_lnd]
  standard_name = surface_snow_area_fraction_over_land_from_land
  long_name = surface snow area fraction over land for coupling 
  units = frac
  dimensions = (horizontal_loop_extent)
  type = real
  kind = kind_phys
  active = (flag_for_land_coupling .and. flag_for_one_way_land_coupling_to_atmosphere)
[qsurf_lnd]
  standard_name = surface_specific_humidity_over_land_from_land
  long_name = surface air saturation specific humidity over land
  units = kg kg-1
  dimensions = (horizontal_loop_extent)
  type = real
  kind = kind_phys
  active = (flag_for_land_coupling .and. flag_for_one_way_land_coupling_to_atmosphere)
[hflx_lnd]
  standard_name = surface_upward_sensible_heat_flux_over_land_from_land
  long_name = sfc sensible heat flux input over land for coupling
  units = K m s-1
  dimensions = (horizontal_loop_extent)
  type = real
  kind = kind_phys
  active = (flag_for_land_coupling .and. flag_for_one_way_land_coupling_to_atmosphere)
[evap_lnd]
  standard_name = surface_upward_latent_heat_flux_over_land_from_land
  long_name = sfc latent heat flux input over land for coupling
  units = kg kg-1 m s-1
  dimensions = (horizontal_loop_extent)
  type = real
  kind = kind_phys
  active = (flag_for_land_coupling .and. flag_for_one_way_land_coupling_to_atmosphere)
[ep_lnd]
  standard_name = surface_upward_potential_latent_heat_flux_over_land_from_land
  long_name = surface upward potential latent heat flux over land for coupling
  units = W m-2
  dimensions = (horizontal_loop_extent)
  type = real
  kind = kind_phys
  active = (flag_for_land_coupling .and. flag_for_one_way_land_coupling_to_atmosphere)
[t2mmp_lnd]
  standard_name = temperature_at_2m_over_land_from_land
  long_name = 2 meter temperature over land for coupling
  units = K
  dimensions = (horizontal_loop_extent)
  type = real
  kind = kind_phys
  active = (flag_for_land_coupling .and. flag_for_one_way_land_coupling_to_atmosphere)
[q2mp_lnd]
  standard_name = specific_humidity_at_2m_over_land_from_land
  long_name = 2 meter specific humidity over land for coupling
  units = kg kg-1
  dimensions = (horizontal_loop_extent)
  type = real
  kind = kind_phys
  active = (flag_for_land_coupling .and. flag_for_one_way_land_coupling_to_atmosphere)
[gflux_lnd]
  standard_name = upward_heat_flux_in_soil_over_land_from_land
  long_name = soil heat flux over land for coupling
  units = W m-2
  dimensions = (horizontal_loop_extent)
  type = real
  kind = kind_phys
  active = (flag_for_land_coupling .and. flag_for_one_way_land_coupling_to_atmosphere)
[runoff_lnd]
  standard_name = surface_runoff_flux_from_land
  long_name = surface runoff flux over land for coupling
  units = kg m-2 s-1
  dimensions = (horizontal_loop_extent)
  type = real
  kind = kind_phys
  active = (flag_for_land_coupling .and. flag_for_one_way_land_coupling_to_atmosphere)
[drain_lnd]
  standard_name = subsurface_runoff_flux_from_land
  long_name = subsurface runoff flux over land for coupling
  units = kg m-2 s-1
  dimensions = (horizontal_loop_extent)
  type = real
  kind = kind_phys
  active = (flag_for_land_coupling .and. flag_for_one_way_land_coupling_to_atmosphere)
[cmm_lnd]
  standard_name = surface_drag_wind_speed_for_momentum_in_air_over_land_from_land
  long_name = momentum exchange coefficient over land for coupling
  units = m s-1
  dimensions = (horizontal_loop_extent)
  type = real
  kind = kind_phys
  active = (flag_for_land_coupling .and. flag_for_one_way_land_coupling_to_atmosphere)
[chh_lnd]
  standard_name = surface_drag_mass_flux_for_heat_and_moisture_in_air_over_land_from_land
  long_name = thermal exchange coefficient over land for coupling
  units = kg m-2 s-1
  dimensions = (horizontal_loop_extent)
  type = real
  kind = kind_phys
  active = (flag_for_land_coupling .and. flag_for_one_way_land_coupling_to_atmosphere)
[zvfun_lnd]
  standard_name = function_of_surface_roughness_length_and_green_vegetation_fraction_from_land
  long_name = function of surface roughness length and green vegetation fraction
  units = none
  dimensions = (horizontal_loop_extent)
  type = real
  kind = kind_phys
  active = (flag_for_land_coupling .and. flag_for_one_way_land_coupling_to_atmosphere)
[hsnoin_cpl]
  standard_name = lwe_surface_snow_from_coupled_process
  long_name = sfc snow depth in meters over sea ice for coupling
  units = m
  dimensions = (horizontal_loop_extent)
  type = real
  kind = kind_phys
[slimskin_cpl]
  standard_name = area_type_from_coupled_process
  long_name = sea/land/ice mask input (=0/1/2)
  units = flag
  dimensions = (horizontal_loop_extent)
  type = real
  kind = kind_phys
  active = (flag_for_surface_flux_coupling)
[dqdt_qmicro]
  standard_name = instantaneous_tendency_of_specific_humidity_due_to_microphysics
  long_name = instantaneous_tendency_of_specific_humidity_due_to_microphysics
  units = kg kg-1 s-1
  dimensions = (horizontal_loop_extent,vertical_layer_dimension)
  type = real
  kind = kind_phys
  active = (do_prognostic_updraft_area_fraction)
[ca_deep]
  standard_name = cellular_automata_area_fraction_for_deep_convection_from_coupled_process
  long_name = fraction of cellular automata for deep convection
  units = frac
  dimensions = (horizontal_loop_extent)
  type = real
  kind = kind_phys
  active = (flag_for_cellular_automata)
[ca1]
  standard_name = cellular_automata_global_pattern_from_coupled_process
  long_name = cellular automata global pattern
  units = flag
  dimensions = (horizontal_loop_extent)
  type = real
  kind = kind_phys
  active = (flag_for_cellular_automata)
[condition]
  standard_name = physics_field_for_coupling
  long_name = physics_field_for_coupling
  units = m2 s-2
  dimensions = (horizontal_loop_extent)
  type = real
  kind = kind_phys
[shum_wts]
  standard_name = shum_weights_from_coupled_process
  long_name = weights for stochastic shum perturbation
  units = none
  dimensions = (horizontal_loop_extent,vertical_layer_dimension)
  type = real
  kind = kind_phys
  active = (flag_for_stochastic_shum_option)
[sppt_wts]
  standard_name = sppt_weights_from_coupled_process
  long_name = weights for stochastic sppt perturbation
  units = none
  dimensions = (horizontal_loop_extent,vertical_layer_dimension)
  type = real
  kind = kind_phys
  active = (flag_for_stochastic_physics_perturbations .or. flag_for_global_cellular_automata)
[skebu_wts]
  standard_name = skeb_x_wind_weights_from_coupled_process
  long_name = weights for stochastic skeb perturbation of x wind
  units = none
  dimensions = (horizontal_loop_extent,vertical_layer_dimension)
  type = real
  kind = kind_phys
  active = (flag_for_stochastic_skeb_option)
[skebv_wts]
  standard_name = skeb_y_wind_weights_from_coupled_process
  long_name = weights for stochastic skeb perturbation of y wind
  units = none
  dimensions = (horizontal_loop_extent,vertical_layer_dimension)
  type = real
  kind = kind_phys
  active = (flag_for_stochastic_skeb_option)
[spp_wts_pbl]
  standard_name = spp_weights_for_pbl_scheme
  long_name = spp weights for pbl scheme
  units = 1
  dimensions = (horizontal_loop_extent,vertical_layer_dimension)
  type = real
  kind = kind_phys
  active = (do_stochastically_perturbed_parameterizations)
[spp_wts_sfc]
  standard_name = spp_weights_for_surface_layer_scheme
  long_name = spp weights for surface layer scheme
  units = 1
  dimensions = (horizontal_loop_extent,vertical_layer_dimension)
  type = real
  kind = kind_phys
  active = (do_stochastically_perturbed_parameterizations)
[spp_wts_mp]
  standard_name = spp_weights_for_microphysics_scheme
  long_name = spp weights for microphysics scheme
  units = 1
  dimensions = (horizontal_loop_extent,vertical_layer_dimension)
  type = real
  kind = kind_phys
  active = (do_stochastically_perturbed_parameterizations)
[spp_wts_gwd]
  standard_name = spp_weights_for_gravity_wave_drag_scheme
  long_name = spp weights for gravity wave drag scheme
  units = 1
  dimensions = (horizontal_loop_extent,vertical_layer_dimension)
  type = real
  kind = kind_phys
  active = (do_stochastically_perturbed_parameterizations)
[spp_wts_rad]
  standard_name = spp_weights_for_radiation_scheme
  long_name = spp weights for radiation scheme
  units = 1
  dimensions = (horizontal_loop_extent,vertical_layer_dimension)
  type = real
  kind = kind_phys
  active = (do_stochastically_perturbed_parameterizations)
[spp_wts_cu_deep]
  standard_name = spp_weights_for_cu_deep_scheme
  long_name = spp weights for cu deep scheme
  units = 1
  dimensions = (horizontal_loop_extent,vertical_layer_dimension)
  type = real
  kind = kind_phys
  active = (do_stochastically_perturbed_parameterizations)
[sfc_wts]
  standard_name = surface_stochastic_weights_from_coupled_process
  long_name = weights for stochastic surface physics perturbation
  units = 1
  dimensions = (horizontal_loop_extent,number_of_perturbed_land_surface_variables)
  type = real
  kind = kind_phys
  active = (control_for_stochastic_land_surface_perturbation /= 0)
[nwfa2d]
  standard_name = tendency_of_hygroscopic_aerosols_at_surface_adjacent_layer
  long_name = instantaneous water-friendly sfc aerosol source
  units = kg-1 s-1
  dimensions = (horizontal_loop_extent)
  type = real
  kind = kind_phys
  active = (control_for_microphysics_scheme == identifier_for_thompson_microphysics_scheme .and. flag_for_aerosol_physics)
[nifa2d]
  standard_name = tendency_of_nonhygroscopic_ice_nucleating_aerosols_at_surface_adjacent_layer
  long_name = instantaneous ice-friendly sfc aerosol source
  units = kg-1 s-1
  dimensions = (horizontal_loop_extent)
  type = real
  kind = kind_phys
  active = (control_for_microphysics_scheme == identifier_for_thompson_microphysics_scheme .and. flag_for_aerosol_physics)
[ebu_smoke]
  standard_name = ebu_smoke
  long_name = buffer of vertical fire emission
  units = various
  dimensions = (horizontal_loop_extent,vertical_layer_dimension)
  type = real
  kind = kind_phys
  active = (do_smoke_coupling)
[smoke_ext]
  standard_name = extinction_coefficient_in_air_due_to_smoke
  long_name = extinction coefficient in air due to smoke
  units = various
  dimensions = (horizontal_loop_extent,vertical_layer_dimension)
  type = real
  kind = kind_phys
  active = (do_smoke_coupling)
[dust_ext]
  standard_name = extinction_coefficient_in_air_due_to_dust
  long_name = extinction coefficient in air due to dust
  units = various
  dimensions = (horizontal_loop_extent,vertical_layer_dimension)
  type = real
  kind = kind_phys
  active = (do_smoke_coupling)
[chem3d]
  standard_name = chem3d_mynn_pbl_transport
  long_name = mynn pbl transport of smoke and dust
  units = various
  dimensions = (horizontal_loop_extent,vertical_layer_dimension,number_of_chemical_species_vertically_mixed)
  type = real
  kind = kind_phys
  active = (do_smoke_coupling)
[ddvel]
  standard_name = dry_deposition_velocity_mynn_pbl_transport
  long_name = dry deposition velocity by mynn pbl transport
  units = m s-1
  dimensions = (horizontal_loop_extent,number_of_chemical_species_deposited)
  type = real
  kind = kind_phys
  active = (do_smoke_coupling)
[wetdpc_flux]
  standard_name = conv_wet_deposition_smoke_dust
  long_name = convective wet removal of smoke and dust
  units = kg kg-1
  dimensions = (horizontal_loop_extent,number_of_chemical_species_vertically_mixed)
  type = real
  kind = kind_phys
  active = (do_smoke_coupling)
[wetdpr_flux]
  standard_name = mp_wet_deposition_smoke_dust
  long_name = large scale wet deposition of smoke and dust
  units = kg kg-1
  dimensions = (horizontal_loop_extent,number_of_chemical_species_vertically_mixed)
  type = real
  kind = kind_phys
  active = (do_smoke_coupling)
[drydep_flux]
  standard_name = dry_deposition_flux
  long_name = rrfs dry deposition flux
  units = ug m-2
  dimensions = (horizontal_loop_extent,number_of_chemical_species_deposited)
  type = real
  kind = kind_phys
  active = (do_smoke_coupling)
[min_fplume]
  standard_name = minimum_fire_plume_sigma_pressure_level
  long_name = minimum model level of fire plumerise
  units = none
  dimensions = (horizontal_loop_extent)
  type = real
  kind = kind_phys
  active = (do_smoke_coupling)
[max_fplume]
  standard_name = maximum_fire_plume_sigma_pressure_level
  long_name = maximum model level of fire plumerise
  units = none
  dimensions = (horizontal_loop_extent)
  type = real
  kind = kind_phys
  active = (do_smoke_coupling)
[uspdavg]
  standard_name = mean_wind_speed_in_boundary_layer
  long_name = average wind speed within the boundary layer
  units = m s-1
  dimensions = (horizontal_loop_extent)
  type = real
  kind = kind_phys
  active = (do_smoke_coupling)
[hpbl_thetav]
  standard_name = atmosphere_boundary_layer_thickness_from_modified_parcel
  long_name = pbl height based on modified parcel method
  units = m
  dimensions = (horizontal_loop_extent)
  type = real
  kind = kind_phys
  active = (do_smoke_coupling)
[rrfs_hwp]
  standard_name = hourly_wildfire_potential
  long_name = rrfs hourly fire weather potential
  units = none
  dimensions = (horizontal_loop_extent)
  type = real
  kind = kind_phys
  active = (do_smoke_coupling)
[rrfs_hwp_ave]
  standard_name = hourly_wildfire_potential_average
  long_name = rrfs hourly fire weather potential average
  units = none
  dimensions = (horizontal_loop_extent)
  type = real
  kind = kind_phys
  active = (do_smoke_coupling)
[ushfsfci]
  standard_name = surface_upward_sensible_heat_flux_for_chemistry_coupling
  long_name = instantaneous upward sensible heat flux for chemistry coupling
  units = W m-2
  dimensions = (horizontal_loop_extent)
  type = real
  kind = kind_phys
  active = (flag_for_chemistry_coupling)
[qci_conv]
  standard_name = convective_cloud_condesate_after_rainout
  long_name = convective cloud condesate after rainout
  units = kg kg-1
  dimensions = (horizontal_loop_extent,vertical_layer_dimension)
  type = real
  kind = kind_phys
  active = (control_for_deep_convection_scheme == identifier_for_grell_freitas_deep_convection .or. control_for_deep_convection_scheme == identifier_for_c3_deep_convection)
[pfi_lsan]
  standard_name = ice_flux_due_to_large_scale_precipitation
  long_name = instantaneous 3D flux of ice from nonconvective precipitation
  units = kg m-2 s-1
  dimensions = (horizontal_loop_extent,vertical_layer_dimension)
  type = real
  kind = kind_phys
  active = (flag_for_chemistry_coupling)
[pfl_lsan]
  standard_name = liquid_flux_due_to_large_scale_precipitation
  long_name = instantaneous 3D flux of liquid water from nonconvective precipitation
  units = kg m-2 s-1
  dimensions = (horizontal_loop_extent,vertical_layer_dimension)
  type = real
  kind = kind_phys
  active = (flag_for_chemistry_coupling)
[hrlw]
  standard_name = updated_tendency_of_air_temperature_due_to_longwave_heating_on_physics_timestep
  long_name = total sky longwave heating rate on physics time step
  units = K s-1
  dimensions = (horizontal_loop_extent,vertical_layer_dimension)
  type = real
  kind = kind_phys
  active = (flag_for_rrtmgp_radiation_scheme)
[tsfc_radtime]
  standard_name = surface_skin_temperature_on_radiation_timestep
  long_name = surface skin temperature on radiation timestep
  units = K
  dimensions = (horizontal_loop_extent)
  type = real
  kind = kind_phys
  active = (flag_for_rrtmgp_radiation_scheme)
[fluxlwUP_jac]
  standard_name = RRTMGP_jacobian_of_lw_flux_upward
  long_name = RRTMGP Jacobian upward longwave flux profile
  units = W m-2 K-1
  dimensions = (horizontal_loop_extent,vertical_interface_dimension)
  type = real
  kind = kind_phys
  active = (flag_for_rrtmgp_radiation_scheme)
[fluxlwUP_radtime]
  standard_name = RRTMGP_lw_flux_profile_upward_allsky_on_radiation_timestep
  long_name = RRTMGP upward longwave all-sky flux profile
  units = W m-2
  dimensions = (horizontal_loop_extent,vertical_interface_dimension)
  type = real
  kind = kind_phys
  active = (flag_for_rrtmgp_radiation_scheme)
[fluxlwDOWN_radtime]
  standard_name = RRTMGP_lw_flux_profile_downward_allsky_on_radiation_timestep
  long_name = RRTMGP downward longwave all-sky flux profile
  units = W m-2
  dimensions = (horizontal_loop_extent,vertical_interface_dimension)
  type = real
  kind = kind_phys
  active = (flag_for_rrtmgp_radiation_scheme)

########################################################################
[ccpp-table-properties]
  name = GFS_control_type
  type = ddt
  dependencies =

[ccpp-arg-table]
  name = GFS_control_type
  type = ddt
[me]
  standard_name = mpi_rank
  long_name = current MPI-rank
  units = index
  dimensions = ()
  type = integer
[master]
  standard_name = mpi_root
  long_name = master MPI-rank
  units = index
  dimensions = ()
  type = integer
[communicator]
  standard_name = mpi_communicator
  long_name = MPI communicator
  units = index
  dimensions = ()
  type = integer
[ntasks]
  standard_name = number_of_mpi_tasks
  long_name = number of MPI tasks in communicator
  units = count
  dimensions = ()
  type = integer
[nthreads]
  standard_name = number_of_openmp_threads
  long_name = number of OpenMP threads available for physics schemes
  units = count
  dimensions = ()
  type = integer
[nlunit]
  standard_name = iounit_of_namelist
  long_name = fortran unit number for file opens
  units = none
  dimensions = ()
  type = integer
[fhzero]
  standard_name = period_of_diagnostics_reset
  long_name = hours between clearing of diagnostic buckets
  units = h
  dimensions = ()
  type = real
  kind = kind_phys
[fn_nml]
  standard_name = filename_of_namelist
  long_name = namelist filename
  units = none
  dimensions = ()
  type = character
  kind = len=64
[input_nml_file_length]
  standard_name = number_of_lines_in_internal_namelist
  long_name = lines in namelist file for internal file reads
  units = count
  dimensions = ()
  type = integer
[input_nml_file]
  standard_name = filename_of_internal_namelist
  long_name = namelist filename for internal file reads
  units = none
  dimensions = (number_of_lines_in_internal_namelist)
  type = character
  kind = len=256
  active = (number_of_lines_in_internal_namelist > 0)
[logunit]
  standard_name = iounit_of_log
  long_name = fortran unit number for logfile
  units = none
  dimensions = ()
  type = integer
[ldiag3d]
  standard_name = flag_for_diagnostics_3D
  long_name = flag for 3d diagnostic fields
  units = flag
  dimensions = ()
  type = logical
[qdiag3d]
  standard_name = flag_for_tracer_diagnostics_3D
  long_name = flag for 3d tracer diagnostic fields
  units = flag
  dimensions = ()
  type = logical
[flag_for_gwd_generic_tend]
  standard_name = flag_for_generic_tendency_due_to_gravity_wave_drag
  long_name = true if GFS_GWD_generic should calculate tendencies
  units = flag
  dimensions = ()
  type = logical
[flag_for_pbl_generic_tend]
  standard_name = flag_for_generic_tendency_due_to_planetary_boundary_layer
  long_name = true if GFS_PBL_generic should calculate tendencies
  units = flag
  dimensions = ()
  type = logical
[flag_for_dcnv_generic_tend]
  standard_name = flag_for_generic_tendency_due_to_deep_convection
  long_name = true if GFS_DCNV_generic should calculate tendencies
  units = flag
  dimensions = ()
  type = logical
[flag_for_scnv_generic_tend]
  standard_name = flag_for_generic_tendency_due_to_shallow_convection
  long_name = true if GFS_SCNV_generic should calculate tendencies
  units = flag
  dimensions = ()
  type = logical
[lssav]
  standard_name = flag_for_diagnostics
  long_name = logical flag for storing diagnostics
  units = flag
  dimensions = ()
  type = logical
[isc]
  standard_name = starting_x_index_for_this_MPI_rank
  long_name = starting index in the x direction for this MPI rank
  units = count
  dimensions = ()
  type = integer
[jsc]
  standard_name = starting_y_index_for_this_MPI_rank
  long_name = starting index in the y direction for this MPI rank
  units = count
  dimensions = ()
  type = integer
[nx]
  standard_name = number_of_points_in_x_direction_for_this_MPI_rank
  long_name = number of points in x direction for this MPI rank
  units = count
  dimensions = ()
  type = integer
[ny]
  standard_name = number_of_points_in_y_direction_for_this_MPI_rank
  long_name = number of points in y direction for this MPI rank
  units = count
  dimensions = ()
  type = integer
[cnx]
  standard_name = number_of_x_points_for_current_cubed_sphere_tile
  long_name = number of points in x direction for this cubed sphere face
  units = count
  dimensions = ()
  type = integer
[cny]
  standard_name = number_of_y_points_for_current_cubed_sphere_tile
  long_name = number of points in y direction for this cubed sphere face
  units = count
  dimensions = ()
  type = integer
[naux2d]
  standard_name = number_of_xy_dimensioned_auxiliary_arrays
  long_name = number of 2d auxiliary arrays to output (for debugging)
  units = count
  dimensions = ()
  type = integer
[naux3d]
  standard_name = number_of_xyz_dimensioned_auxiliary_arrays
  long_name = number of 3d auxiliary arrays to output (for debugging)
  units = count
  dimensions = ()
  type = integer
[levs]
  standard_name = vertical_layer_dimension
  long_name = number of vertical levels
  units = count
  dimensions = ()
  type = integer
[ak]
  standard_name = sigma_pressure_hybrid_coordinate_a_coefficient
  long_name = a parameter for sigma pressure level calculations
  units = Pa
  dimensions = (vertical_interface_dimension)
  type = real
[bk]
  standard_name = sigma_pressure_hybrid_coordinate_b_coefficient
  long_name = b parameter for sigma pressure level calculations
  units = none
  dimensions = (vertical_interface_dimension)
  type = real
[levsp1]
  standard_name = vertical_interface_dimension
  long_name = number of vertical levels plus one
  units = count
  dimensions = ()
  type = integer
[levsm1]
  standard_name = vertical_layer_dimension_minus_one
  long_name = number of vertical levels minus one
  units = count
  dimensions = ()
  type = integer
[lonr]
  standard_name = number_of_equatorial_longitude_points
  long_name = number of global points in x-dir (i) along the equator
  units = count
  dimensions = ()
  type = integer
[latr]
  standard_name = number_of_latitude_points
  long_name = number of global points in y-dir (j) along the meridian
  units = count
  dimensions = ()
  type = integer
[nblks]
  standard_name = ccpp_block_count
  long_name = for explicit data blocking: number of blocks
  units = count
  dimensions = ()
  type = integer
[blksz]
  standard_name = ccpp_block_sizes
  long_name = for explicit data blocking: block sizes of all blocks
  units = count
  dimensions = (ccpp_block_count)
  type = integer
[blksz(ccpp_block_number)]
  standard_name = horizontal_loop_extent
  long_name = horizontal loop extent
  units = count
  dimensions = ()
  type = integer
[ncols]
  standard_name = horizontal_dimension
  long_name = horizontal dimension
  units = count
  dimensions = ()
  type = integer
[tile_num]
  standard_name = index_of_cubed_sphere_tile
  long_name = tile number
  units = none
  dimensions = ()
  type = integer
[cplflx]
  standard_name = flag_for_surface_flux_coupling
  long_name = flag controlling cplflx collection (default off)
  units = flag
  dimensions = ()
  type = logical
[cplice]
  standard_name = flag_for_sea_ice_coupling
  long_name = flag controlling cplice collection (default on)
  units = flag
  dimensions = ()
  type = logical
[cplocn2atm]
  standard_name = flag_for_one_way_ocean_coupling_to_atmosphere
  long_name = flag controlling ocean coupling to the atmosphere (default on)
  units = flag
  dimensions = ()
  type = logical
[cplwav]
  standard_name = flag_for_ocean_wave_coupling
  long_name = flag controlling cplwav collection (default off)
  units = flag
  dimensions = ()
  type = logical
[cplwav2atm]
  standard_name = flag_for_one_way_ocean_wave_coupling_to_atmosphere
  long_name = flag controlling ocean wave coupling to the atmosphere (default off)
  units = flag
  dimensions = ()
  type = logical
[cplaqm]
  standard_name = flag_for_air_quality_coupling
  long_name = flag controlling cplaqm collection (default off)
  units = flag
  dimensions = ()
  type = logical
[cplchm]
  standard_name = flag_for_chemistry_coupling
  long_name = flag controlling cplchm collection (default off)
  units = flag
  dimensions = ()
  type = logical
[cpllnd]
  standard_name = flag_for_land_coupling
  long_name = flag controlling cpllnd collection (default off)
  units = flag
  dimensions = ()
  type = logical
[cpllnd2atm]
  standard_name = flag_for_one_way_land_coupling_to_atmosphere
  long_name = flag controlling land coupling to the atmosphere (default off)
  units = flag
  dimensions = ()
  type = logical
[rrfs_sd]
  standard_name = do_smoke_coupling
  long_name = flag controlling rrfs_sd collection (default off)
  units = flag
  dimensions = ()
  type = logical
[cpl_imp_mrg]
  standard_name = flag_for_merging_imported_data
  long_name = flag controlling cpl_imp_mrg for imported data (default off)
  units = flag
  dimensions = ()
  type = logical
[cpl_imp_dbg]
  standard_name = flag_for_debugging_merged_imported_data
  long_name = flag controlling cpl_imp_dbg for imported data (default off)
  units = flag
  dimensions = ()
  type = logical
[use_cice_alb]
 standard_name = flag_for_cice_albedo
 long_name = flag for using ice albedos form CICE when coupled (default false)
  units = flag
  dimensions = ()
  type = logical
[lsidea]
  standard_name = flag_for_integrated_dynamics_through_earths_atmosphere
  long_name = flag for idealized physics
  units = flag
  dimensions = ()
  type = logical
[use_med_flux]
  standard_name = do_mediator_atmosphere_ocean_fluxes
  long_name = flag for using atmosphere-ocean fluxes form mediator (default false)
  units = flag
  dimensions = ()
  type = logical
[fhcyc]
  standard_name = frequency_for_surface_cycling_calls
  long_name = frequency for surface cycling calls
  units = h
  dimensions = ()
  type = real
  kind = kind_phys
[nscyc]
  standard_name = number_of_timesteps_between_surface_cycling_calls
  long_name = number of timesteps between surface cycling calls
  units = count
  dimensions = ()
  type = integer
[nszero]
  standard_name = number_of_timesteps_between_diagnostics_resetting
  long_name = number of timesteps between calls to clear diagnostic variables
  units = count
  dimensions = ()
  type = integer
[dtp]
  standard_name = timestep_for_physics
  long_name = physics timestep
  units = s
  dimensions = ()
  type = real
  kind = kind_phys
[dtf]
  standard_name = timestep_for_dynamics
  long_name = dynamics timestep
  units = s
  dimensions = ()
  type = real
  kind = kind_phys
[idat]
  standard_name = date_and_time_at_model_initialization_in_iso_order
  long_name = initialization date and time
  units = none
  dimensions = (8)
  type = integer
[idate]
  standard_name = date_and_time_at_model_initialization_in_united_states_order
  long_name = initial date with different size and ordering
  units = none
  dimensions = (4)
  type = integer
[nsswr]
  standard_name = number_of_timesteps_between_shortwave_radiation_calls
  long_name = number of timesteps between shortwave radiation calls
  units =
  dimensions = ()
  type = integer
[nslwr]
  standard_name = number_of_timesteps_between_longwave_radiation_calls
  long_name = number of timesteps between longwave radiation calls
  units =
  dimensions = ()
  type = integer
[fhswr]
  standard_name = period_of_shortwave_radiation_calls
  long_name = frequency for shortwave radiation
  units = s
  dimensions = ()
  type = real
  kind = kind_phys
[fhlwr]
  standard_name = period_of_longwave_radiation_calls
  long_name = frequency for longwave radiation
  units = s
  dimensions = ()
  type = real
  kind = kind_phys
[nhfrad]
  standard_name = number_of_timesteps_for_concurrent_radiation_and_remainder_physics_calls_after_model_initialization
  long_name = number of timesteps for radiation calls on physics timestep (coldstarts only)
  units = count
  dimensions = ()
  type = integer
[levr]
  standard_name = vertical_dimension_for_radiation
  long_name = number of vertical levels for radiation calculations
  units = count
  dimensions = ()
  type = integer
[levrp1]
  standard_name = vertical_interface_dimension_for_radiation
  long_name = number of vertical levels for radiation calculations + 1
  units = count
  dimensions = ()
  type = integer
[nfxr]
  standard_name = number_of_diagnostics_variables_for_radiation
  long_name = number of variables stored in the fluxr array
  units = count
  dimensions = ()
  type = integer
[iaerclm]
  standard_name = flag_for_aerosol_input_MG_radiation
  long_name = flag for using aerosols in Morrison-Gettelman MP_radiation
  units = flag
  dimensions = ()
  type = logical
[ntrcaer]
  standard_name = number_of_aerosol_tracers_MG
  long_name = number of aerosol tracers for Morrison Gettelman MP
  units = count
  dimensions = ()
  type = integer
[nrcm]
  standard_name = number_of_random_numbers
  long_name = second dimension of random number stream for RAS
  units = count
  dimensions = ()
  type = integer
[iflip]
  standard_name = control_for_vertical_index_direction
  long_name = iflip - is not the same as flipv
  units = flag
  dimensions = ()
  type = integer
[isol]
  standard_name = control_for_solar_constant
  long_name = use prescribed solar constant
  units = flag
  dimensions = ()
  type = integer
[ico2]
  standard_name = control_for_co2
  long_name = prescribed global mean value (old opernl)
  units = flag
  dimensions = ()
  type = integer
[ialb]
  standard_name = control_for_surface_albedo
  long_name = flag for using climatology alb, based on sfc type
  units = flag
  dimensions = ()
  type = integer
[iems]
  standard_name = control_for_surface_emissivity
  long_name = surface emissivity control flag, use fixed value of 1
  units = flag
  dimensions = ()
  type = integer
[iaer]
  standard_name = control_for_shortwave_radiation_aerosols
  long_name = default aerosol effect in sw only
  units = flag
  dimensions = ()
  type = integer
[iaermdl]
  standard_name = control_for_aerosol_radiation_scheme
  long_name = control of aerosol scheme in radiation
  units = 1
  dimensions = ()
  type = integer
[iaerflg]
  standard_name = control_for_aerosol_effects_in_radiation
  long_name = control of aerosol effects in radiation
  units = 1
  dimensions = ()
  type = integer
[lalw1bd]
  standard_name = do_longwave_aerosol_band_properties
  long_name = control of band or multiband longwave aerosol properties
  units = 1
  dimensions = ()
  type = logical
[aeros_file]
  standard_name = aerosol_data_file
  long_name = aerosol data file
  units = none
  dimensions =  ()
  type = character
  kind = len=26
[solar_file]
  standard_name = solar_constant_file
  long_name = external solar constant data table file
  units = none
  dimensions =  ()
  type = character
  kind = len=26
[semis_file]
  standard_name = surface_emissivity_data_file
  long_name = surface emissivity data file for radiation
  units = none
  dimensions =  ()
  type = character
  kind = len=26
[co2dat_file]
  standard_name = co2_monthly_obs_data_table_file
  long_name = co2 monthly observation data table
  units = none
  dimensions =  ()
  type = character
  kind = len=26
[co2gbl_file]
  standard_name = co2_global_annual_mean_data_table_file
  long_name = co2 global annual mean data file
  units = none
  dimensions =  ()
  type = character
  kind = len=26
[co2usr_file]
  standard_name = co2_user_data_table_file
  long_name =  co2 user defined data table file
  units = none
  dimensions =  ()
  type = character
  kind = len=26
[co2cyc_file]
  standard_name = co2_clim_monthly_cycle_data_table_file
  long_name = co2 climotological monthly cycle data table file
  units = none
  dimensions =  ()
  type = character
  kind = len=26
[icliq_sw]
  standard_name = control_for_shortwave_radiation_liquid_clouds
  long_name = sw optical property for liquid clouds
  units = flag
  dimensions = ()
  type = integer
[icice_sw]
  standard_name = flag_for_optical_property_for_ice_clouds_for_shortwave_radiation
  long_name = sw optical property for ice clouds
  units = flag
  dimensions = ()
  type = integer
[icliq_lw]
  standard_name = flag_for_optical_property_for_liquid_clouds_for_longwave_radiation
  long_name = lw optical property for liquid clouds
  units = flag
  dimensions = ()
  type = integer
[icice_lw]
  standard_name = flag_for_optical_property_for_ice_clouds_for_longwave_radiation
  long_name = lw optical property for ice clouds
  units = flag
  dimensions = ()
  type = integer
[iovr]
  standard_name = flag_for_cloud_overlap_method_for_radiation
  long_name = flag for cloud overlap method
  units = flag
  dimensions = ()
  type = integer
[idcor]
  standard_name = flag_for_decorrelation_length_method
  long_name = flag for decorrelation length method used in cloud overlap method (iovr)
  units = flag
  dimensions = ()
  type = integer
[ictm]
  standard_name = flag_for_initial_time_date_control
  long_name = flag for initial conditions and forcing
  units = flag
  dimensions = ()
  type = integer
[isubc_sw]
  standard_name = flag_for_sw_clouds_grid_approximation
  long_name = flag for sw clouds sub-grid approximation
  units = flag
  dimensions = ()
  type = integer
[isubc_lw]
  standard_name = flag_for_lw_clouds_sub_grid_approximation
  long_name = flag for lw clouds sub-grid approximation
  units = flag
  dimensions = ()
  type = integer
[iswmode]
  standard_name = control_for_sw_scattering_choice
  long_name = control of rrtmg shortwave scattering choice
  units = 1
  dimensions = ()
  type = integer
[lcrick]
  standard_name = flag_for_CRICK_proof_cloud_water
  long_name = flag for CRICK-Proof cloud water
  units = flag
  dimensions = ()
  type = logical
[lcnorm]
  standard_name = flag_for_in_cloud_condensate
  long_name = flag for cloud condensate normalized by cloud cover
  units = flag
  dimensions = ()
  type = logical
[lnoprec]
  standard_name = flag_for_turning_off_precipitation_radiative_effect
  long_name = radiation precip flag for Ferrier/Moorthi
  units = flag
  dimensions = ()
  type = logical
[rad_hr_units]
  standard_name = control_for_radiation_heating_rate_units
  long_name = control of heating rate units
  units = 1
  dimensions =  ()
  type = integer
[inc_minor_gas]
  standard_name = flag_to_include_minor_gases_in_rrtmg
  long_name = flag to include minor trace gases in rrtmg
  units = flag
  dimensions = ()
  type = logical
[ipsd0]
  standard_name = initial_seed_for_mcica
  long_name = initial permutaion seed for mcica radiation
  units = 1
  dimensions =  ()
  type = integer
[ipsdlim]
  standard_name = limit_for_initial_seed_for_mcica
  long_name = limit for initial permutaion seed for mcica radiation
  units = 1
  dimensions =  ()
  type = integer
[lwhtr]
  standard_name = flag_for_output_of_tendency_of_air_temperature_due_to_longwave_heating_on_radiation_timestep_assuming_clear_sky
  long_name = flag to output lw heating rate (Radtend%lwhc)
  units = flag
  dimensions = ()
  type = logical
[swhtr]
  standard_name = flag_for_output_of_tendency_of_air_temperature_due_to_shortwave_heating_on_radiation_timestep_assuming_clear_sky
  long_name = flag to output sw heating rate (Radtend%swhc)
  units = flag
  dimensions = ()
  type = logical
[lrseeds]
  standard_name = do_host_provided_random_seeds
  long_name = flag to use host-provided random seeds
  units = flag
  dimensions = ()
  type = logical
[nrstreams]
  standard_name = number_of_host_provided_random_number_streams
  long_name = number of host-provided random number streams
  units = count
  dimensions = ()
  type = integer
[lextop]
  standard_name = do_extra_top_layer_for_radiation
  long_name = use an extra top layer for radiation
  units = flag
  dimensions = ()
  type = logical
[active_gases]
  standard_name = active_gases_used_by_RRTMGP
  long_name = active gases used by RRTMGP
  units = none
  dimensions =  ()
  type = character
  kind = len=128
[nGases]
  standard_name = number_of_active_gases_used_by_RRTMGP
  long_name = number of gases available used by RRTMGP (Model%nGases)
  units = count
  dimensions =  ()
  type = integer
[active_gases_array]
  standard_name = list_of_active_gases_used_by_RRTMGP
  long_name = list of active gases used by RRTMGP
  units = none
  dimensions =  (number_of_active_gases_used_by_RRTMGP)
  type = character
  kind = len=128
  active = (flag_for_rrtmgp_radiation_scheme)
[rrtmgp_root]
  standard_name = directory_for_rte_rrtmgp_source_code
  long_name = directory for rte+rrtmgp source code (Model%rrtmgp_root)
  units = none
  dimensions =  ()
  type = character
  kind = len=128
[lw_file_gas]
  standard_name = filename_of_rrtmgp_longwave_k_distribution
  long_name = file containing RRTMGP LW k-distribution (Model%lw_file_gas)
  units = none
  dimensions =  ()
  type = character
  kind = len=128
[lw_file_clouds]
  standard_name = filename_of_rrtmgp_longwave_cloud_optics_coefficients
  long_name = file containing coefficients for RRTMGP LW cloud optics (Model%lw_file_clouds)
  units = none
  dimensions =  ()
  type = character
  kind = len=128
[rrtmgp_nBandsLW]
  standard_name = number_of_longwave_bands
  long_name = number of lw bands used in RRTMGP (Model%rrtmgp_nBandsLW)
  units = count
  dimensions =  ()
  type = integer
[rrtmgp_nGptsLW]
  standard_name = number_of_longwave_spectral_points
  long_name = number of spectral points in RRTMGP LW calculation (model%rrtmgp_nGptsLW)
  units = count
  dimensions =  ()
  type = integer
[sw_file_gas]
  standard_name = filename_of_rrtmgp_shortwave_k_distribution
  long_name = file containing RRTMGP SW k-distribution (Model%sw_file_gas)
  units = none
  dimensions =  ()
  type = character
  kind = len=128
[sw_file_clouds]
  standard_name = filename_of_rrtmgp_shortwave_cloud_optics_coefficients
  long_name = file containing coefficients for RRTMGP SW cloud optics (Model%sw_file_clouds)
  units = none
  dimensions =  ()
  type = character
  kind = len=128
[rrtmgp_nBandsSW]
  standard_name = number_of_shortwave_bands
  long_name = number of sw bands used in RRTMGP (Model%rrtmgp_nBandsSW)
  units = count
  dimensions =  ()
  type = integer
[rrtmgp_nGptsSW]
  standard_name = number_of_shortwave_spectral_points
  long_name = number of spectral points in RRTMGP SW calculation (model%rrtmgp_nGptsSW)
  units = count
  dimensions =  ()
  type = integer
[doG_cldoptics]
  standard_name = flag_to_calc_lw_cld_optics_using_RRTMG
  long_name = logical flag to control cloud optics scheme.
  units = flag
  dimensions = ()
  type = logical
[doGP_cldoptics_PADE]
  standard_name = flag_to_calc_lw_cld_optics_using_RRTMGP_PADE
  long_name = logical flag to control cloud optics scheme.
  units = flag
  dimensions = ()
  type = logical
[doGP_cldoptics_LUT]
  standard_name = flag_to_calc_lw_cld_optics_using_RRTMGP_LUT
  long_name = logical flag to control cloud optics scheme.
  units = flag
  dimensions = ()
  type = logical
[use_LW_jacobian]
  standard_name = flag_to_calc_RRTMGP_LW_jacobian
  long_name = logical flag to control RRTMGP LW calculation
  units = flag
  dimensions = ()
  type = logical
[damp_LW_fluxadj]
  standard_name = flag_to_damp_RRTMGP_LW_jacobian_flux_adjustment
  long_name = logical flag to control RRTMGP LW calculation
  units = flag
  dimensions = ()
  type = logical
[lfnc_k]
  standard_name = transition_pressure_length_scale_for_flux_damping
  long_name = depth of transition layer	in logistic function for LW flux adjustment damping
  units = Pa
  dimensions = ()
  type = real
  kind = kind_phys
[lfnc_p0]
  standard_name = transition_pressure_for_flux_damping
  long_name = transition pressure for LW flux adjustment damping
  units = Pa
  dimensions = ()
  type = real
  kind = kind_phys
[doGP_lwscat]
  standard_name = flag_to_include_longwave_scattering_in_cloud_optics
  long_name = logical flag to control the addition of LW scattering in RRTMGP
  units = flag
  dimensions = ()
  type = logical
[doGP_sgs_cnv]
  standard_name = flag_to_include_sgs_convective_cloud_in_RRTMGP
  long_name = logical flag to control sgs convective cloud in RRTMGP
  units = flag
  dimensions = ()
  type = logical
[doGP_sgs_mynn]
  standard_name = flag_to_include_sgs_MYNN_EDMF_cloud_in_RRTMGP
  long_name = logical flag to control MYNN-EDMF PBL cloud in RRTMGP
  units = flag
  dimensions = ()
  type = logical
[rrtmgp_lw_phys_blksz]
  standard_name = number_of_columns_per_RRTMGP_LW_block
  long_name = number of columns to process at a time by RRTMGP LW scheme
  units = count
  dimensions =  ()
  type = integer
[rrtmgp_sw_phys_blksz]
  standard_name = number_of_columns_per_RRTMGP_SW_block
  long_name = number of columns to process at a time by RRTMGP SW scheme
  units = count
  dimensions =  ()
  type = integer
[doGP_smearclds]
  standard_name = flag_for_implicit_sgs_cloud_in_RRTMGP
  long_name = logical flag to impicit SGS cloud in RRTMGP
  units = flag
  dimensions = ()
  type = logical
[iovr_convcld]
  standard_name = flag_for_convective_cloud_overlap_method_for_radiation
  long_name = flag for convective cloud overlap method
  units = flag
  dimensions = ()
  type = integer
[rrtmgp_nrghice]
  standard_name = number_of_ice_roughness_categories
  long_name = number of ice-roughness categories in RRTMGP calculation (Model%rrtmgp_nrghice)
  units = count
  dimensions =  ()
  type = integer
[rrtmgp_nGauss_ang]
  standard_name = number_of_gaussian_quadrature_angles_for_radiation
  long_name = Number of angles used in Gaussian quadrature
  units = count
  dimensions =  ()
  type = integer
[do_RRTMGP]
  standard_name = flag_for_rrtmgp_radiation_scheme
  long_name = flag for RRTMGP scheme
  units = flag
  dimensions =  ()
  type = logical
[do_GPsw_Glw]
  standard_name = flag_for_rrtmgp_shortwave_and_rrtmg_longwave_radiation
  long_name = When true GP is used for SW calculation and G is used for LW calculation
  units = flag
  dimensions =  ()
  type = logical
[minGPpres]
  standard_name = minimum_pressure_in_RRTMGP
  long_name = minimum pressure allowed in RRTMGP
  units = Pa
  dimensions = ()
  type = real
  kind = kind_phys
[maxGPpres]
  standard_name = maximum_pressure_in_RRTMGP
  long_name = maximum pressure allowed in RRTMGP
  units = Pa
  dimensions = ()
  type = real
  kind = kind_phys
[minGPtemp]
  standard_name = minimum_temperature_in_RRTMGP
  long_name = minimum temperature allowed in RRTMGP
  units = K
  dimensions = ()
  type = real
  kind = kind_phys
[maxGPtemp]
  standard_name = maximum_temperature_in_RRTMGP
  long_name = maximum temperature allowed in RRTMGP
  units = K
  dimensions = ()
  type = real
  kind = kind_phys
[top_at_1]
  standard_name = flag_for_vertical_ordering_in_radiation
  long_name = flag for vertical ordering in radiation
  units = flag
  dimensions = ()
  type = logical
[iSFC]
  standard_name = vertical_index_for_surface_in_RRTMGP
  long_name = index for surface layer in RRTMGP
  units = flag
  dimensions = ()
  type = integer
[iTOA]
  standard_name = vertical_index_for_TOA_in_RRTMGP
  long_name = index for TOA layer in RRTMGP
  units = flag
  dimensions = ()
  type = integer
[convert_dry_rho]
  standard_name = flag_for_converting_hydrometeors_from_moist_to_dry_air
  long_name = flag for converting hydrometeors from moist to dry air
  units = flag
  dimensions = ()
  type = logical
[imp_physics]
  standard_name = control_for_microphysics_scheme
  long_name = choice of microphysics scheme
  units = flag
  dimensions = ()
  type = integer
[imp_physics_fer_hires]
  standard_name = identifier_for_fer_hires_microphysics_scheme
  long_name = choice of Ferrier-Aligo microphysics scheme
  units = flag
  dimensions = ()
  type = integer
[imp_physics_gfdl]
  standard_name = identifier_for_gfdl_microphysics_scheme
  long_name = choice of GFDL microphysics scheme
  units = flag
  dimensions = ()
  type = integer
[imp_physics_thompson]
  standard_name = identifier_for_thompson_microphysics_scheme
  long_name = choice of Thompson microphysics scheme
  units = flag
  dimensions = ()
  type = integer
[imp_physics_wsm6]
  standard_name = identifier_for_wsm6_microphysics_scheme
  long_name = choice of WSM6 microphysics scheme
  units = flag
  dimensions = ()
  type = integer
[imp_physics_zhao_carr]
  standard_name = identifier_for_zhao_carr_microphysics_scheme
  long_name = choice of Zhao-Carr microphysics scheme
  units = flag
  dimensions = ()
  type = integer
[imp_physics_zhao_carr_pdf]
  standard_name = identifier_for_zhao_carr_pdf_microphysics_scheme
  long_name = choice of Zhao-Carr microphysics scheme with PDF clouds
  units = flag
  dimensions = ()
  type = integer
[imp_physics_mg]
  standard_name = identifier_for_morrison_gettelman_microphysics_scheme
  long_name = choice of Morrison-Gettelman microphysics scheme
  units = flag
  dimensions = ()
  type = integer
[imp_physics_nssl]
  standard_name = identifier_for_nssl_microphysics_scheme
  long_name = choice of NSSL 2-moment microphysics scheme
  units = flag
  dimensions = ()
  type = integer
[imp_physics_nssl2mccn]
  standard_name = identifier_for_nssl2mccn_microphysics_scheme
  long_name = choice of NSSL 2-moment microphysics scheme with CCN
  units = flag
  dimensions = ()
  type = integer
[iovr_exp]
  standard_name = flag_for_exponential_cloud_overlap_method
  long_name = choice of exponential cloud overlap method
  units         = flag
  dimensions = ()
  type = integer
[iovr_exprand]
  standard_name = flag_for_exponential_random_cloud_overlap_method
  long_name = choice of exponential-random cloud overlap method
  units     = flag
  dimensions = ()
  type = integer
[iovr_max]
  standard_name = flag_for_maximum_cloud_overlap_method
  long_name = choice of maximum cloud overlap method
  units = flag
  dimensions = ()
  type = integer
[iovr_rand]
  standard_name = flag_for_random_cloud_overlap_method
  long_name = choice of random cloud overlap method
  units = flag
  dimensions = ()
  type = integer
[iovr_maxrand]
  standard_name = flag_for_maximum_random_cloud_overlap_method
  long_name = choice of maximum-random cloud overlap method
  units = flag
  dimensions = ()
  type = integer
[iovr_dcorr]
  standard_name = flag_for_decorrelation_length_cloud_overlap_method
  long_name = choice of decorrelation-length cloud overlap method
  units         = flag
  dimensions = ()
  type = integer
[idcor_con]
  standard_name = flag_for_constant_decorrelation_length_method
  long_name = choice of decorrelation length computation (costant)
  units = flag
  dimensions = ()
  type = integer
[idcor_hogan]
  standard_name = flag_for_hogan_decorrelation_length_method
  long_name = choice of decorrelation length computation (hogan)
  units = flag
  dimensions = ()
  type = integer
[idcor_oreopoulos]
  standard_name = flag_for_oreopoulos_decorrelation_length_method
  long_name = choice of decorrelation length computation (oreopoulos)
  units = flag
  dimensions = ()
  type = integer
[dcorr_con]
  standard_name = decorrelation_length_used_by_overlap_method
  long_name = decorrelation length (default) used by cloud overlap method (iovr)
  units = km
  dimensions = ()
  type = real
[psautco]
  standard_name = autoconversion_to_snow_coefficient
  long_name = auto conversion coeff from ice to snow
  units = none
  dimensions = (2)
  type = real
  kind = kind_phys
[prautco]
  standard_name = autoconversion_to_rain_coefficient
  long_name = auto conversion coeff from cloud to rain
  units = none
  dimensions = (2)
  type = real
  kind = kind_phys
[psauras]
  standard_name = autoconversion_to_snow_coefficient_for_deep_convection
  long_name = conversion coefficient from cloud ice to snow in ras
  units = none
  dimensions = (2)
  type = real
  kind = kind_phys
[prauras]
  standard_name = autoconversion_to_rain_coefficient_for_deep_convection
  long_name = conversion coefficient from cloud water to rain in ras
  units = none
  dimensions = (2)
  type = real
  kind = kind_phys
[evpco]
  standard_name = precipitation_evaporation_coefficient
  long_name = coeff for evaporation of largescale rain
  units = none
  dimensions = ()
  type = real
  kind = kind_phys
[wminco]
  standard_name = cloud_condensate_autoconversion_threshold_coefficient
  long_name = water and ice minimum threshold for Zhao
  units = none
  dimensions = (2)
  type = real
  kind = kind_phys
[wminras]
  standard_name = cloud_condensate_autoconversion_threshold_coefficient_for_deep_convection
  long_name = conversion coefficient from cloud liquid and ice to precipitation in ras
  units = none
  dimensions = (2)
  type = real
  kind = kind_phys
[seed0]
  standard_name = seed_random_numbers_RAS
  long_name = random number seed for the RAS scheme
  units = none
  dimensions = ()
  type = integer
[dlqf]
  standard_name = cloud_condensate_detrainment_coefficient
  long_name = condensate fraction detrained with in a updraft layers
  units = none
  dimensions = (2)
  type = real
  kind = kind_phys
[avg_max_length]
  standard_name = period_of_maximum_diagnostics_reset
  long_name = reset time interval for maximum hourly fields
  units = s
  dimensions = ()
  type = real
  kind = kind_phys
[fprcp]
  standard_name = number_of_frozen_precipitation_species
  long_name = number of frozen precipitation species
  units = count
  dimensions = ()
  type = integer
[pdfflag]
  standard_name = control_for_pdf_shape_for_microphysics
  long_name = pdf flag for MG macrophysics
  units = flag
  dimensions = ()
  type = integer
[mg_dcs]
  standard_name = autoconverion_to_snow_size_threshold
  long_name = autoconversion size threshold for cloud ice to snow for MG microphysics
  units = um
  dimensions = ()
  type = real
  kind = kind_phys
[mg_qcvar]
  standard_name = relative_variance_of_subgrid_cloud_condensate_distribution
  long_name = cloud water relative variance for MG microphysics
  units = frac
  dimensions = ()
  type = real
  kind = kind_phys
[mg_ts_auto_ice]
  standard_name = timescale_for_autoconversion_to_snow
  long_name = autoconversion time scale for ice for MG microphysics
  units = s
  dimensions = (2)
  type = real
  kind = kind_phys
[mg_rhmini]
  standard_name = relative_humidity_threshold_for_ice_nucleation
  long_name = relative humidity threshold parameter for nucleating ice for MG microphysics
  units = frac
  dimensions = ()
  type = real
  kind = kind_phys
[mg_ncnst]
  standard_name = prescribed_cloud_droplet_number_concentration
  long_name = droplet concentration constant for MG microphysics
  units = m-3
  dimensions = ()
  type = real
  kind = kind_phys
[mg_ninst]
  standard_name = prescribed_cloud_ice_number_concentration
  long_name = ice concentration constant for MG microphysics
  units = m-3
  dimensions = ()
  type = real
  kind = kind_phys
[mg_ngnst]
  standard_name = prescribed_graupel_number_concentration
  long_name = graupel concentration constant for MG microphysics
  units = m-3
  dimensions = ()
  type = real
  kind = kind_phys
[mg_berg_eff_factor]
  standard_name = bergeron_findeisen_process_efficiency_factor
  long_name = bergeron efficiency factor for MG microphysics
  units = frac
  dimensions = ()
  type = real
  kind = kind_phys
[mg_alf]
  standard_name = alpha_tuning_coefficient_for_morrison_gettelman_microphysics_scheme
  long_name = tuning factor for alphas (alpha = 1 - critical relative humidity)
  units = none
  dimensions = ()
  type = real
  kind = kind_phys
[mg_qcmin]
  standard_name = minimum_cloud_condensate_mixing_ratio_threshold
  long_name = minimum cloud condensed water and ice mixing ratio in MG macro clouds
  units = kg kg-1
  dimensions = (2)
  type = real
  kind = kind_phys
[mg_qcmin(1)]
  standard_name = minimum_cloud_liquid_water_mixing_ratio_threshold
  long_name = minimum cloud condensed water mixing ratio in MG macro clouds
  units = kg kg-1
  dimensions = ()
  type = real
  kind = kind_phys
[mg_qcmin(2)]
  standard_name = minimum_cloud_ice_mixing_ratio_threshold
  long_name = minimum ice mixing ratio in MG macro clouds
  units = kg kg-1
  dimensions = ()
  type = real
  kind = kind_phys
[mg_precip_frac_method]
  standard_name = control_for_precipitation_area_fraction_method
  long_name = type of precip fraction method for MG microphysics (in_cloud or max_overlap)
  units = none
  dimensions = ()
  type = character
  kind = len=16
[nssl_cccn]
  standard_name = nssl_ccn_concentration
  long_name = CCN concentration
  units = m-3
  dimensions = ()
  type = real
  kind = kind_phys
[nssl_alphah]
  standard_name = nssl_alpha_graupel
  long_name = graupel particle size distribution(PSD) shape parameter in NSSL microphysics scheme
  units = none
  dimensions = ()
  type = real
  kind = kind_phys
[nssl_alphahl]
  standard_name = nssl_alpha_hail
  long_name = hail particle size distribution(PSD) shape parameter in NSSL microphysics scheme
  units = none
  dimensions = ()
  type = real
  kind = kind_phys
[nssl_alphar]
  standard_name = nssl_alpha_rain
  long_name = rain particle size distribution(PSD) shape parameter in NSSL microphysics scheme
  units = none
  dimensions = ()
  type = real
  kind = kind_phys
[nssl_ehw0]
  standard_name = nssl_graupel_collection_efficiency
  long_name = graupel droplet collection efficiency in NSSL microphysics scheme
  units = none
  dimensions = ()
  type = real
  kind = kind_phys
[nssl_ehlw0]
  standard_name = nssl_hail_collection_efficiency
  long_name = hail droplet collection efficiency in NSSL microphysics scheme
  units = none
  dimensions = ()
  type = real
  kind = kind_phys
[nssl_ccn_on]
  standard_name = nssl_ccn_on
  long_name = CCN activation flag in NSSL microphysics scheme
  units = flag
  dimensions = ()
  type = logical
[nssl_hail_on]
  standard_name = nssl_hail_on
  long_name = hail activation flag in NSSL microphysics scheme
  units = flag
  dimensions = ()
  type = logical
[nssl_invertccn]
  standard_name = nssl_invertccn
  long_name = flag to invert CCN in NSSL microphysics scheme
  units = flag
  dimensions = ()
  type = logical
[nssl_3moment]
  standard_name = nssl_3moment
  long_name = 3-moment activation flag in NSSL microphysics scheme
  units = flag
  dimensions = ()
  type = logical
[tf]
  standard_name = all_ice_cloud_threshold_temperature
  long_name = threshold temperature below which all cloud is ice
  units = K
  dimensions = ()
  type = real
  kind = kind_phys
[tcr]
  standard_name = cloud_phase_transition_threshold_temperature
  long_name = threshold temperature below which cloud starts to freeze
  units = K
  dimensions = ()
  type = real
  kind = kind_phys
[tcrf]
  standard_name = reciprocal_of_cloud_phase_transition_temperature_range
  long_name = denominator in cloud phase transition = 1/(tcr-tf)
  units = K-1
  dimensions = ()
  type = real
  kind = kind_phys
[num_dfi_radar]
  standard_name = number_of_radar_derived_temperature_or_convection_suppression_intervals
  long_name = number of time ranges with radar-derived microphysics temperature tendencies or radar-derived convection suppression
  units = count
  dimensions = ()
  type = integer
[dfi_radar_max_intervals]
  standard_name = maximum_number_of_radar_derived_temperature_or_convection_suppression_intervals
  long_name = maximum allowed number of time ranges with radar-derived microphysics temperature tendencies or radar-derived convection suppression
  units = count
  dimensions = ()
  type = integer
[dfi_radar_max_intervals_plus_one]
  standard_name = maximum_number_of_radar_derived_temperature_or_convection_suppression_intervals_plus_one
  long_name = one more than the maximum allowed number of time ranges with radar-derived microphysics temperature tendencies or radar-derived convection suppression
  units = count
  dimensions = ()
  type = integer
[effr_in]
  standard_name = flag_for_cloud_effective_radii
  long_name = flag for cloud effective radii calculations in GFDL microphysics
  units = flag
  dimensions = ()
  type = logical
[microp_uniform]
  standard_name = flag_for_uniform_subcolumns
  long_name = flag for uniform subcolumns for MG microphysics
  units = flag
  dimensions = ()
  type = logical
[do_cldice]
  standard_name = flag_for_cloud_ice_processes
  long_name = flag for cloud ice processes for MG microphysics
  units = flag
  dimensions = ()
  type = logical
[hetfrz_classnuc]
  standard_name = flag_for_heterogeneous_nucleation
  long_name = flag for heterogeneous freezing for MG microphysics
  units = flag
  dimensions = ()
  type = logical
[mg_nccons]
  standard_name = flag_for_prescribed_cloud_droplet_number_concentration
  long_name = flag for constant droplet concentration for MG microphysics
  units = flag
  dimensions = ()
  type = logical
[mg_nicons]
  standard_name = flag_for_prescribed_cloud_ice_number_concentration
  long_name = flag for constant ice concentration for MG microphysics
  units = flag
  dimensions = ()
  type = logical
[mg_ngcons]
  standard_name = flag_for_prescribed_graupel_number_concentration
  long_name = flag for constant graupel concentration for MG microphysics
  units = flag
  dimensions = ()
  type = logical
[sed_supersat]
  standard_name = flag_for_allowance_of_supersaturation_after_sedimentation
  long_name = allow supersaturation after sedimentation for MG microphysics
  units = flag
  dimensions = ()
  type = logical
[do_sb_physics]
  standard_name = flag_for_seifert_and_beheng_2001_autoconversion
  long_name = flag for SB 2001 autoconversion or accretion for MG microphysics
  units = flag
  dimensions = ()
  type = logical
[mg_do_graupel]
  standard_name = flag_for_graupel_instead_of_hail
  long_name = flag for graupel for MG microphysics (hail possible if false)
  units = flag
  dimensions = ()
  type = logical
[mg_do_hail]
  standard_name = flag_for_hail_instead_of_graupel
  long_name = flag for hail for MG microphysics (graupel possible if false)
  units = flag
  dimensions = ()
  type = logical
[mg_do_ice_gmao]
  standard_name = flag_for_gmao_autoconversion_to_snow
  long_name = flag for gmao ice formulation
  units = flag
  dimensions = ()
  type = logical
[mg_do_liq_liu]
  standard_name = flag_for_liu_autoconversion_to_rain
  long_name = flag for liu liquid treatment
  units = flag
  dimensions = ()
  type = logical
[radar_tten_limits]
  standard_name = allowed_bounds_of_radar_prescribed_tendencies
  long_name = allowed bounds of prescribed microphysics temperature tendencies
  units = K s-1
  dimensions = (2)
  type = real
  kind = kind_phys
[do_cap_suppress]
  standard_name = flag_for_radar_derived_convection_suppression
  long_name = flag for radar-derived convection suppression
  units = flag
  dimensions = ()
  type = logical
[fh_dfi_radar]
  standard_name = forecast_lead_times_bounding_radar_derived_temperature_or_convection_suppression_intervals
  long_name = forecast lead times bounding radar derived temperature or convection suppression intervals
  units = h
  dimensions = (maximum_number_of_radar_derived_temperature_or_convection_suppression_intervals_plus_one)
  type = real
  kind = kind_phys
[ix_dfi_radar]
  standard_name = indices_with_radar_derived_temperature_or_convection_suppression_data
  long_name = indices with radar derived temperature or convection suppression data
  units = index
  dimensions = (maximum_number_of_radar_derived_temperature_or_convection_suppression_intervals)
  type = integer
[shoc_parm(1)]
  standard_name = pressure_threshold_for_increased_tke_dissipation
  long_name = pressure below which extra TKE diss. is applied in SHOC
  units = Pa
  dimensions = ()
  type = real
  kind = kind_phys
[shoc_parm(2)]
  standard_name = multiplicative_tunable_parameter_for_tke_dissipation
  long_name = mult. tuning parameter for TKE diss. in SHOC
  units = none
  dimensions = ()
  type = real
  kind = kind_phys
[shoc_parm(3)]
  standard_name = multiplicative_tunable_parameter_for_tke_dissipation_at_surface_adjacent_layer
  long_name = mult. tuning parameter for TKE diss. at surface in SHOC
  units = none
  dimensions = ()
  type = real
  kind = kind_phys
[shoc_parm(4)]
  standard_name = shoc_implicit_TKE_integration_uncentering_term
  long_name = uncentering term for TKE integration in SHOC
  units = none
  dimensions = ()
  type = real
  kind = kind_phys
[shoc_parm(5)]
  standard_name = shoc_flag_for_optional_surface_TKE_dissipation
  long_name = flag for alt. TKE diss. near surface in SHOC (>0 = ON)
  units = none
  dimensions = ()
  type = real
  kind = kind_phys
[ncnd]
  standard_name = number_of_condensate_species
  long_name = number of cloud condensate types
  units = count
  dimensions = ()
  type = integer
[ltaerosol]
  standard_name = flag_for_aerosol_physics
  long_name = flag for aerosol physics
  units = flag
  dimensions = ()
  type = logical
[mraerosol]
  standard_name = do_merra2_aerosol_awareness
  long_name = flag for merra2 aerosol-aware physics for example the thompson microphysics
  units = flag
  dimensions = ()
  type = logical
[lradar]
  standard_name = flag_for_radar_reflectivity
  long_name = flag for radar reflectivity
  units = flag
  dimensions = ()
  type = logical
[ttendlim]
  standard_name = max_tendency_of_air_potential_temperature_due_to_large_scale_precipitation
  long_name = temperature tendency limiter per physics time step
  units = K s-1
  dimensions = ()
  type = real
  kind = kind_phys
[ext_diag_thompson]
  standard_name = flag_for_extended_diagnostic_output_from_thompson_microphysics
  long_name = flag for extended diagnostic output from thompson microphysics
  units = flag
  dimensions = ()
  type = logical
[thompson_ext_ndiag3d]
  standard_name = number_of_3d_diagnostic_output_arrays_from_thompson_microphysics
  long_name = number of 3d arrays for extended diagnostic output from thompson microphysics
  units = count
  dimensions = ()
  type = integer
[dt_inner]
  standard_name = time_step_for_inner_loop
  long_name = time step for inner loop
  units = s
  dimensions = ()
  type = real
  kind = kind_phys
[sedi_semi]
  standard_name = flag_for_semi_Lagrangian_sedi_rain
  long_name = flag for semi Lagrangian sedi of rain
  units = flag
  dimensions = ()
  type = logical
[decfl]
  standard_name = deformed_CFL_factor
  long_name = deformed CFL factor
  units = count
  dimensions = ()
  type = integer
[lgfdlmprad]
  standard_name = flag_for_GFDL_microphysics_radiation_interaction
  long_name = flag for GFDL microphysics-radiation interaction
  units = flag
  dimensions = ()
  type = logical
[lsm]
  standard_name = control_for_land_surface_scheme
  long_name = flag for land surface model
  units = flag
  dimensions = ()
  type = integer
[ilsm_noah]
  standard_name = identifier_for_noah_land_surface_scheme
  long_name = flag for NOAH land surface model
  units = flag
  dimensions = ()
  type = integer
[ilsm_noahmp]
  standard_name = identifier_for_noahmp_land_surface_scheme
  long_name = flag for NOAH MP land surface model
  units = flag
  dimensions = ()
  type = integer
[ilsm_ruc]
  standard_name = identifier_for_ruc_land_surface_scheme
  long_name = flag for RUC land surface model
  units = flag
  dimensions = ()
  type = integer
[mosaic_lu]
  standard_name = control_for_fractional_landuse_in_ruc_land_surface_scheme
  long_name = control for use of fractional landuse info in RUC land surface model
  units = flag
  dimensions = ()
  type = integer
[mosaic_soil]
  standard_name = control_for_fractional_soil_in_ruc_land_surface_scheme
  long_name = control for use of fractional soil info in RUC land surface model
  units = flag
  dimensions = ()
  type = integer
[add_fire_heat_flux]
  standard_name = flag_for_fire_heat_flux
  long_name = flag to add fire heat flux to LSM
  units = flag
  dimensions = ()
  type = logical
[isncond_opt]
  standard_name = control_for_soil_thermal_conductivity_option_in_ruc_lsm
  long_name = control for soil thermal conductivity option in RUC land surface model
  units = flag
  dimensions = ()
  type = integer
[isncovr_opt]
  standard_name = control_for_snow_cover_fraction_option_in_ruc_lsm
  long_name = control for snow cover fraction option in RUC land surface model
  units = flag
  dimensions = ()
  type = integer
[kice]
  standard_name = vertical_dimension_of_sea_ice
  long_name = vertical loop extent for ice levels, start at 1
  units = count
  dimensions = ()
  type = integer
[nlevlake_clm_lake]
  standard_name = lake_vertical_dimension_for_clm_lake_model
  long_name = lake vertical dimension for clm lake model
  units = count
  dimensions = ()
  type = integer
  active = (control_for_lake_surface_scheme == 2)
[nlevsoil_clm_lake]
  standard_name = soil_vertical_dimension_for_clm_lake_model
  long_name = soil vertical dimension for clm lake model
  units = count
  dimensions = ()
  type = integer
  active = (control_for_lake_surface_scheme == 2)
[nlevsnow_clm_lake]
  standard_name = snow_vertical_dimension_for_clm_lake_model
  long_name = snow vertical dimension for clm lake model
  units = count
  dimensions = ()
  type = integer
  active = (control_for_lake_surface_scheme == 2)
[nlevsnowsoil_clm_lake]
  standard_name = snow_plus_soil_vertical_dimension_for_clm_lake_model
  long_name = snow plus soil vertical dimension for clm lake model
  units = count
  dimensions = ()
  type = integer
  active = (control_for_lake_surface_scheme == 2)
[nlevsnowsoil1_clm_lake]
  standard_name = snow_plus_soil_minus_one_vertical_dimension_for_clm_lake_model
  long_name = snow plus soil minus one vertical dimension for clm lake model
  units = count
  dimensions = ()
  type = integer
  active = (control_for_lake_surface_scheme == 2)
[lsoil]
  standard_name = vertical_dimension_of_soil
  long_name = number of soil layers
  units = count
  dimensions = ()
  type = integer
[lsoil_lsm]
  standard_name = vertical_dimension_of_soil_internal_to_land_surface_scheme
  long_name = number of soil layers internal to land surface model
  units = count
  dimensions = ()
  type = integer
[lsnow_lsm]
  standard_name = vertical_dimension_of_surface_snow
  long_name = maximum number of snow layers for land surface model
  units = count
  dimensions = ()
  type = integer
[lsnow_lsm_lbound]
  standard_name = lower_bound_of_vertical_dimension_of_surface_snow
  long_name = lower bound of of snow-related arrays for land surface model
  units = count
  dimensions = ()
  type = integer
[lsnow_lsm_ubound]
  standard_name = upper_bound_of_vertical_dimension_of_surface_snow
  long_name = upper bound of of snow-related arrays for land surface model
  units = count
  dimensions = ()
  type = integer
[exticeden]
  standard_name = do_external_surface_frozen_precipitation_density
  long_name = flag for calculating frozen precip ice density outside of the LSM
  units = flag
  dimensions = ()
  type = logical
[zs]
  standard_name = depth_of_soil_layers
  long_name = depth of soil levels for land surface model
  units = m
  dimensions = (vertical_dimension_of_soil_internal_to_land_surface_scheme)
  type = real
  kind = kind_phys
[dzs]
  standard_name = thickness_of_soil_layers_for_land_surface_model
  long_name = thickness of soil levels for land surface model
  units = m
  dimensions = (vertical_dimension_of_soil_internal_to_land_surface_scheme)
  type = real
  kind = kind_phys
[pores]
  standard_name = maximum_soil_moisture_content_for_land_surface_model
  long_name = maximum soil moisture for a given soil type for land surface model
  units = m
  dimensions = (30)
  type = real
  kind = kind_phys
[resid]
  standard_name = minimum_soil_moisture_content_for_land_surface_model
  long_name = minimum soil moisture for a given soil type for land surface model
  units = m
  dimensions = (30)
  type = real
  kind = kind_phys
[rdlai]
  standard_name = flag_for_reading_leaf_area_index_from_input
  long_name = flag for reading leaf area index from initial conditions
  units = flag
  dimensions = ()
  type = logical
[ua_phys]
  standard_name = flag_for_noah_lsm_ua_extension
  long_name = flag for using University of Arizona(?) extension for NOAH LSM WRFv4 (see module_sf_noahlsm.F)
  units = flag
  dimensions = ()
  type = logical
[usemonalb]
  standard_name = flag_for_reading_surface_albedo_for_diffused_shortwave_from_input
  long_name = flag for reading surface diffused shortwave albedo for NOAH LSM WRFv4 (see module_sf_noahlsm.F)
  units = flag
  dimensions = ()
  type = logical
[aoasis]
  standard_name = multiplicative_tuning_parameter_for_potential_evaporation
  long_name = potential evaporation multiplicative factor for NOAH LSM WRFv4 (see module_sf_noahlsm.F)
  units = none
  dimensions = ()
  type = real
  kind = kind_phys
[fasdas]
  standard_name = control_for_flux_adjusting_surface_data_assimilation_system
  long_name = flag to use the flux adjusting surface data assimilation system for NOAH LSM WRFv4 (see module_sf_noahlsm.F)
  units = flag
  dimensions = ()
  type = integer
[ivegsrc]
  standard_name = control_for_vegetation_dataset
  long_name = land use dataset choice
  units = index
  dimensions = ()
  type = integer
[nvegcat]
  standard_name = number_of_vegetation_categories
  long_name = number of vegetation categories
  units = count
  dimensions = ()
  type = integer
[isot]
  standard_name = control_for_soil_type_dataset
  long_name = soil type dataset choice
  units = index
  dimensions = ()
  type = integer
[nsoilcat]
  standard_name = number_of_soil_categories
  long_name = number of soil categories
  units = count
  dimensions = ()
  type = integer
[iopt_thcnd]
  standard_name = control_for_land_surface_scheme_thermal_conductivity_option
  long_name = choice for thermal conductivity option (see module_sf_noahlsm)
  units = index
  dimensions = ()
  type = integer
[spec_adv]
  standard_name = flag_for_separate_advection_of_condensate_species
  long_name = flag for individual cloud species advected
  units = flag
  dimensions = ()
  type = logical
[flgmin]
  standard_name = minimum_large_ice_fraction
  long_name = minimum large ice fraction in F-A mp scheme
  units = frac
  dimensions = (2)
  type = real
  kind = kind_phys
[iopt_dveg]
  standard_name = control_for_land_surface_scheme_dynamic_vegetation
  long_name = choice for dynamic vegetation option (see noahmp module for definition)
  units = index
  dimensions = ()
  type = integer
[iopt_crs]
  standard_name = control_for_land_surface_scheme_canopy_stomatal_resistance
  long_name = choice for canopy stomatal resistance option (see noahmp module for definition)
  units = index
  dimensions = ()
  type = integer
[iopt_btr]
  standard_name = control_for_land_surface_scheme_soil_moisture_factor_stomatal_resistance
  long_name = choice for soil moisture factor for canopy stomatal resistance option (see noahmp module for definition)
  units = index
  dimensions = ()
  type = integer
[iopt_run]
  standard_name = control_for_land_surface_scheme_runoff_and_groundwater
  long_name = choice for runoff and groundwater option (see noahmp module for definition)
  units = index
  dimensions = ()
  type = integer
[iopt_sfc]
  standard_name = control_for_land_surface_scheme_surface_layer_drag_coefficient
  long_name = choice for surface layer drag coefficient option (see noahmp module for definition)
  units = index
  dimensions = ()
  type = integer
[iopt_frz]
  standard_name = control_for_land_surface_scheme_supercooled_liquid_water
  long_name = choice for supercooled liquid water option (see noahmp module for definition)
  units = index
  dimensions = ()
  type = integer
[iopt_inf]
  standard_name = control_for_land_surface_scheme_frozen_soil_permeability
  long_name = choice for frozen soil permeability option (see noahmp module for definition)
  units = index
  dimensions = ()
  type = integer
[iopt_rad]
  standard_name = control_for_land_surface_scheme_radiative_transfer
  long_name = choice for radiation transfer option (see noahmp module for definition)
  units = index
  dimensions = ()
  type = integer
[iopt_alb]
  standard_name = control_for_land_surface_scheme_surface_snow_albedo
  long_name = choice for ground snow surface albedo option (see noahmp module for definition)
  units = index
  dimensions = ()
  type = integer
[iopt_snf]
  standard_name = control_for_land_surface_scheme_precipitation_type_partition
  long_name = choice for precipitation partition option (see noahmp module for definition)
  units = index
  dimensions = ()
  type = integer
[iopt_tbot]
  standard_name = control_for_land_surface_scheme_lower_boundary_soil_temperature
  long_name = choice for lower boundary soil temperature option (see noahmp module for definition)
  units = index
  dimensions = ()
  type = integer
[iopt_stc]
  standard_name = control_for_land_surface_scheme_soil_and_snow_temperature_time_integration
  long_name = choice for soil and snow temperature time stepping option (see noahmp module for definition)
  units = index
  dimensions = ()
  type = integer
[iopt_trs]
  standard_name = control_for_land_surface_scheme_surface_thermal_roughness
  long_name = choice for surface thermal roughness option (see noahmp module for definition)
  units = index
  dimensions = ()
  type = integer
[iopt_diag]
  standard_name = control_for_land_surface_scheme_surface_diagnose_approach
  long_name = choice for surface diagnose approach option (see noahmp module for definition)
  units = index
  dimensions = ()
  type = integer
[use_ufo]
  standard_name = flag_for_gcycle_surface_option
  long_name = flag for gcycle surface option
  units = flag
  dimensions = ()
  type = logical
[lcurr_sf]
  standard_name = flag_for_surface_layer_scheme_ocean_currents
  long_name = flag for taking ocean currents into account in surface layer scheme
  units = flag
  dimensions = ()
  type = logical
[pert_cd]
  standard_name = flag_for_surface_layer_scheme_surface_drag_coefficient_for_momentum_in_air_perturbations
  long_name = flag for perturbing the surface drag coefficient for momentum in surface layer scheme
  units = flag
  dimensions = ()
  type = logical
[ntsflg]
  standard_name = control_for_surface_layer_scheme_skin_temperature_update
  long_name = flag for updating skin temperature in the surface layer scheme
  units = flag
  dimensions = ()
  type = integer
[sfenth]
  standard_name = surface_layer_scheme_enthalpy_flux_factor
  long_name = enthalpy flux factor used in surface layer scheme
  units = none
  dimensions = ()
  type = real
  kind = kind_phys
[lakefrac_threshold]
  standard_name = lakefrac_threshold_for_enabling_lake_model
  long_name = fraction of horizontal grid area occupied by lake must be greater than this value to enable a lake model
  units = frac
  dimensions = ()
  type = real
  kind = kind_phys
[lakedepth_threshold]
  standard_name = lake_depth_threshold_for_enabling_lake_model
  long_name = lake depth must be greater than this value to enable a lake model
  units = m
  dimensions = ()
  type = real
  kind = kind_phys
[iopt_lake]
  standard_name = control_for_lake_model_selection
  long_name = control for lake model selection
  units = 1
  dimensions = ()
  type = integer
[iopt_lake_flake]
  standard_name = flake_model_control_selection_value
  long_name = value that indicates flake model in the control for lake model selection
  units = 1
  dimensions = ()
  type = integer
[iopt_lake_clm]
  standard_name = clm_lake_model_control_selection_value
  long_name = value that indicates clm lake model in the control for lake model selection
  units = 1
  dimensions = ()
  type = integer
[use_lake2m]
  standard_name = use_2m_diagnostics_calculated_by_lake_model
  long_name = model 2m diagnostics use the temperature and humidity calculated by the lake model
  units = flag
  dimensions = ()
  type = logical
[lkm]
  standard_name = control_for_lake_model_execution_method
  long_name = control for lake model execution: 0=no lake, 1=lake, 2=lake+nsst
  units = flag
  dimensions = ()
  type = integer
[ras]
  standard_name = flag_for_relaxed_arakawa_schubert_deep_convection
  long_name = flag for ras convection scheme
  units = flag
  dimensions = ()
  type = logical
[rhgrd]
  standard_name = relative_humidity_threshold_for_condensation
  long_name = relative humidity threshold parameter for condensation for FA scheme
  units = frac
  dimensions = ()
  type = real
  kind = kind_phys
[flipv]
  standard_name = flag_flip
  long_name = vertical flip logical
  units = flag
  dimensions = ()
  type = logical
[trans_trac]
  standard_name = flag_for_convective_transport_of_tracers
  long_name = flag for convective transport of tracers
  units = flag
  dimensions = ()
  type = logical
[old_monin]
  standard_name = flag_for_old_PBL_scheme
  long_name = flag for using old PBL schemes
  units = flag
  dimensions = ()
  type = logical
[mstrat]
  standard_name = flag_for_moorthi_stratus
  long_name = flag for moorthi approach for stratus
  units = flag
  dimensions = ()
  type = logical
[cscnv]
  standard_name = flag_for_Chikira_Sugiyama_deep_convection
  long_name = flag for Chikira-Sugiyama convection
  units = flag
  dimensions = ()
  type = logical
[satmedmf]
  standard_name = flag_for_scale_aware_TKE_moist_EDMF_PBL
  long_name = flag for scale-aware TKE moist EDMF PBL scheme
  units = flag
  dimensions = ()
  type = logical
[shinhong]
  standard_name = flag_for_scale_aware_Shinhong_PBL
  long_name = flag for scale-aware Shinhong PBL scheme
  units = flag
  dimensions = ()
  type = logical
[do_ysu]
  standard_name = flag_for_ysu_pbl_scheme
  long_name = flag for YSU PBL scheme
  units = flag
  dimensions = ()
  type = logical
[cal_pre]
  standard_name = flag_for_dominant_precipitation_type_partition
  long_name = flag controls precip type algorithm
  units = flag
  dimensions = ()
  type = logical
[do_aw]
  standard_name = flag_for_Arakawa_Wu_adjustment
  long_name = flag for Arakawa Wu scale-aware adjustment
  units = flag
  dimensions = ()
  type = logical
[do_awdd]
  standard_name = flag_for_arakawa_wu_downdrafts_for_deep_convection
  long_name = AW scale-aware option in cs convection downdraft
  units = flag
  dimensions = ()
  type = logical
[flx_form]
  standard_name = flag_flux_form_CS
  long_name = enable use of flux form of equations in CS scheme
  units = flag
  dimensions = ()
  type = logical
[do_shoc]
  standard_name = flag_for_shoc
  long_name = flag for SHOC
  units = flag
  dimensions = ()
  type = logical
[shocaftcnv]
  standard_name = flag_for_shoc_after_convection
  long_name = flag to execute SHOC after convection
  units = flag
  dimensions = ()
  type = logical
[oz_phys]
  standard_name = flag_for_nrl_2006_ozone_scheme
  long_name = flag for old (2006) ozone physics
  units = flag
  dimensions = ()
  type = logical
[oz_phys_2015]
  standard_name = flag_for_nrl_2015_ozone_scheme
  long_name = flag for new (2015) ozone physics
  units = flag
  dimensions = ()
  type = logical
[ozphys]
  standard_name = dataset_for_ozone_physics
  long_name = dataset for NRL ozone physics
  units = mixed
  dimensions = ()
  type = ty_ozphys
[h2o_phys]
  standard_name = flag_for_stratospheric_water_vapor_physics
  long_name = flag for stratospheric water vapor physics
  units = flag
  dimensions = ()
  type = logical
[shcnvcw]
  standard_name = flag_for_saving_shallow_convective_cloud_area_fraction
  long_name = flag for shallow convective cloud
  units =
  dimensions = ()
  type = logical
[redrag]
  standard_name = flag_for_limited_surface_roughness_length_over_ocean
  long_name = flag for reduced drag coeff. over sea
  units = flag
  dimensions = ()
  type = logical
[thsfc_loc]
  standard_name = flag_for_reference_pressure_theta
  long_name = flag for reference pressure in theta calculation
  units = flag
  dimensions = ()
  type = logical
[diag_flux]
  standard_name = flag_for_flux_method_in_2m_diagnostics
  long_name = flag for flux method in 2-m diagnostics
  units = flag
  dimensions = ()
  type = logical
[diag_log]
  standard_name = flag_for_log_method_in_2m_diagnostics
  long_name = flag for log method in 2-m diagnostics
  units = flag
  dimensions = ()
  type = logical
[hybedmf]
  standard_name = flag_for_hybrid_edmf_pbl_scheme
  long_name = flag for hybrid edmf pbl scheme (moninedmf)
  units = flag
  dimensions = ()
  type = logical
[dspheat]
  standard_name = flag_TKE_dissipation_heating
  long_name = flag for tke dissipative heating
  units = flag
  dimensions = ()
  type = logical
[hurr_pbl]
  standard_name = flag_hurricane_PBL
  long_name = flag for hurricane-specific options in PBL scheme
  units = flag
  dimensions = ()
  type = logical
[lheatstrg]
  standard_name = flag_for_canopy_heat_storage_in_land_surface_scheme
  long_name = flag for canopy heat storage parameterization
  units = flag
  dimensions = ()
  type = logical
[lseaspray]
  standard_name = flag_for_sea_spray
  long_name = flag for sea spray parameterization
  units = flag
  dimensions = ()
  type = logical
[random_clds]
  standard_name = flag_for_random_clouds_for_RAS
  long_name = flag for using random clouds with the RAS scheme
  units = flag
  dimensions = ()
  type = logical
[shal_cnv]
  standard_name = flag_for_simplified_arakawa_schubert_shallow_convection
  long_name = flag for calling shallow convection
  units = flag
  dimensions = ()
  type = logical
[imfshalcnv]
  standard_name = control_for_shallow_convection_scheme
  long_name = flag for mass-flux shallow convection scheme
  units = flag
  dimensions = ()
  type = integer
[imfshalcnv_sas]
  standard_name = identifier_for_simplified_arakawa_schubert_shallow_convection
  long_name = flag for SAS shallow convection scheme
  units = flag
  dimensions = ()
  type = integer
[imfshalcnv_samf]
  standard_name = identifier_for_scale_aware_mass_flux_shallow_convection
  long_name = flag for SAMF shallow convection scheme
  units = flag
  dimensions = ()
  type = integer
[imfshalcnv_gf]
  standard_name = identifier_for_grell_freitas_shallow_convection
  long_name = flag for Grell-Freitas shallow convection scheme
  units = flag
  dimensions = ()
  type = integer
[imfshalcnv_c3]
  standard_name = identifier_for_c3_shallow_convection
  long_name = flag for C3 shallow convection scheme
  units = flag
  dimensions = ()
  type = integer
[imfshalcnv_ntiedtke]
  standard_name = identifier_for_new_tiedtke_shallow_convection
  long_name = flag for new Tiedtke shallow convection scheme
  units = flag
  dimensions = ()
  type = integer
[imfdeepcnv]
  standard_name = control_for_deep_convection_scheme
  long_name = flag for mass-flux deep convection scheme
  units = flag
  dimensions = ()
  type = integer
[imfdeepcnv_sas]
  standard_name = identifier_for_simplified_arakawa_schubert_deep_convection
  long_name = flag for SAS deep convection scheme
  units = flag
  dimensions = ()
  type = integer
[imfdeepcnv_samf]
  standard_name = identifer_for_scale_aware_mass_flux_deep_convection
  long_name = flag for SAMF deep convection scheme
  units = flag
  dimensions = ()
  type = integer
[imfdeepcnv_gf]
  standard_name = identifier_for_grell_freitas_deep_convection
  long_name = flag for Grell-Freitas deep convection scheme
  units = flag
  dimensions = ()
  type = integer
[imfdeepcnv_c3]
  standard_name = identifier_for_c3_deep_convection
  long_name = flag for C3 deep convection scheme
  units = flag
  dimensions = ()
  type = integer
[imfdeepcnv_ntiedtke]
  standard_name = identifier_for_new_tiedtke_deep_convection
  long_name = flag for new Tiedtke deep convection scheme
  units = flag
  dimensions = ()
  type = integer
[ichoice]
  standard_name = identifier_for_c3_or_gf_deep_convection_closure
  long_name = flag for C3 or GF deep convection closure
  units = flag
  dimensions = ()
  type = integer
[ichoicem]
  standard_name = identifier_for_c3_or_gf_mid_convection_closure
  long_name = flag for C3 or GF mid convection closure
  units = flag
  dimensions = ()
  type = integer
[ichoice_s]
  standard_name = identifier_for_c3_or_gf_shallow_convection_closure
  long_name = flag for C3 or GF shallow convection closure
  units = flag
  dimensions = ()
  type = integer
[hwrf_samfdeep]
  standard_name = flag_for_hurricane_specific_code_in_scale_aware_mass_flux_deep_convection
  long_name = flag for hwrf samfdeepcnv scheme
  units = flag
  dimensions = ()
  type = logical
[hwrf_samfshal]
  standard_name = flag_for_hurricane_specific_code_in_scale_aware_mass_flux_shallow_convection
  long_name = flag for hwrf samfshalcnv scheme
  units = flag
  dimensions = ()
  type = logical
[progsigma]
  standard_name = do_prognostic_updraft_area_fraction
  long_name = do_prognostic_updraft_area_fraction
  units = flag
  dimensions = ()
  type = logical
[betascu]
  standard_name = tuning_param_for_shallow_cu
  long_name = tuning param for shallow cu in case prognostic closure is used
  units = none
  dimensions = ()
  type = real
  kind = kind_phys
[betamcu]
  standard_name = tuning_param_for_midlevel_cu
  long_name = tuning param for midlevel cu in case prognostic closure is used
  units = none
  dimensions = ()
  type = real
  kind = kind_phys
[betadcu]
  standard_name = tuning_param_for_deep_cu
  long_name = tuning param for deep cu in case prognostic closure is used
  units = none
  dimensions = ()
  type = real
  kind = kind_phys
[isatmedmf]
  standard_name = choice_of_scale_aware_TKE_moist_EDMF_PBL
  long_name = choice of scale-aware TKE moist EDMF PBL scheme
  units = none
  dimensions = ()
  type = integer
[isatmedmf_vdif]
  standard_name = choice_of_original_scale_aware_TKE_moist_EDMF_PBL
  long_name = choice of original scale-aware TKE moist EDMF PBL scheme
  units = none
  dimensions = ()
  type = integer
[isatmedmf_vdifq]
  standard_name = choice_of_updated_scale_aware_TKE_moist_EDMF_PBL
  long_name = choice of updated scale-aware TKE moist EDMF PBL scheme
  units = none
  dimensions = ()
  type = integer
[nmtvr]
  standard_name = number_of_statistical_measures_of_subgrid_orography
  long_name = number of topographic variables in GWD
  units = count
  dimensions = ()
  type = integer
[jcap]
  standard_name = number_of_spectral_wave_truncation_for_simplified_arakawa_schubert_convection
  long_name = number of spectral wave trancation used only by sascnv and shalcnv
  units = count
  dimensions = ()
  type = integer
[cs_parm(1)]
  standard_name = updraft_velocity_tunable_parameter_1_CS
  long_name = tunable parameter 1 for Chikira-Sugiyama convection
  units = m s-1
  dimensions = ()
  type = real
  kind = kind_phys
[cs_parm(2)]
  standard_name = updraft_velocity_tunable_parameter_2_CS
  long_name = tunable parameter 2 for Chikira-Sugiyama convection
  units = m s-1
  dimensions = ()
  type = real
  kind = kind_phys
[cs_parm(3)]
  standard_name = detrainment_and_precipitation_tunable_parameter_3_CS
  long_name = partition water between detrainment and precipitation (decrease for more precipitation)
  units = m
  dimensions = ()
  type = real
  kind = kind_phys
[cs_parm(4)]
  standard_name = detrainment_and_precipitation_tunable_parameter_4_CS
  long_name = partition water between detrainment and precipitation (decrease for more precipitation)
  units = m
  dimensions = ()
  type = real
  kind = kind_phys
[cs_parm(9)]
  standard_name = entrainment_efficiency_tunable_parameter_9_CS
  long_name = entrainment efficiency
  units = none
  dimensions = ()
  type = real
  kind = kind_phys
[cgwf]
  standard_name = tunable_parameters_for_convective_gravity_wave_drag
  long_name = multiplication factor for convective GWD
  units = none
  dimensions = (2)
  type = real
  kind = kind_phys
[cdmbgwd]
  standard_name = multiplicative_tunable_parameters_for_mountain_blocking_and_orographic_gravity_wave_drag
  long_name = multiplication factors for cdmb and gwd
  units = none
  dimensions = (4)
  type = real
  kind = kind_phys
[ccwf]
  standard_name = tunable_parameter_for_critical_cloud_workfunction_in_relaxed_arakawa_schubert_deep_convection
  long_name = multiplication factor for tical_cloud_workfunction
  units = none
  dimensions = (2)
  type = real
  kind = kind_phys
[sup]
  standard_name = tunable_parameter_for_ice_supersaturation
  long_name = ice supersaturation parameter for PDF clouds
  units = none
  dimensions = ()
  type = real
  kind = kind_phys
[ctei_rm]
  standard_name = tunable_parameter_for_critical_cloud_top_entrainment_instability_criteria
  long_name = critical cloud top entrainment instability criteria
  units = none
  dimensions = (2)
  type = real
  kind = kind_phys
[icrtrh_sfc]
  standard_name = index_for_critical_relative_humidity_at_surface
  long_name = index for critical relative humidity at the surface
  units = count
  dimensions = ()
  type = integer
[icrtrh_pbl]
  standard_name = index_for_critical_relative_humidity_at_pbl_top
  long_name = index for critical relative humidity at the PBL top
  units = count
  dimensions = ()
  type = integer
[icrtrh_toa]
  standard_name = index_for_critical_relative_humidity_at_toa
  long_name = index for critical relative humidity at the top of atmosphere
  units = count
  dimensions = ()
  type = integer
[crtrh(index_for_critical_relative_humidity_at_surface)]
  standard_name = critical_relative_humidity_at_surface
  long_name = critical relative humidity at the surface
  units = frac
  dimensions = ()
  type = real
  kind = kind_phys
[crtrh(index_for_critical_relative_humidity_at_pbl_top)]
  standard_name = critical_relative_humidity_at_PBL_top
  long_name = critical relative humidity at the PBL top
  units = frac
  dimensions = ()
  type = real
  kind = kind_phys
[crtrh(index_for_critical_relative_humidity_at_toa)]
  standard_name = critical_relative_humidity_at_toa
  long_name = critical relative humidity at the top of atmosphere
  units = frac
  dimensions = ()
  type = real
  kind = kind_phys
[prslrd0]
  standard_name = air_pressure_at_bottom_extent_of_rayleigh_damping
  long_name = pressure level from which Rayleigh Damping is applied
  units = Pa
  dimensions = ()
  type = real
  kind = kind_phys
[ral_ts]
  standard_name = timescale_for_rayleigh_damping
  long_name = time scale for Rayleigh damping in days
  units = d
  dimensions = ()
  type = real
  kind = kind_phys
[clam_deep]
  standard_name = entrainment_rate_coefficient_for_deep_convection
  long_name = entrainment rate coefficient for deep convection
  units = none
  dimensions = ()
  type = real
  kind = kind_phys
[c0s_deep]
  standard_name = rain_conversion_parameter_for_deep_convection
  long_name = convective rain conversion parameter for deep convection
  units = m-1
  dimensions = ()
  type = real
  kind = kind_phys
[c1_deep]
  standard_name = detrainment_conversion_parameter_for_deep_convection
  long_name = convective detrainment conversion parameter for deep convection
  units = m-1
  dimensions = ()
  type = real
  kind = kind_phys
[betal_deep]
  standard_name = downdraft_fraction_reaching_surface_over_land_for_deep_convection
  long_name = downdraft fraction reaching surface over land for deep convection
  units = frac
  dimensions = ()
  type = real
  kind = kind_phys
[betas_deep]
  standard_name = downdraft_fraction_reaching_surface_over_water_for_deep_convection
  long_name = downdraft fraction reaching surface over water for deep convection
  units = frac
  dimensions = ()
  type = real
  kind = kind_phys
[evef]
  standard_name = rain_evaporation_coefficient_for_convection
  long_name = convective rain evaporation coefficient for convection
  units = frac
  dimensions = ()
  type = real
  kind = kind_phys
[evfact_deep]
  standard_name = rain_evaporation_coefficient_over_ocean_for_deep_convection
  long_name = convective rain evaporation coefficient over ocean for deep convection
  units = frac
  dimensions = ()
  type = real
  kind = kind_phys
[evfactl_deep]
  standard_name = rain_evaporation_coefficient_over_land_for_deep_convection
  long_name = convective rain evaporation coefficient over land for deep convection
  units = frac
  dimensions = ()
  type = real
  kind = kind_phys
[pgcon_deep]
  standard_name = momentum_transport_reduction_factor_due_to_pressure_gradient_force_for_deep_convection
  long_name = reduction factor in momentum transport due to deep convection induced pressure gradient force
  units = frac
  dimensions = ()
  type = real
  kind = kind_phys
[asolfac_deep]
  standard_name = aerosol_aware_multiplicative_rain_conversion_parameter_for_deep_convection
  long_name = aerosol-aware parameter inversely proportional to CCN number concentraion from Lim (2011) for deep convection
  units = none
  dimensions = ()
  type = real
  kind = kind_phys
[clam_shal]
  standard_name = entrainment_rate_coefficient_for_shallow_convection
  long_name = entrainment rate coefficient for shallow convection
  units = none
  dimensions = ()
  type = real
  kind = kind_phys
[c0s_shal]
  standard_name = rain_conversion_parameter_for_shallow_convection
  long_name = convective rain conversion parameter for shallow convection
  units = m-1
  dimensions = ()
  type = real
  kind = kind_phys
[c1_shal]
  standard_name = detrainment_conversion_parameter_for_shallow_convection
  long_name = convective detrainment conversion parameter for shallow convection
  units = m-1
  dimensions = ()
  type = real
  kind = kind_phys
[pgcon_shal]
  standard_name = momentum_transport_reduction_factor_due_to_pressure_gradient_force_for_shallow_convection
  long_name = reduction factor in momentum transport due to shallow convection induced pressure gradient force
  units = frac
  dimensions = ()
  type = real
  kind = kind_phys
[asolfac_shal]
  standard_name = aerosol_aware_multiplicative_rain_conversion_parameter_for_shallow_convection
  long_name = aerosol-aware parameter inversely proportional to CCN number concentraion from Lim (2011) for shallow convection
  units = none
  dimensions = ()
  type = real
  kind = kind_phys
[xkzm_m]
  standard_name = atmosphere_momentum_diffusivity_due_to_background
  long_name = background vertical diffusion for momentum
  units = m2 s-1
  dimensions = ()
  type = real
  kind = kind_phys
[xkzm_h]
  standard_name = atmosphere_heat_diffusivity_due_to_background
  long_name = background vertical diffusion for heat q
  units = m2 s-1
  dimensions = ()
  type = real
  kind = kind_phys
[xkzm_s]
  standard_name = sigma_pressure_threshold_at_upper_extent_of_background_diffusion
  long_name = sigma threshold for background mom. diffusion
  units = none
  dimensions = ()
  type = real
  kind = kind_phys
[nst_anl]
  standard_name = flag_for_nsstm_analysis_in_gcycle
  long_name = flag for NSSTM analysis in gcycle/sfcsub
  units = flag
  dimensions = ()
  type = logical
[instf_opt]
  standard_name = index_to_control_for_nsstm
  long_name = index ofr NSSTM flag: off/uncoupled/coupled=0/1/2
  units = count
  dimensions = ()
  type = integer
[instf_spinup]
  standard_name = index_for_nsstm_spinup
  long_name = index for nsstm spinup
  units = count
  dimensions = ()
  type = integer
[instf_anlys]
  standard_name = index_for_nsstm_analysis
  long_name = index for nsstm analysis
  units = count
  dimensions = ()
  type = integer
[instf_zs1_lb]
  standard_name = index_for_lower_bound_for_depth_of_sea_temperature_for_nsstm
  long_name = index for lower bound for depth of sea temperature for nsstm
  units = count
  dimensions = ()
  type = integer
[instf_zs2_ub]
  standard_name = index_for_upper_bound_for_depth_of_sea_temperature_for_nsstm
  long_name = index for upper bound for depth of sea temperature for nsstm
  units = count
  dimensions = ()
  type = integer
[nstf_name(index_to_control_for_nsstm)]
  standard_name = control_for_nsstm
  long_name = NSSTM flag: off/uncoupled/coupled=0/1/2
  units = flag
  dimensions = ()
  type = integer
[nstf_name(index_for_lower_bound_for_depth_of_sea_temperature_for_nsstm)]
  standard_name = lower_bound_for_depth_of_sea_temperature_for_nsstm
  long_name = zsea1 in mm
  units = mm
  dimensions = ()
  type = integer
[nstf_name(index_for_upper_bound_for_depth_of_sea_temperature_for_nsstm)]
  standard_name = upper_bound_for_depth_of_sea_temperature_for_nsstm
  long_name = zsea2 in mm
  units = mm
  dimensions = ()
  type = integer
[frac_grid]
  standard_name = flag_for_fractional_landmask
  long_name = flag for fractional grid
  units = flag
  dimensions = ()
  type = logical
[frac_ice]
  standard_name = flag_for_fractional_ice_when_fractional_landmask_is_disabled
  long_name = flag for fractional ice when fractional landmask is disabled
  units = flag
  dimensions = ()
  type = logical
[min_lakeice]
  standard_name = min_lake_ice_area_fraction
  long_name = minimum lake ice value
  units = frac
  dimensions = ()
  type = real
  kind = kind_phys
[min_seaice]
  standard_name = min_sea_ice_area_fraction
  long_name = minimum sea ice value
  units = frac
  dimensions = ()
  type = real
  kind = kind_phys
[rho_h2o]
  standard_name = density_of_fresh_water
  long_name = density of fresh water
  units = kg m-3
  dimensions = ()
  type = real
  kind = kind_phys
[sfc_z0_type]
  standard_name = flag_for_surface_roughness_option_over_water
  long_name = surface roughness options over water
  units = flag
  dimensions = ()
  type = integer
[icplocn2atm]
  standard_name = control_for_air_sea_flux_computation_over_water
  long_name = air-sea flux option
  units = 1
  dimensions = ()
  type = integer
[xkzminv]
  standard_name = max_atmosphere_heat_diffusivity_due_to_background
  long_name = maximum background value of heat diffusivity
  units = m2 s-1
  dimensions = ()
  type = real
  kind = kind_phys
[moninq_fac]
  standard_name = multiplicative_tuning_parameter_for_atmosphere_diffusivity
  long_name = multiplicative constant for atmospheric diffusivities (AKA alpha)
  units = none
  dimensions = ()
  type = real
  kind = kind_phys
[dspfac]
  standard_name = multiplicative_tuning_parameter_for_tke_dissipative_heating
  long_name = tke dissipative heating factor
  units = none
  dimensions = ()
  type = real
  kind = kind_phys
[bl_upfr]
  standard_name = updraft_area_fraction_in_scale_aware_tke_moist_edmf_pbl_scheme
  long_name = updraft fraction in boundary layer mass flux scheme
  units = none
  dimensions = ()
  type = real
  kind = kind_phys
[bl_dnfr]
  standard_name = downdraft_area_fraction_in_scale_aware_tke_moist_edmf_pbl_scheme
  long_name = downdraft fraction in boundary layer mass flux scheme
  units = none
  dimensions = ()
  type = real
  kind = kind_phys
[rlmx]
  standard_name = maximum_allowed_mixing_length_in_boundary_layer_mass_flux_scheme
  long_name = maximum allowed mixing length in boundary layer mass flux scheme
  units = m
  dimensions = ()
  type = real
  kind = kind_phys
[elmx]
  standard_name = maximum_allowed_dissipation_mixing_length_in_boundary_layer_mass_flux_scheme
  long_name = maximum allowed dissipation mixing length in boundary layer mass flux scheme
  units = m
  dimensions = ()
  type = real
  kind = kind_phys
[sfc_rlm]
  standard_name = choice_of_near_surface_mixing_length_in_boundary_layer_mass_flux_scheme
  long_name = choice of near surface mixing length in boundary layer mass flux scheme
  units = none
  dimensions = ()
  type = integer
[tc_pbl]
  standard_name = control_for_TC_applications_in_the_PBL_scheme
  long_name = control for TC applications in the PBL scheme
  units = none
  dimensions = ()
  type = integer
[h0facu]
  standard_name = multiplicative_tuning_parameter_for_reduced_surface_heat_fluxes_due_to_canopy_heat_storage
  long_name = canopy heat storage factor for sensible heat flux in unstable surface layer
  units = none
  dimensions = ()
  type = real
  kind = kind_phys
[h0facs]
  standard_name = multiplicative_tuning_parameter_for_reduced_latent_heat_flux_due_to_canopy_heat_storage
  long_name = canopy heat storage factor for sensible heat flux in stable surface layer
  units = none
  dimensions = ()
  type = real
  kind = kind_phys
[do_ca]
  standard_name = flag_for_cellular_automata
  long_name = cellular automata main switch
  units = flag
  dimensions = ()
  type = logical
[ca_advect]
  standard_name = flag_for_cellular_automata_advection
  long_name = cellular automata main switch
  units = flag
  dimensions = ()
  type = logical
[ca_sgs]
  standard_name = flag_for_sgs_cellular_automata
  long_name = switch for sgs ca
  units = flag
  dimensions = ()
  type = logical
[ca_global]
  standard_name = flag_for_global_cellular_automata
  long_name = switch for global ca
  units = flag
  dimensions = ()
  type = logical
[vfact_ca]
  standard_name = cellular_automata_vertical_weight
  long_name = vertical weight for ca
  units = frac
  dimensions = (vertical_layer_dimension)
  type = real
  kind = kind_phys
[ca_closure]
  standard_name = flag_for_global_cellular_automata_closure
  long_name = switch for ca on closure
  units = flag
  dimensions = ()
  type = logical
[ca_entr]
  standard_name =  flag_for_global_cellular_automata_deep_convective_entrainment
  long_name = switch for ca on entr
  units = flag
  dimensions = ()
  type = logical
[ca_trigger]
  standard_name = flag_for_global_cellular_automata_trigger
  long_name = switch for ca on trigger
  units = flag
  dimensions = ()
  type = logical
[nthresh]
  standard_name =  cellular_automata_vertical_velocity_perturbation_threshold_for_deep_convection
  long_name = threshold used for perturbed vertical velocity
  units = m s-1
  dimensions = ()
  type = real
  kind = kind_phys
[do_sppt]
  standard_name = flag_for_stochastic_physics_perturbations
  long_name = flag for stochastic physics perturbations
  units = flag
  dimensions = ()
  type = logical
[pert_mp]
  standard_name = flag_for_stochastic_microphysics_perturbations
  long_name = flag for stochastic microphysics perturbations
  units = flag
  dimensions = ()
  type = logical
[pert_clds]
  standard_name = flag_for_stochastic_cloud_fraction_perturbations
  long_name = flag for stochastic cloud fraction perturbations
  units = flag
  dimensions = ()
  type = logical
[sppt_amp]
  standard_name = total_amplitude_of_sppt_perturbation
  long_name = toal ampltidue of stochastic sppt perturbation
  units = none
  dimensions = ()
  type = real
  kind = kind_phys
[pert_radtend]
  standard_name = flag_for_stochastic_radiative_heating_perturbations
  long_name = flag for stochastic radiative heating perturbations
  units = flag
  dimensions = ()
  type = logical
[use_zmtnblck]
  standard_name = flag_for_mountain_blocking_for_sppt
  long_name = flag for mountain blocking
  units = flag
  dimensions = ()
  type = logical
[do_shum]
  standard_name = flag_for_stochastic_shum_option
  long_name = flag for stochastic shum option
  units = flag
  dimensions = ()
  type = logical
[do_skeb]
  standard_name = flag_for_stochastic_skeb_option
  long_name = flag for stochastic skeb option
  units = flag
  dimensions = ()
  type = logical
[do_spp]
  standard_name = do_stochastically_perturbed_parameterizations
  long_name = flag for stochastic spp option
  units = flag
  dimensions = ()
  type = logical
[lndp_type]
  standard_name = control_for_stochastic_land_surface_perturbation
  long_name = index for stochastic land surface perturbations type
  units = index
  dimensions = ()
  type = integer
[n_var_lndp]
  standard_name = number_of_perturbed_land_surface_variables
  long_name = number of land surface variables perturbed
  units = count
  dimensions = ()
  type = integer
[lndp_prt_list]
  standard_name =land_surface_perturbation_magnitudes
  long_name = magnitude of perturbations for landperts
  units = variable
  dimensions = (number_of_perturbed_land_surface_variables)
  type = real
  kind = kind_phys
  active = (control_for_stochastic_land_surface_perturbation /= 0)
[lndp_var_list]
  standard_name = land_surface_perturbation_variables
  long_name = variables to be perturbed for landperts
  units = none
  dimensions =  (number_of_perturbed_land_surface_variables)
  type = character
  kind = len=3
  active = (control_for_stochastic_land_surface_perturbation /= 0)
[n_var_spp]
  standard_name = number_of_perturbed_spp_schemes
  long_name = number of perturbed spp schemes
  units = count
  dimensions = ()
  type = integer
[spp_prt_list]
  standard_name = magnitude_of_spp_perturbations
  long_name = magnitude of spp perturbations
  units = 1
  dimensions = (number_of_perturbed_spp_schemes)
  type = real
  kind = kind_phys
  active = (do_stochastically_perturbed_parameterizations)
[spp_stddev_cutoff]
  standard_name = magnitude_of_spp_standard_deviation_cutoff
  long_name = magnitude of spp standard deviation cutoff
  units = 1
  dimensions = (number_of_perturbed_spp_schemes)
  type = real
  kind = kind_phys
  active = (do_stochastically_perturbed_parameterizations)
[spp_var_list]
  standard_name = perturbed_spp_schemes
  long_name = perturbed spp schemes
  units = none
  dimensions =  (number_of_perturbed_spp_schemes)
  type = character
  kind = len=10
  active = (do_stochastically_perturbed_parameterizations)
[spp_pbl]
  standard_name = control_for_pbl_spp_perturbations
  long_name = control for pbl spp perturbations
  units = count
  dimensions = ()
  type = integer
[spp_sfc]
  standard_name = control_for_surface_layer_spp_perturbations
  long_name = control for surface layer spp perturbations
  units = count
  dimensions = ()
  type = integer
[spp_mp]
  standard_name = control_for_microphysics_spp_perturbations
  long_name = control for microphysics spp perturbations
  units = count
  dimensions = ()
  type = integer
[spp_rad]
  standard_name = control_for_radiation_spp_perturbations
  long_name = control for radiation spp perturbations
  units = count
  dimensions = ()
  type = integer
[spp_gwd]
  standard_name = control_for_gravity_wave_drag_spp_perturbations
  long_name = control for gravity wave drag spp perturbations
  units = count
  dimensions = ()
  type = integer
[spp_cu_deep]
  standard_name = control_for_deep_convection_spp_perturbations
  long_name = control for deep convection spp perturbations
  units = count
  dimensions = ()
  type = integer
[ntrac]
  standard_name = number_of_tracers
  long_name = number of tracers
  units = count
  dimensions = ()
  type = integer
[ntracp1]
  standard_name = number_of_tracers_plus_one
  long_name = number of tracers plus one
  units = count
  dimensions = ()
  type = integer
[ntracp100]
  standard_name = number_of_tracers_plus_one_hundred
  long_name = number of tracers plus one hundred
  units = count
  dimensions = ()
  type = integer
[nprocess]
  standard_name = number_of_cumulative_change_processes
  long_name = number of processes that cause changes in state variables
  units = count
  dimensions = ()
  type = integer
[nprocess_summed]
  standard_name = number_of_physics_causes_of_tracer_changes
  long_name = number of causes in dtidx per tracer summed for total physics tendency
  units = count
  dimensions = ()
  type = integer
[dtidx]
  standard_name = cumulative_change_of_state_variables_outer_index
  long_name = index of state-variable and process in last dimension of diagnostic tendencies array AKA cumulative_change_index
  units = index
  dimensions = (number_of_tracers_plus_one_hundred,number_of_cumulative_change_processes)
  type = integer
[ndtend]
  standard_name = cumulative_change_of_state_variables_outer_index_max
  long_name = last dimension of array of diagnostic tendencies for state variables
  units = count
  dimensions = ()
  type = integer
[index_of_process_pbl]
  standard_name = index_of_subgrid_scale_vertical_mixing_process_in_cumulative_change_index
  long_name = index of subgrid scale vertical mixing process in second dimension of array cumulative change index
  units = index
  dimensions = ()
  type = integer
[index_of_process_dcnv]
  standard_name = index_of_deep_convection_process_process_in_cumulative_change_index
  long_name = index of deep convection process in second dimension of array cumulative change index
  units = index
  dimensions = ()
  type = integer
[index_of_process_scnv]
  standard_name = index_of_shallow_convection_process_process_in_cumulative_change_index
  long_name = index of shallow convection process in second dimension of array cumulative change index
  units = index
  dimensions = ()
  type = integer
[index_of_process_mp]
  standard_name = index_of_microphysics_process_process_in_cumulative_change_index
  long_name = index of microphysics transport process in second dimension of array cumulative change index
  units = index
  dimensions = ()
  type = integer
[index_of_process_prod_loss]
  standard_name = index_of_production_and_loss_process_in_cumulative_change_index
  long_name = index of production and loss effect in photochemistry process in second dimension of array cumulative change index
  units = index
  dimensions = ()
  type = integer
[index_of_process_ozmix]
  standard_name = index_of_ozone_mixing_ratio_process_in_cumulative_change_index
  long_name = index of ozone mixing ratio effect in photochemistry process in second dimension of array cumulative change index
  units = index
  dimensions = ()
  type = integer
[index_of_process_temp]
  standard_name = index_of_temperature_process_in_cumulative_change_index
  long_name = index of temperature effect in photochemistry process in second dimension of array cumulative change index
  units = index
  dimensions = ()
  type = integer
[index_of_process_overhead_ozone]
  standard_name = index_of_overhead_process_in_cumulative_change_index
  long_name = index of overhead ozone effect in photochemistry process in second dimension of array cumulative change index
  units = index
  dimensions = ()
  type = integer
[index_of_process_longwave]
  standard_name = index_of_longwave_heating_process_in_cumulative_change_index
  long_name = index of longwave heating process in second dimension of array cumulative change index
  units = index
  dimensions = ()
  type = integer
[index_of_process_shortwave]
  standard_name = index_of_shortwave_heating_process_in_cumulative_change_index
  long_name = index of shortwave heating process in second dimension of array cumulative change index
  units = index
  dimensions = ()
  type = integer
[index_of_process_orographic_gwd]
  standard_name = index_of_orographic_gravity_wave_drag_process_in_cumulative_change_index
  long_name = index of orographic gravity wave drag process in second dimension of array cumulative change index
  units = index
  dimensions = ()
  type = integer
[index_of_process_rayleigh_damping]
  standard_name = index_of_rayleigh_damping_process_in_cumulative_change_index
  long_name = index of rayleigh damping process in second dimension of array cumulative change index
  units = index
  dimensions = ()
  type = integer
[index_of_process_nonorographic_gwd]
  standard_name = index_of_nonorographic_gravity_wave_drag_process_in_cumulative_change_index
  long_name = index of nonorographic gravity wave drag process in second dimension of array cumulative change index
  units = index
  dimensions = ()
  type = integer
[index_of_process_conv_trans]
  standard_name = index_of_convective_transport_process_in_cumulative_change_index
  long_name = index of convective transport process in second dimension of array cumulative change index
  units = index
  dimensions = ()
  type = integer
[index_of_process_dfi_radar]
  standard_name = index_of_radar_derived_microphysics_temperature_forcing_in_cumulative_change_index
  long_name = index of radar-derived microphysics temperature forcing in second dimension of array cumulative change index
  units = index
  dimensions = ()
  type = integer
[index_of_process_physics]
  standard_name = index_of_all_physics_process_in_cumulative_change_index
  long_name = index of all physics transport process in second dimension of array cumulative change index
  units = index
  dimensions = ()
  type = integer
[index_of_process_non_physics]
  standard_name = index_of_non_physics_process_in_cumulative_change_index
  long_name = index of non-physics transport process in second dimension of array cumulative change index
  units = index
  dimensions = ()
  type = integer
[index_of_process_photochem]
  standard_name = index_of_photochemistry_process_in_cumulative_change_index
  long_name = index of photochemistry process in second dimension of array cumulative change index
  units = index
  dimensions = ()
  type = integer
[is_photochem]
  standard_name = flags_for_photochemistry_processes_to_sum
  long_name = flags for photochemistry processes to sum as the total photochemistry process cumulative change
  units = flag
  dimensions = (number_of_cumulative_change_processes)
  type = logical
[index_of_temperature]
  standard_name = index_of_temperature_in_cumulative_change_index
  long_name = index of temperature in first dimension of array cumulative change index
  units = index
  dimensions = ()
  type = integer
[index_of_x_wind]
  standard_name = index_of_x_wind_in_cumulative_change_index
  long_name = index of x-wind in first dimension of array cumulative change index
  units = index
  dimensions = ()
  type = integer
[index_of_y_wind]
  standard_name = index_of_y_wind_in_cumulative_change_index
  long_name = index of x-wind in first dimension of array cumulative change index
  units = index
  dimensions = ()
  type = integer
[ntqv]
  standard_name = index_of_specific_humidity_in_tracer_concentration_array
  long_name = tracer index for water vapor (specific humidity)
  units = index
  dimensions = ()
  type = integer
[ntoz]
  standard_name = index_of_ozone_mixing_ratio_in_tracer_concentration_array
  long_name = tracer index for ozone mixing ratio
  units = index
  dimensions = ()
  type = integer
[ntcw]
  standard_name = index_of_cloud_liquid_water_mixing_ratio_in_tracer_concentration_array
  long_name = tracer index for cloud condensate (or liquid water)
  units = index
  dimensions = ()
  type = integer
[ntiw]
  standard_name = index_of_cloud_ice_mixing_ratio_in_tracer_concentration_array
  long_name = tracer index for  ice water
  units = index
  dimensions = ()
  type = integer
[ntrw]
  standard_name = index_of_rain_mixing_ratio_in_tracer_concentration_array
  long_name = tracer index for rain water
  units = index
  dimensions = ()
  type = integer
[ntsw]
  standard_name = index_of_snow_mixing_ratio_in_tracer_concentration_array
  long_name = tracer index for snow water
  units = index
  dimensions = ()
  type = integer
[ntgl]
  standard_name = index_of_graupel_mixing_ratio_in_tracer_concentration_array
  long_name = tracer index for graupel
  units = index
  dimensions = ()
  type = integer
[nthl]
  standard_name = index_of_hail_mixing_ratio_in_tracer_concentration_array
  long_name = tracer index for hail
  units = index
  dimensions = ()
  type = integer
[ntclamt]
  standard_name = index_of_cloud_area_fraction_in_atmosphere_layer_in_tracer_concentration_array
  long_name = tracer index for cloud amount integer
  units = index
  dimensions = ()
  type = integer
[ntlnc]
  standard_name = index_of_mass_number_concentration_of_cloud_droplets_in_tracer_concentration_array
  long_name = tracer index for liquid number concentration
  units = index
  dimensions = ()
  type = integer
[ntinc]
  standard_name = index_of_mass_number_concentration_of_cloud_ice_in_tracer_concentration_array
  long_name = tracer index for ice    number concentration
  units = index
  dimensions = ()
  type = integer
[ntrnc]
  standard_name = index_of_mass_number_concentration_of_rain_in_tracer_concentration_array
  long_name = tracer index for rain   number concentration
  units = index
  dimensions = ()
  type = integer
[ntsnc]
  standard_name = index_of_mass_number_concentration_of_snow_in_tracer_concentration_array
  long_name = tracer index for snow   number concentration
  units = index
  dimensions = ()
  type = integer
[ntgnc]
  standard_name = index_of_mass_number_concentration_of_graupel_in_tracer_concentration_array
  long_name = tracer index for graupel number concentration
  units = index
  dimensions = ()
  type = integer
[nthnc]
  standard_name = index_of_mass_number_concentration_of_hail_in_tracer_concentration_array
  long_name = tracer index for hail number concentration
  units = index
  dimensions = ()
  type = integer
[ntccn]
  standard_name = index_of_cloud_condensation_nuclei_number_concentration_in_tracer_concentration_array
  long_name = tracer index for cloud condensation nuclei number concentration
  units = index
  dimensions = ()
  type = integer
[ntccna]
  standard_name = index_of_activated_cloud_condensation_nuclei_number_concentration_in_tracer_concentration_array
  long_name = tracer index for activated cloud condensation nuclei number concentration
  units = index
  dimensions = ()
  type = integer
[ntgv]
  standard_name = index_of_graupel_volume_in_tracer_concentration_array
  long_name = tracer index for graupel particle volume
  units = index
  dimensions = ()
  type = integer
[nthv]
  standard_name = index_of_hail_volume_in_tracer_concentration_array
  long_name = tracer index for hail particle volume
  units = index
  dimensions = ()
  type = integer
[ntrz]
  standard_name = index_of_reflectivity_of_rain_in_tracer_concentration_array
  long_name = tracer index for rain reflectivity
  units = index
  dimensions = ()
  type = integer
[ntgz]
  standard_name = index_of_reflectivity_of_graupel_in_tracer_concentration_array
  long_name = tracer index for graupel reflectivity
  units = index
  dimensions = ()
  type = integer
[nthz]
  standard_name = index_of_reflectivity_of_hail_in_tracer_concentration_array
  long_name = tracer index for hail reflectivity
  units = index
  dimensions = ()
  type = integer
[ntke]
  standard_name = index_of_turbulent_kinetic_energy_in_tracer_concentration_array
  long_name = tracer index for turbulent kinetic energy
  units = index
  dimensions = ()
  type = integer
[ntsigma]
  standard_name = index_of_updraft_area_fraction_in_tracer_concentration_array
  long_name = tracer index of updraft_area_fraction
  units = index
  dimensions = ()
  type = integer
[nqrimef]
  standard_name = index_of_mass_weighted_rime_factor_in_tracer_concentration_array
  long_name = tracer index for mass weighted rime factor
  units = index
  dimensions = ()
  type = integer
[ntwa]
  standard_name = index_of_mass_number_concentration_of_hygroscopic_aerosols_in_tracer_concentration_array
  long_name = tracer index for water friendly aerosol
  units = index
  dimensions = ()
  type = integer
[ntia]
  standard_name = index_of_mass_number_concentration_of_nonhygroscopic_ice_nucleating_aerosols_in_tracer_concentration_array
  long_name = tracer index for ice friendly aerosol
  units = index
  dimensions = ()
  type = integer
[ntsmoke]
  standard_name = index_for_smoke_in_tracer_concentration_array
  long_name = tracer index for smoke
  units = index
  dimensions = ()
  type = integer
[ntdust]
  standard_name = index_for_dust_in_tracer_concentration_array
  long_name = tracer index for dust
  units = index
  dimensions = ()
  type = integer
[ntcoarsepm]
  standard_name = index_for_coarse_particulate_matter_in_tracer_concentration_array
  long_name = tracer index for coarse particulate matter
  units = index
  dimensions = ()
  type = integer
[nchem]
  standard_name = number_of_chemical_species_vertically_mixed
  long_name = number of chemical vertically mixed
  units = count
  dimensions = ()
  type = integer
[ndvel]
  standard_name = number_of_chemical_species_deposited
  long_name = number of chemical pbl deposited
  units = count
  dimensions = ()
  type = integer
[ntchm]
  standard_name = number_of_chemical_tracers
  long_name = number of chemical tracers
  units = count
  dimensions = ()
  type = integer
[ntchs]
  standard_name = index_of_first_chemical_tracer_in_tracer_concentration_array
  long_name = tracer index for first chemical tracer
  units = index
  dimensions = ()
  type = integer
[ntche]
  standard_name = index_for_last_chemical_tracer
  long_name = tracer index for last chemical tracer
  units = index
  dimensions = ()
  type = integer
[ntdu1]
  standard_name = index_for_dust_bin1
  long_name = index for dust bin1
  units = index
  dimensions = ()
  type = integer
[ntdu2]
  standard_name = index_for_dust_bin2
  long_name = index for dust bin2
  units = index
  dimensions = ()
  type = integer
[ntdu3]
  standard_name = index_for_dust_bin3
  long_name = index for dust bin3
  units = index
  dimensions = ()
  type = integer
[ntdu4]
  standard_name = index_for_dust_bin4
  long_name = index for dust bin4
  units = index
  dimensions = ()
  type = integer
[ntdu5]
  standard_name = index_for_dust_bin5
  long_name = index for dust bin5
  units = index
  dimensions = ()
  type = integer
[ntss1]
  standard_name = index_for_seasalt_bin1
  long_name = index for seasalt bin1
  units = index
  dimensions = ()
  type = integer
[ntss2]
  standard_name = index_for_seasalt_bin2
  long_name = index for seasalt bin2
  units = index
  dimensions = ()
  type = integer
[ntss3]
  standard_name = index_for_seasalt_bin3
  long_name = index for seasalt bin3
  units = index
  dimensions = ()
  type = integer
[ntss4]
  standard_name = index_for_seasalt_bin4
  long_name = index for seasalt bin4
  units = index
  dimensions = ()
  type = integer
[ntss5]
  standard_name = index_for_seasalt_bin5
  long_name = index for seasalt bin5
  units = index
  dimensions = ()
  type = integer
[ntsu]
  standard_name = index_for_sulfate
  long_name = index for sulfate
  units = index
  dimensions = ()
  type = integer
[ntbcb]
  standard_name = index_for_bcphobic
  long_name = index for bcphobic
  units = index
  dimensions = ()
  type = integer
[ntbcl]
  standard_name = index_for_bcphilic
  long_name = index for bcphilic
  units = index
  dimensions = ()
  type = integer
[ntocb]
  standard_name = index_for_ocphobic
  long_name = index for ocphobic
  units = index
  dimensions = ()
  type = integer
[ntocl]
  standard_name = index_for_ocphilic
  long_name = index for ocphilic
  units = index
  dimensions = ()
  type = integer
[ndchm]
  standard_name = number_of_diagnostic_chemical_tracers
  long_name = number of diagnostic chemical tracers
  units = count
  dimensions = ()
  type = integer
[ndchs]
  standard_name = index_for_first_diagnostic_chemical_tracer
  long_name = tracer index for first diagnostic chemical tracer
  units = index
  dimensions = ()
  type = integer
[ndche]
  standard_name = index_for_last_diagnostic_chemical_tracer
  long_name = tracer index for last diagnostic chemical tracer
  units = index
  dimensions = ()
  type = integer
[ntdiag]
  standard_name = flags_for_chemical_tracer_diagnostics
  long_name = array to control diagnostics for chemical tracers
  units = flag
  dimensions = (number_of_chemical_tracers)
  type = logical
[fscav]
  standard_name = chemical_tracer_scavenging_fractions
  long_name = array of aerosol scavenging coefficients
  units = none
  dimensions = (number_of_chemical_tracers)
  type = real
  kind = kind_phys
[ntot2d]
  standard_name = number_of_variables_in_xy_dimensioned_restart_array
  long_name = total number of variables for phyf2d
  units = count
  dimensions = ()
  type = integer
[ntot3d]
  standard_name = number_of_variables_in_xyz_dimensioned_restart_array
  long_name = total number of variables for phyf3d
  units = count
  dimensions = ()
  type = integer
[indcld]
  standard_name = index_of_cloud_area_fraction_in_atmosphere_layer_in_xyz_dimensioned_restart_array
  long_name = index of cloud fraction in phyf3d (used only for SHOC or MG)
  units = index
  dimensions = ()
  type = integer
[num_p2d]
  standard_name = number_of_microphysics_varaibles_in_xy_dimensioned_restart_array
  long_name = number of 2D arrays needed for microphysics
  units = count
  dimensions = ()
  type = integer
[num_p3d]
  standard_name = number_of_microphysics_variables_in_xyz_dimensioned_restart_array
  long_name = number of 3D arrays needed for microphysics
  units = count
  dimensions = ()
  type = integer
[nkbfshoc]
  standard_name = index_of_upward_virtual_potential_temperature_flux_in_xyz_dimensioned_restart_array
  long_name = the index of upward kinematic buoyancy flux from SHOC in phy_f3d
  units = index
  dimensions = ()
  type = integer
[nahdshoc]
  standard_name = index_of_atmosphere_heat_diffusivity_in_xyz_dimensioned_restart_array
  long_name = the index of diffusivity for heat from from SHOC in phy_f3d
  units = index
  dimensions = ()
  type = integer
[nscfshoc]
  standard_name = index_of_subgrid_cloud_area_fracation_in_atmosphere_layer_in_xyz_dimensioned_restart_array
  long_name = the index of subgrid-scale cloud fraction from from SHOC in phy_f3d
  units = index
  dimensions = ()
  type = integer
[mix_chem]
  standard_name = do_planetary_boundary_layer_smoke_mixing
  long_name = flag for rrfs smoke mynn tracer mixing
  units = flag
  dimensions = ()
  type = logical
  active = (do_smoke_coupling)
[enh_mix]
  standard_name = do_planetary_boundary_layer_fire_enhancement
  long_name = flag for rrfs smoke mynn enh vermix
  units = flag
  dimensions = ()
  type = logical
  active = (do_smoke_coupling)
[smoke_dir_fdb_coef]
  standard_name = smoke_dust_direct_fdb_coef
  long_name = smoke dust direct feedback coefficents
  units = none
  dimensions = (7)
  type = real
  kind = kind_phys
  active = (do_smoke_coupling)
[smoke_conv_wet_coef]
  standard_name = smoke_dust_conv_wet_coef
  long_name = smoke dust convetive wet scavanging coefficents
  units = none
  dimensions = (3)
  type = real
  kind = kind_phys
  active = (do_smoke_coupling)
[dust_moist_correction]
  standard_name = dust_moist_correction_fengsha_dust_scheme
  long_name = moisture correction term for fengsha dust emission
  units = none
  dimensions = ()
  type = real
  kind = kind_phys
  active = (do_smoke_coupling)
[dust_drylimit_factor]
  standard_name = dust_drylimit_factor_fengsha_dust_scheme
  long_name = moisture correction term for drylimit in fengsha dust emission
  units = none
  dimensions = ()
  type = real
  kind = kind_phys
  active = (do_smoke_coupling)
[dust_moist_opt]
  standard_name = control_for_dust_soil_moisture_option
  long_name = smoke dust moisture parameterization 1 - fecan 2 - shao
  units = index
  dimensions = ()
  type = integer
  active = (do_smoke_coupling)
[dust_alpha]
  standard_name = alpha_fengsha_dust_scheme
  long_name = alpha paramter for fengsha dust scheme
  units = none
  dimensions = ()
  type = real
  kind = kind_phys
  active = (do_smoke_coupling)
[dust_gamma]
  standard_name = gamma_fengsha_dust_scheme
  long_name = gamma paramter for fengsha dust scheme
  units = none
  dimensions = ()
  type = real
  kind = kind_phys
  active = (do_smoke_coupling)
[wetdep_ls_alpha]
  standard_name = alpha_for_ls_wet_depoistion
  long_name = alpha paramter for ls wet deposition
  units = none
  dimensions = ()
  type = real
  kind = kind_phys
  active = (do_smoke_coupling)
[ebb_dcycle]
  standard_name = control_for_diurnal_cycle_of_biomass_burning_emissions
  long_name = rrfs smoke diurnal cycle option
  units = index
  dimensions = ()
  type = integer
  active = (do_smoke_coupling)
[seas_opt]
  standard_name = control_for_smoke_sea_salt
  long_name = rrfs smoke sea salt emission option
  units = index
  dimensions = ()
  type = integer
  active = (do_smoke_coupling)
[dust_opt]
  standard_name = control_for_smoke_dust
  long_name = rrfs smoke dust chem option
  units = index
  dimensions = ()
  type = integer
  active = (do_smoke_coupling)
[drydep_opt]
  standard_name = control_for_smoke_dry_deposition
  long_name = rrfs smoke dry deposition option
  units = index
  dimensions = ()
  type = integer
  active = (do_smoke_coupling)
[coarsepm_settling]
  standard_name = control_for_smoke_pm_settling
  long_name = rrfs smoke coarsepm settling option
  units = index
  dimensions = ()
  type = integer
  active = (do_smoke_coupling)
[plume_wind_eff]
  standard_name = option_for_wind_effects_on_smoke_plumerise
  long_name = wind effect plumerise option
  units = index
  dimensions = ()
  type = integer
  active = (do_smoke_coupling)
[extended_sd_diags]
  standard_name = flag_for_extended_smoke_dust_diagnostics
  long_name = flag for extended smoke dust diagnostics
  units = flag
  dimensions = ()
  type = logical
  active = (do_smoke_coupling)
[wetdep_ls_opt]
  standard_name = control_for_smoke_wet_deposition
  long_name = rrfs smoke large scale wet deposition option
  units = index
  dimensions = ()
  type = integer
  active = (do_smoke_coupling)
[do_plumerise]
  standard_name = do_smoke_plumerise
  long_name = rrfs smoke plumerise option
  units = index
  dimensions = ()
  type = logical
  active = (do_smoke_coupling)
[plumerisefire_frq]
  standard_name = smoke_plumerise_frequency
  long_name = rrfs smoke add smoke option
  units = min
  dimensions = ()
  type = integer
  active = (do_smoke_coupling)
[n_dbg_lines]
  standard_name = smoke_debug_lines
  long_name = rrfs smoke add smoke option
  units = index
  dimensions = ()
  type = integer
  active = (do_smoke_coupling)
[addsmoke_flag]
  standard_name = control_for_smoke_biomass_burning_emissions
  long_name = rrfs smoke add smoke option
  units = index
  dimensions = ()
  type = integer
  active = (do_smoke_coupling)
[smoke_forecast]
  standard_name = do_smoke_forecast
  long_name = index for rrfs smoke forecast
  units = index
  dimensions = ()
  type = integer
  active = (do_smoke_coupling)
[aero_ind_fdb]
  standard_name = do_smoke_aerosol_indirect_feedback
  long_name = flag for wfa ifa emission indirect feedback
  units = flag
  dimensions = ()
  type = logical
  active = (do_smoke_coupling)
[aero_dir_fdb]
  standard_name = do_smoke_aerosol_direct_feedback
  long_name = flag for smoke and dust radiation feedback
  units = flag
  dimensions = ()
  type = logical
  active = (do_smoke_coupling)
[rrfs_smoke_debug]
  standard_name = do_smoke_debug
  long_name = flag for rrfs smoke plumerise debug
  units = flag
  dimensions = ()
  type = logical
  active = (do_smoke_coupling)
[do_smoke_transport]
  standard_name = do_smoke_conv_transport
  long_name = flag for rrfs smoke convective transport
  units = flag
  dimensions = ()
  type = logical
  active = (do_smoke_coupling)
[ncnvcld3d]
  standard_name = number_of_convective_cloud_variables_in_xyz_dimensioned_restart_array
  long_name = number of convective 3d clouds fields
  units = count
  dimensions = ()
  type = integer
[npdf3d]
  standard_name = number_of_pdf_based_variables_in_xyz_dimensioned_restart_array
  long_name = number of 3d arrays associated with pdf based clouds/mp
  units = count
  dimensions = ()
  type = integer
[nctp]
  standard_name = number_of_cloud_types_CS
  long_name = number of cloud types in Chikira-Sugiyama scheme
  units = count
  dimensions = ()
  type = integer
[ncnvw]
  standard_name = index_of_convective_cloud_condensate_mixing_ratio_in_xyz_dimensioned_restart_array
  long_name = the index of convective cloud water mixing ratio in phy f3d
  units = index
  dimensions = ()
  type = integer
[ncnvc]
  standard_name = index_of_convective_cloud_area_fraction_in_xyz_dimensioned_restart_array
  long_name = the index of convective cloud cover in phy f3d
  units = index
  dimensions = ()
  type = integer
[nleffr]
  standard_name = index_of_cloud_liquid_water_effective_radius_in_xyz_dimensioned_restart_array
  long_name = the index of cloud liquid water effective radius in phy_f3d
  units = index
  dimensions = ()
  type = integer
[nieffr]
  standard_name = index_of_cloud_ice_effective_radius_in_xyz_dimensioned_restart_array
  long_name = the index of ice effective radius in phy_f3d
  units = index
  dimensions = ()
  type = integer
[nreffr]
  standard_name = index_of_rain_effective_radius_in_xyz_dimensioned_restart_array
  long_name = the index of rain effective radius in phy_f3d
  units = index
  dimensions = ()
  type = integer
[nseffr]
  standard_name = index_of_snow_effective_radius_in_xyz_dimensioned_restart_array
  long_name = the index of snow effective radius in phy_f3d
  units = index
  dimensions = ()
  type = integer
[ngeffr]
  standard_name = index_of_graupel_effective_radius_in_xyz_dimensioned_restart_array
  long_name = the index of graupel effective radius in phy_f3d
  units = index
  dimensions = ()
  type = integer
[nT2delt]
  standard_name = index_of_air_temperature_two_timesteps_back_in_xyz_dimensioned_restart_array
  long_name = the index of air temperature two timesteps back in phy f3d
  units =
  dimensions = ()
  type = integer
[nTdelt]
  standard_name = index_of_air_temperature_on_previous_timestep_in_xyz_dimensioned_restart_array
  long_name = the index of air temperature at previous timestep in phy f3d
  units =
  dimensions = ()
  type = integer
[nqv2delt]
  standard_name = index_of_specific_humidity_two_timesteps_back_in_xyz_dimensioned_restart_array
  long_name = the index of specific humidity two timesteps back in phy f3d
  units =
  dimensions = ()
  type = integer
[nqvdelt]
  standard_name = index_of_specific_humidity_on_previous_timestep_in_xyz_dimensioned_restart_array
  long_name = the index of specific humidity at previous timestep in phy f3d
  units =
  dimensions = ()
  type = integer
[nps2delt]
  standard_name = index_of_surface_air_pressure_two_timesteps_back_in_xyz_dimensioned_tracer_array
  long_name = the index of surface air pressure two timesteps back in phy f2d
  units =
  dimensions = ()
  type = integer
[npsdelt]
  standard_name = index_of_surface_air_pressure_on_previous_timestep_in_xyz_dimensioned_restart_array
  long_name = the index of surface air pressure at previous timestep in phy f2d
  units =
  dimensions = ()
  type = integer
[ncnvwind]
  standard_name = index_of_enhancement_to_wind_speed_at_surface_adjacent_layer_due_to_convection_in_xy_dimensioned_restart_array
  long_name = the index of surface wind enhancement due to convection in phy f2d
  units =
  dimensions = ()
  type = integer
[debug]
  standard_name = flag_for_debug_output
  long_name = control flag for debug
  units = flag
  dimensions = ()
  type = logical
[print_diff_pgr]
  standard_name = flag_to_print_pgr_differences_every_timestep
  long_name = flag to print pgr differences every timestep
  units = flag
  dimensions = ()
  type = logical
[lightning_threat]
  standard_name = do_lightning_threat_index_calculations
  long_name = enables the lightning threat index calculations
  units = flag
  dimensions = ()
  type = logical
[levozp]
  standard_name = vertical_dimension_of_ozone_forcing_data
  long_name = number of vertical layers in ozone forcing data
  units = count
  dimensions = ()
  type = integer
[oz_coeff]
  standard_name = number_of_coefficients_in_ozone_data
  long_name = number of coefficients in ozone forcing data
  units = count
  dimensions = ()
  type = integer
[do_ccpp_suite_sim]
  standard_name = flag_for_CCPP_suite_simulator
  long_name = flag for ccpp suite simulator
  units = flag
  dimensions = ()
  type = logical
[nprg_active]
  standard_name = number_of_prognostics_varaibles_in_CCPP_suite_simulator
  long_name = number of prognostic variables used in CCPP suite simulator
  units = count
  dimensions = ()
  type = integer
[iactive_T]
  standard_name = index_for_active_T_in_CCPP_suite_simulator
  long_name = index into active process tracer array for temperature in CCPP suite simulator
  units = count
  dimensions = ()
  type = integer
[iactive_u]
  standard_name = index_for_active_u_in_CCPP_suite_simulator
  long_name = index into active process tracer array for zonal wind in CCPP suite simulator
  units = count
  dimensions = ()
  type = integer
[iactive_v]
  standard_name = index_for_active_v_in_CCPP_suite_simulator
  long_name = index into active process tracer array for meridional wind in CCPP suite simulator
  units = count
  dimensions = ()
  type = integer
[iactive_q]
  standard_name = index_for_active_q_in_CCPP_suite_simulator
  long_name = index into active process tracer array for moisture in CCPP suite simulator
  units = count
  dimensions = ()
  type = integer
[nphys_proc]
  standard_name = number_of_physics_process_in_CCPP_suite_simulator
  long_name = number of physics processes in CCPP suite simulator
  units = count
  dimensions = ()
  type = integer
[physics_process]
  standard_name = physics_process_type_for_CCPP_suite_simulator
  long_name = physics process type for CCPP suite simulator
  units = mixed
  dimensions = (number_of_physics_process_in_CCPP_suite_simulator)
  type = base_physics_process
[proc_start]
  standard_name = index_for_first_physics_process_in_CCPP_suite_simulator
  long_name = index for first physics process in CCPP suite simulator
  units     = count
  dimensions = ()
  type = integer
[proc_end]
  standard_name = index_for_last_physics_process_in_CCPP_suite_simulator
  long_name = index for last physics process in CCPP suite simulator
  units     = count
  dimensions = ()
  type = integer
[in_pre_active]
  standard_name = flag_to_indicate_location_in_physics_process_loop_before_active_scheme
  long_name = flag to indicate location in physics process loop before active scheme
  units = flag
  dimensions = ()
  type = logical
[in_post_active]
  standard_name = flag_to_indicate_location_in_physics_process_loop_after_active_scheme
  long_name = flag to indicate location in physics process loop after active scheme
  units = flag
  dimensions = ()
  type = logical
[ipt]
  standard_name = index_of_horizontal_gridpoint_for_debug_output
  long_name = horizontal index for point used for diagnostic printout
  units = index
  dimensions = ()
  type = integer
[lprnt]
  standard_name = flag_print
  long_name = control flag for diagnostic print out
  units = flag
  dimensions = ()
  type = logical
[lsswr]
  standard_name = flag_for_calling_shortwave_radiation
  long_name = logical flags for sw radiation calls
  units = flag
  dimensions = ()
  type = logical
[lslwr]
  standard_name = flag_for_calling_longwave_radiation
  long_name = logical flags for lw radiation calls
  units = flag
  dimensions = ()
  type = logical
[solhr]
  standard_name = forecast_utc_hour
  long_name = time in hours after 00z at the current timestep
  units = h
  dimensions = ()
  type = real
  kind = kind_phys
[solcon]
  standard_name = solar_constant
  long_name = solar constant (sun-earth distant adjusted)
  units = W m-2
  dimensions = ()
  type = real
  kind = kind_phys
[slag]
  standard_name = equation_of_time
  long_name = equation of time (radian)
  units = radian
  dimensions = ()
  type = real
  kind = kind_phys
[sdec]
  standard_name = sine_of_solar_declination_angle
  long_name = sin of the solar declination angle
  units = none
  dimensions = ()
  type = real
  kind = kind_phys
[cdec]
  standard_name = cosine_of_solar_declination_angle
  long_name = cos of the solar declination angle
  units = none
  dimensions = ()
  type = real
  kind = kind_phys
[clstp]
  standard_name = control_for_convective_cloud_diagnostics
  long_name = index used by cnvc90 (for convective clouds)
  units = none
  dimensions = ()
  type = real
  kind = kind_phys
[phour]
  standard_name = forecast_time_on_previous_timestep
  long_name = forecast time at the previous timestep
  units = h
  dimensions = ()
  type = real
  kind = kind_phys
[fhour]
  standard_name = forecast_time
  long_name = current forecast time
  units = h
  dimensions = ()
  type = real
  kind = kind_phys
[zhour]
  standard_name = time_elapsed_since_diagnostics_reset
  long_name = time since diagnostics variables have been zeroed
  units = h
  dimensions = ()
  type = real
  kind = kind_phys
[kdt]
  standard_name = index_of_timestep
  long_name = current forecast iteration
  units = index
  dimensions = ()
  type = integer
[first_time_step]
  standard_name = flag_for_first_timestep
  long_name = flag for first time step for time integration loop (cold/warmstart)
  units = flag
  dimensions = ()
  type = logical
[restart]
  standard_name = flag_for_restart
  long_name = flag for restart (warmstart) or coldstart
  units = flag
  dimensions = ()
  type = logical
[lsm_cold_start]
  standard_name = do_lsm_cold_start
  long_name = flag to signify LSM is cold-started
  units = flag
  dimensions = ()
  type = logical
[hydrostatic]
  standard_name = flag_for_hydrostatic_solver
  long_name = flag for hydrostatic solver from dynamics
  units = flag
  dimensions = ()
  type = logical
[jdat]
  standard_name = date_and_time_of_forecast_in_united_states_order
  long_name = current forecast date and time
  units = none
  dimensions = (8)
  type = integer
[imn]
  standard_name = forecast_month
  long_name = current forecast month
  units = none
  dimensions = ()
  type = integer
[yearlen]
  standard_name = number_of_days_in_current_year
  long_name = number of days in a year
  units = days
  dimensions = ()
  type = integer
[julian]
  standard_name = forecast_julian_day
  long_name = julian day
  units = days
  dimensions = ()
  type = real
  kind = kind_phys
[iccn]
  standard_name = control_for_ice_cloud_condensation_nuclei_forcing
  long_name = flag for IN and CCN forcing for morrison gettelman microphysics
  units = none
  dimensions = ()
  type = integer
[sec]
  standard_name = forecast_time_in_seconds
  long_name = seconds elapsed since model initialization
  units = s
  dimensions = ()
  type = real
  kind = kind_phys
[si]
  standard_name = sigma_pressure_hybrid_vertical_coordinate
  long_name = vertical sigma coordinate for radiation initialization
  units = none
  dimensions = (vertical_interface_dimension)
  type = real
  kind = kind_phys
[dxinv]
  standard_name = reciprocal_of_grid_scale_range
  long_name = inverse scaling factor for critical relative humidity
  units = rad2 m-2
  dimensions = ()
  type = real
  kind = kind_phys
[dxmax]
  standard_name = max_grid_scale
  long_name = maximum scaling factor for critical relative humidity
  units = m2 rad-2
  dimensions = ()
  type = real
  kind = kind_phys
[dxmin]
  standard_name = min_grid_scale
  long_name = minimum scaling factor for critical relative humidity
  units = m2 rad-2
  dimensions = ()
  type = real
  kind = kind_phys
[rhcmax]
  standard_name = max_critical_relative_humidity
  long_name = maximum critical relative humidity
  units = frac
  dimensions = ()
  type = real
  kind = kind_phys
[huge]
  standard_name = netcdf_float_fillvalue
  long_name = definition of NetCDF float FillValue
  units = none
  dimensions = ()
  type = real
  kind = kind_phys
[icloud]
  standard_name = control_for_cloud_area_fraction_option
  long_name = cloud effect to the optical depth and cloud fraction in radiation
  units = flag
  dimensions = ()
  type = integer
[gwd_opt]
  standard_name = control_for_drag_suite_gravity_wave_drag
  long_name = flag to choose gwd scheme
  units = flag
  dimensions = ()
  type = integer
[do_mynnedmf]
  standard_name = flag_for_mellor_yamada_nakanishi_niino_pbl_scheme
  long_name = flag to activate MYNN-EDMF
  units = flag
  dimensions = ()
  type = logical
[do_mynnsfclay]
  standard_name = flag_for_mellor_yamada_nakanishi_niino_surface_layer_scheme
  long_name = flag to activate MYNN surface layer
  units = flag
  dimensions = ()
  type = logical
[do_myjsfc]
  standard_name = flag_for_mellor_yamada_janjic_surface_layer_scheme
  long_name = flag to activate MYJ surface layer scheme
  units = flag
  dimensions = ()
  type = logical
[do_myjpbl]
  standard_name = flag_for_mellor_yamada_janjic_pbl_scheme
  long_name = flag to activate MYJ PBL scheme
  units = flag
  dimensions = ()
  type = logical
[tke_budget]
  standard_name = control_for_tke_budget_output
  long_name = flag for activating TKE budget
  units = flag
  dimensions = ()
  type = integer
[bl_mynn_tkeadvect]
  standard_name = flag_for_tke_advection
  long_name = flag for activating TKE advection
  units = flag
  dimensions = ()
  type = logical
[bl_mynn_cloudpdf]
  standard_name = control_for_cloud_pdf_in_mellor_yamada_nakanishi_niino_pbl_scheme
  long_name = flag to determine which cloud PDF to use
  units = flag
  dimensions = ()
  type = integer
[bl_mynn_mixlength]
  standard_name = control_for_mixing_length_in_mellor_yamada_nakanishi_niino_pbl_scheme
  long_name = flag to determine which mixing length form to use
  units = flag
  dimensions = ()
  type = integer
[bl_mynn_edmf]
  standard_name = control_for_edmf_in_mellor_yamada_nakanishi_niino_pbl_scheme
  long_name = flag to activate the mass-flux scheme
  units = flag
  dimensions = ()
  type = integer
[bl_mynn_edmf_mom]
  standard_name = control_for_edmf_momentum_transport_in_mellor_yamada_nakanishi_niino_pbl_scheme
  long_name = flag to activate the transport of momentum
  units = flag
  dimensions = ()
  type = integer
[bl_mynn_edmf_tke]
  standard_name = control_for_edmf_tke_transport_in_mellor_yamada_nakanishi_niino_pbl_scheme
  long_name = flag to activate the transport of TKE
  units = flag
  dimensions = ()
  type = integer
[bl_mynn_cloudmix]
  standard_name = control_for_cloud_species_mixing_in_mellor_yamada_nakanishi_niino_pbl_scheme
  long_name = flag to activate mixing of cloud species
  units = flag
  dimensions = ()
  type = integer
[bl_mynn_mixqt]
  standard_name = control_for_total_water_mixing_in_mellor_yamada_nakanishi_niino_pbl_scheme
  long_name = flag to mix total water or individual species
  units = flag
  dimensions = ()
  type = integer
[bl_mynn_output]
  standard_name = control_for_additional_diagnostics_in_mellor_yamada_nakanishi_niino_pbl_scheme
  long_name = flag initialize and output extra 3D variables
  units = flag
  dimensions = ()
  type = integer
[bl_mynn_closure]
  standard_name = control_for_closure_level_in_mellor_yamada_nakanishi_niino_pbl_scheme
  long_name = flag to determine the closure level for the mynn
  units = 1
  dimensions = ()
  type = real
[icloud_bl]
  standard_name = control_for_sgs_cloud_radiation_coupling_in_mellor_yamamda_nakanishi_niino_pbl_scheme
  long_name = flag for coupling sgs clouds to radiation
  units = flag
  dimensions = ()
  type = integer
[isftcflx]
  standard_name = control_for_thermal_roughness_lengths_over_water
  long_name = flag for thermal roughness lengths over water in mynnsfclay
  units = 1
  dimensions = ()
  type = integer
[iz0tlnd]
  standard_name = control_for_thermal_roughness_lengths_over_land
  long_name = flag for thermal roughness lengths over land in mynnsfclay
  units = 1
  dimensions = ()
  type = integer
[sfclay_compute_flux]
  standard_name = do_compute_surface_scalar_fluxes
  long_name = flag for computing surface scalar fluxes in mynnsfclay
  units = flag
  dimensions = ()
  type = logical
[sfclay_compute_diag]
  standard_name = do_compute_surface_diagnostics
  long_name = flag for computing surface diagnostics in mynnsfclay
  units = flag
  dimensions = ()
  type = logical
[var_ric]
  standard_name = control_for_variable_bulk_richardson_number
  long_name = flag for calculating variable bulk richardson number for hurricane PBL
  units = flag
  dimensions = ()
  type = real
  kind = kind_phys
[coef_ric_l]
  standard_name = coefficient_for_variable_bulk_richardson_number_over_land
  long_name = coefficient for calculating variable bulk richardson number for hurricane PBL over land
  units = none
  dimensions = ()
  type = real
  kind = kind_phys
[coef_ric_s]
  standard_name = coefficient_for_variable_bulk_richardson_number_over_water
  long_name = coefficient for calculating variable bulk richardson number for hurricane PBL over water
  units = none
  dimensions = ()
  type = real
  kind = kind_phys
[do_ugwp]
  standard_name = flag_for_unified_gravity_wave_physics_gravity_wave_drag_scheme
  long_name = flag to activate CIRES UGWP
  units = flag
  dimensions = ()
  type = logical
[do_tofd]
  standard_name = flag_for_turbulent_orographic_form_drag_in_unified_gravity_wave_physics_gravitiy_wave_drag_scheme
  long_name = flag for turbulent orographic form drag
  units = flag
  dimensions = ()
  type = logical
[do_gwd]
  standard_name = flag_for_gravity_wave_drag
  long_name = flag for gravity wave drag (gwd)
  units = flag
  dimensions = ()
  type = logical
[do_cnvgwd]
  standard_name = flag_for_convective_gravity_wave_drag
  long_name = flag for convective gravity wave drag (gwd)
  units = flag
  dimensions = ()
  type = logical
[ldiag_ugwp]
  standard_name = flag_for_unified_gravity_wave_physics_diagnostics
  long_name = flag for CIRES UGWP Diagnostics
  units = flag
  dimensions = ()
  type = logical
[ugwp_seq_update]
  standard_name = do_ugwp_sequential_update
  long_name = flag for ugwp sequential update
  units = flag
  dimensions = ()
  type = logical
[uni_cld]
  standard_name = flag_for_shoc_cloud_area_fraction_for_radiation
  long_name = flag for uni_cld
  units = flag
  dimensions = ()
  type = logical
[lmfshal]
  standard_name = flag_for_cloud_area_fraction_option_for_radiation
  long_name = flag for lmfshal
  units = flag
  dimensions = ()
  type = logical
[do_ugwp_v0]
  standard_name = flag_for_ugwp_version_0
  long_name = flag to activate ver 0 CIRES UGWP
  units = flag
  dimensions = ()
  type = logical
[do_ugwp_v0_orog_only]
  standard_name = flag_for_ugwp_version_0_orographic_gwd
  long_name = flag to activate ver 0 CIRES UGWP - orographic GWD only
  units = flag
  dimensions = ()
  type = logical
[do_ugwp_v0_nst_only]
  standard_name = flag_for_ugwp_version_0_nonorographic_gwd
  long_name = flag to activate ver 0 CIRES UGWP - non-stationary GWD only
  units = flag
  dimensions = ()
  type = logical
[do_gsl_drag_ls_bl]
  standard_name = do_gsl_drag_suite_mesoscale_orographic_and_blocking_drag
  long_name = flag to activate GSL drag suite - mesoscale GWD and blocking
  units = flag
  dimensions = ()
  type = logical
[do_gsl_drag_ss]
  standard_name = do_gsl_drag_suite_small_scale_orographic_drag
  long_name = flag to activate GSL drag suite - small-scale GWD
  units = flag
  dimensions = ()
  type = logical
[do_gsl_drag_tofd]
  standard_name = do_gsl_drag_suite_turbulent_orographic_form_drag
  long_name = flag to activate GSL drag suite - turb orog form drag
  units = flag
  dimensions = ()
  type = logical
[do_ugwp_v1]
  standard_name = flag_for_ugwp_version_1
  long_name = flag to activate ver 1 CIRES UGWP
  units = flag
  dimensions = ()
  type = logical
[do_ugwp_v1_orog_only]
  standard_name = flag_for_ugwp_version_1_orographic_gwd
  long_name = flag to activate ver 1 CIRES UGWP - orographic GWD only
  units = flag
  dimensions = ()
  type = logical
[do_ugwp_v1_w_gsldrag]
  standard_name = flag_for_ugwp_version_1_nonorographic_gwd
  long_name = flag to activate ver 1 CIRES UGWP - with OGWD of GSL
  units = flag
  dimensions = ()
  type = logical
[lmfdeep2]
  standard_name = flag_for_scale_aware_mass_flux_deep_convection_for_radiation
  long_name = flag for some scale-aware mass-flux convection scheme active
  units = flag
  dimensions = ()
  type = logical
[clm_lake_depth_default]
  standard_name = default_lake_depth_in_clm_lake_model
  long_name = default lake depth in clm lake model
  units = m
  dimensions = ()
  type = real
  kind = kind_phys
[clm_lake_use_lakedepth]
  standard_name = flag_for_initializing_clm_lake_depth_from_lake_depth
  long_name = flag for initializing clm lake depth from lake depth
  units = flag
  dimensions = ()
  type = logical
[clm_lake_debug]
  standard_name = flag_for_verbose_debugging_in_clm_lake_model
  long_name = flag for verbose debugging in clm lake model
  units = flag
  dimensions = ()
  type = logical
[clm_debug_print]
  standard_name = flag_for_printing_in_clm_lake_model
  long_name = flag for printing in clm lake model
  units = flag
  dimensions = ()
  type = logical
[fire_aux_data_levels]
  standard_name = fire_auxiliary_data_extent
  long_name = number of levels of fire auxiliary data
  units = count
  dimensions = ()
  type = integer

########################################################################
[ccpp-table-properties]
  name = GFS_grid_type
  type = ddt
  dependencies =

[ccpp-arg-table]
  name = GFS_grid_type
  type = ddt
[area]
  standard_name = cell_area
  long_name = area of the grid cell
  units = m2
  dimensions = (horizontal_loop_extent)
  type = real
  kind = kind_phys
[dx]
  standard_name = characteristic_grid_lengthscale
  long_name = relative dx for the grid cell
  units = m
  dimensions = (horizontal_loop_extent)
  type = real
  kind = kind_phys
[xlat]
  standard_name = latitude
  long_name = latitude
  units = radian
  dimensions = (horizontal_loop_extent)
  type = real
  kind = kind_phys
[xlon]
  standard_name = longitude
  long_name = longitude
  units = radian
  dimensions = (horizontal_loop_extent)
  type = real
  kind = kind_phys
[coslat]
  standard_name = cosine_of_latitude
  long_name = cosine of latitude
  units = none
  dimensions = (horizontal_loop_extent)
  type = real
  kind = kind_phys
[sinlat]
  standard_name = sine_of_latitude
  long_name = sine of latitude
  units = none
  dimensions = (horizontal_loop_extent)
  type = real
  kind = kind_phys
[xlat_d]
  standard_name = latitude_in_degree
  long_name = latitude in degree north
  units = degree_north
  dimensions = (horizontal_loop_extent)
  type = real
  kind = kind_phys
[xlon_d]
  standard_name = longitude_in_degree
  long_name = longitude in degree east
  units = degree_east
  dimensions = (horizontal_loop_extent)
  type = real
  kind = kind_phys
[jindx1_o3]
  standard_name = lower_latitude_index_of_ozone_forcing_for_interpolation
  long_name = interpolation low index for ozone
  units = index
  dimensions = (horizontal_loop_extent)
  type = integer
  active = (index_of_ozone_mixing_ratio_in_tracer_concentration_array>0)
[jindx2_o3]
  standard_name = upper_latitude_index_of_ozone_forcing_for_interpolation
  long_name = interpolation high index for ozone
  units = index
  dimensions = (horizontal_loop_extent)
  type = integer
  active = (index_of_ozone_mixing_ratio_in_tracer_concentration_array>0)
[ddy_o3]
  standard_name = latitude_interpolation_weight_for_ozone_forcing
  long_name = interpolation high index for ozone
  units = none
  dimensions = (horizontal_loop_extent)
  type = real
  kind = kind_phys
  active = (index_of_ozone_mixing_ratio_in_tracer_concentration_array>0)
[jindx1_h]
  standard_name = lower_latitude_index_of_stratospheric_water_vapor_forcing_for_interpolation
  long_name = interpolation low index for stratospheric water vapor
  units = index
  dimensions = (horizontal_loop_extent)
  type = integer
  active = (flag_for_stratospheric_water_vapor_physics)
[jindx2_h]
  standard_name = upper_latitude_index_of_stratospheric_water_vapor_forcing_for_interpolation
  long_name = interpolation high index for stratospheric water vapor
  units = index
  dimensions = (horizontal_loop_extent)
  type = integer
  active = (flag_for_stratospheric_water_vapor_physics)
[ddy_h]
  standard_name = latitude_interpolation_weight_for_stratospheric_water_vapor_forcing
  long_name = interpolation high index for stratospheric water vapor
  units = none
  dimensions = (horizontal_loop_extent)
  type = real
  kind = kind_phys
  active = (flag_for_stratospheric_water_vapor_physics)
[jindx1_aer]
  standard_name = lower_latitude_index_of_aerosol_forcing_for_interpolation
  long_name = interpolation low index for prescribed aerosols in the y direction
  units = index
  dimensions = (horizontal_loop_extent)
  type = integer
  active = (flag_for_aerosol_input_MG_radiation)
[jindx2_aer]
  standard_name = upper_latitude_index_of_aerosol_forcing_for_interpolation
  long_name = interpolation high index for prescribed aerosols in the y direction
  units = index
  dimensions = (horizontal_loop_extent)
  type = integer
  active = (flag_for_aerosol_input_MG_radiation)
[ddy_aer]
  standard_name = latitude_interpolation_weight_for_aerosol_forcing
  long_name = interpolation high index for prescribed aerosols in the y direction
  units = none
  dimensions = (horizontal_loop_extent)
  type = real
  kind = kind_phys
  active = (flag_for_aerosol_input_MG_radiation)
[iindx1_aer]
  standard_name = lower_longitude_index_of_aerosol_forcing_for_interpolation
  long_name = interpolation low index for prescribed aerosols in the x direction
  units = index
  dimensions = (horizontal_loop_extent)
  type = integer
  active = (flag_for_aerosol_input_MG_radiation)
[iindx2_aer]
  standard_name = upper_longitude_index_of_aerosol_forcing_for_interpolation
  long_name = interpolation high index for prescribed aerosols in the x direction
  units = index
  dimensions = (horizontal_loop_extent)
  type = integer
  active = (flag_for_aerosol_input_MG_radiation)
[ddx_aer]
  standard_name = longitude_interpolation_weight_for_aerosol_forcing
  long_name = interpolation high index for prescribed aerosols in the x direction
  units = none
  dimensions = (horizontal_loop_extent)
  type = real
  kind = kind_phys
  active = (flag_for_aerosol_input_MG_radiation)
[jindx1_ci]
  standard_name = lower_latitude_index_of_cloud_nuclei_forcing_for_interpolation
  long_name = interpolation low index for ice and cloud condensation nuclei in the y direction
  units = index
  dimensions = (horizontal_loop_extent)
  type = integer
  active = (control_for_ice_cloud_condensation_nuclei_forcing==1)
[jindx2_ci]
  standard_name = upper_latitude_index_of_cloud_nuclei_forcing_for_interpolation
  long_name = interpolation high index for ice and cloud condensation nuclei in the y direction
  units = index
  dimensions = (horizontal_loop_extent)
  type = integer
  active = (control_for_ice_cloud_condensation_nuclei_forcing==1)
[ddy_ci]
  standard_name = latitude_interpolation_weight_for_cloud_nuclei_forcing
  long_name = interpolation high index for ice and cloud condensation nuclei in the y direction
  units = none
  dimensions = (horizontal_loop_extent)
  type = real
  kind = kind_phys
  active = (control_for_ice_cloud_condensation_nuclei_forcing==1)
[iindx1_ci]
  standard_name = lower_longitude_index_of_cloud_nuclei_forcing_for_interpolation
  long_name = interpolation low index for ice and cloud condensation nuclei in the x direction
  units = index
  dimensions = (horizontal_loop_extent)
  type = integer
  active = (control_for_ice_cloud_condensation_nuclei_forcing==1)
[iindx2_ci]
  standard_name = upper_longitude_index_of_cloud_nuclei_forcing_for_interpolation
  long_name = interpolation high index for ice and cloud condensation nuclei in the x direction
  units = index
  dimensions = (horizontal_loop_extent)
  type = integer
  active = (control_for_ice_cloud_condensation_nuclei_forcing==1)
[ddx_ci]
  standard_name = longitude_interpolation_weight_for_cloud_nuclei_forcing
  long_name = interpolation high index for ice and cloud condensation nuclei in the x direction
  units = none
  dimensions = (horizontal_loop_extent)
  type = real
  kind = kind_phys
  active = (control_for_ice_cloud_condensation_nuclei_forcing==1)
[jindx1_tau]
  standard_name = lower_latitude_index_of_absolute_momentum_flux_due_to_nonorographic_gravity_wave_drag_for_interpolation
  long_name = index1 for weight1 for tau NGWs
  units = none
  dimensions = (horizontal_loop_extent)
  type = integer
  active = (flag_for_ugwp_version_1)
[jindx2_tau]
  standard_name = upper_latitude_index_of_absolute_momentum_flux_due_to_nonorographic_gravity_wave_drag_for_interpolation
  long_name = index2 for weight2 for tau NGWs
  units = none
  dimensions = (horizontal_loop_extent)
  type = integer
  active = (flag_for_ugwp_version_1)
[ddy_j1tau]
  standard_name = latitude_interpolation_weight_complement_for_absolute_momentum_flux_due_to_nonorographic_gravity_wave_drag
  long_name = interpolation weight1 for tau NGWs
  units = none
  dimensions = (horizontal_loop_extent)
  type = real
  kind = kind_phys
  active = (flag_for_ugwp_version_1)
[ddy_j2tau]
  standard_name = latitude_interpolation_weight_for_absolute_momentum_flux_due_to_nonorographic_gravity_wave_drag
  long_name = interpolation weight2 for tau NGWs
  units = none
  dimensions = (horizontal_loop_extent)
  type = real
  kind = kind_phys
  active = (flag_for_ugwp_version_1)

########################################################################
[ccpp-table-properties]
  name = GFS_tbd_type
  type = ddt
  dependencies =

[ccpp-arg-table]
  name = GFS_tbd_type
  type = ddt
[icsdsw]
  standard_name = random_number_seed_for_mcica_shortwave
  long_name = random seeds for sub-column cloud generators sw
  units = none
  dimensions = (horizontal_loop_extent)
  type = integer
  active = (flag_for_lw_clouds_sub_grid_approximation == 2 .or. flag_for_sw_clouds_grid_approximation == 2)
[icsdlw]
  standard_name = random_number_seed_for_mcica_longwave
  long_name = random seeds for sub-column cloud generators lw
  units = none
  dimensions = (horizontal_loop_extent)
  type = integer
  active = (flag_for_lw_clouds_sub_grid_approximation == 2 .or. flag_for_sw_clouds_grid_approximation == 2)
[rseeds]
  standard_name = random_number_seeds_from_host
  long_name = random number seeds from host
  units = none
  dimensions = (horizontal_loop_extent, number_of_host_provided_random_number_streams)
  type = integer
  active = ((flag_for_lw_clouds_sub_grid_approximation == 2 .or. flag_for_sw_clouds_grid_approximation == 2) .and. do_host_provided_random_seeds)
[tau_amf]
  standard_name = absolute_momentum_flux_due_to_nonorographic_gravity_wave_drag
  long_name = ngw_absolute_momentum_flux
  units = mixed
  dimensions = (horizontal_loop_extent)
  type = real
  kind = kind_phys
[ozpl]
  standard_name = ozone_forcing
  long_name = ozone forcing data
  units = mixed
  dimensions = (horizontal_loop_extent,vertical_dimension_of_ozone_forcing_data,number_of_coefficients_in_ozone_data)
  type = real
  kind = kind_phys
[h2opl]
  standard_name = stratospheric_water_vapor_forcing
  long_name = water forcing data
  units = mixed
  dimensions = (horizontal_loop_extent,vertical_dimension_of_h2o_forcing_data,number_of_coefficients_in_h2o_forcing_data)
  type = real
  kind = kind_phys
[hpbl]
  standard_name = atmosphere_boundary_layer_thickness
  long_name = pbl height
  units = m
  dimensions = (horizontal_loop_extent)
  type = real
  kind = kind_phys
[ud_mf]
  standard_name = instantaneous_atmosphere_updraft_convective_mass_flux
  long_name = (updraft mass flux) * delt
  units = kg m-2
  dimensions = (horizontal_loop_extent,vertical_layer_dimension)
  type = real
  kind = kind_phys
  active = ( control_for_deep_convection_scheme .ge. 0 .or. control_for_shallow_convection_scheme .ge. 0 )
[in_nm]
  standard_name = ice_nucleation_number_from_climatology
  long_name = ice nucleation number in MG MP
  units = kg-1
  dimensions = (horizontal_loop_extent,vertical_layer_dimension)
  type = real
  kind = kind_phys
[ccn_nm]
  standard_name = tendency_of_activated_cloud_condensation_nuclei_from_climatology
  long_name = tendency of ccn activated number
  units = kg-1 s-1
  dimensions = (horizontal_loop_extent,vertical_layer_dimension)
  type = real
  kind = kind_phys
[aer_nm]
  standard_name = mass_mixing_ratio_of_aerosol_from_gocart_or_merra2
  long_name = mass mixing ratio of aerosol from gocart or merra2
  units = kg kg-1
  dimensions = (horizontal_loop_extent,vertical_layer_dimension,number_of_aerosol_tracers_MG)
  type = real
  kind = kind_phys
[aod_gf]
  standard_name = aerosol_optical_depth_for_grell_freitas_deep_convection
  long_name = aerosol optical depth used in Grell-Freitas Convective Parameterization
  units = none
  dimensions = (horizontal_loop_extent)
  type = real
  kind = kind_phys
  active = (control_for_deep_convection_scheme == identifier_for_grell_freitas_deep_convection .or. control_for_deep_convection_scheme == identifier_for_c3_deep_convection)
[imap]
  standard_name = map_of_block_column_number_to_global_i_index
  long_name = map of local index ix to global index i for this block
  units = none
  dimensions = (horizontal_loop_extent)
  type = integer
[jmap]
  standard_name = map_of_block_column_number_to_global_j_index
  long_name = map of local index ix to global index j for this block
  units = none
  dimensions = (horizontal_loop_extent)
  type = integer
[rann]
  standard_name = random_number
  long_name = random number array (0-1)
  units = none
  dimensions = (horizontal_loop_extent,number_of_random_numbers)
  type = real
  kind = kind_phys
[acv]
  standard_name = cumulative_lwe_thickness_of_convective_precipitation_amount_between_sw_radiation_calls
  long_name = accumulated convective rainfall amount for cnvc90 only
  units = m
  dimensions = (horizontal_loop_extent)
  type = real
  kind = kind_phys
[acvb]
  standard_name = cumulative_min_vertical_index_at_cloud_base_between_sw_radiation_calls
  long_name = smallest cloud base vertical index encountered thus far
  units = index
  dimensions = (horizontal_loop_extent)
  type = real
  kind = kind_phys
[acvt]
  standard_name = cumulative_max_vertical_index_at_cloud_base_between_sw_radiation_calls
  long_name = largest cloud top vertical index encountered thus far
  units = index
  dimensions = (horizontal_loop_extent)
  type = real
  kind = kind_phys
[dtdtnp]
  standard_name = tendency_of_air_temperature_to_withold_from_sppt
  long_name = temp. change from physics that should not be perturbed by sppt
  units = K s-1
  dimensions = (horizontal_loop_extent,vertical_layer_dimension)
  type = real
  kind = kind_phys
  active = (flag_for_stochastic_physics_perturbations .or. flag_for_global_cellular_automata)
[drain_cpl]
  standard_name = tendency_of_lwe_thickness_of_rain_amount_on_dynamics_timestep_for_coupling
  long_name = change in rain_cpl (coupling_type)
  units = m
  dimensions = (horizontal_loop_extent)
  type = real
  kind = kind_phys
  active = (flag_for_surface_flux_coupling .or. flag_for_chemistry_coupling .or. flag_for_land_coupling)
[dsnow_cpl]
  standard_name = tendency_of_lwe_thickness_of_snowfall_amount_on_dynamics_timestep_for_coupling
  long_name = change in show_cpl (coupling_type)
  units = m
  dimensions = (horizontal_loop_extent)
  type = real
  kind = kind_phys
  active = (flag_for_surface_flux_coupling .or. flag_for_chemistry_coupling .or. flag_for_land_coupling)
[phy_fctd]
  standard_name = atmosphere_updraft_convective_mass_flux_at_cloud_base_by_cloud_type
  long_name = cloud base mass flux for CS convection
  units = kg m-2 s-1
  dimensions = (horizontal_loop_extent,number_of_cloud_types_CS)
  type = real
  kind = kind_phys
  active = (number_of_cloud_types_CS > 0 .and. flag_for_Chikira_Sugiyama_deep_convection)
[phy_f2d(:,index_of_surface_air_pressure_two_timesteps_back_in_xyz_dimensioned_tracer_array)]
  standard_name = surface_air_pressure_two_timesteps_back
  long_name = surface air pressure two timesteps back
  units = Pa
  dimensions = (horizontal_loop_extent)
  type = real
  kind = kind_phys
  active = (index_of_surface_air_pressure_two_timesteps_back_in_xyz_dimensioned_tracer_array > 0)
[phy_f2d(:,index_of_surface_air_pressure_on_previous_timestep_in_xyz_dimensioned_restart_array)]
  standard_name = surface_air_pressure_on_previous_timestep
  long_name = surface air pressure at previous timestep
  units = Pa
  dimensions = (horizontal_loop_extent)
  type = real
  kind = kind_phys
  active = (index_of_surface_air_pressure_on_previous_timestep_in_xyz_dimensioned_restart_array > 0)
[phy_f2d(:,index_of_enhancement_to_wind_speed_at_surface_adjacent_layer_due_to_convection_in_xy_dimensioned_restart_array)]
  standard_name = enhancement_to_wind_speed_at_surface_adjacent_layer_due_to_convection
  long_name = surface wind enhancement due to convection
  units = m s-1
  dimensions = (horizontal_loop_extent)
  type = real
  kind = kind_phys
  active = (index_of_enhancement_to_wind_speed_at_surface_adjacent_layer_due_to_convection_in_xy_dimensioned_restart_array > 0)
[phy_f3d(:,:,index_of_air_temperature_two_timesteps_back_in_xyz_dimensioned_restart_array)]
  standard_name = air_temperature_two_timesteps_back
  long_name = air temperature two timesteps back
  units = K
  dimensions = (horizontal_loop_extent,vertical_layer_dimension)
  type = real
  kind = kind_phys
  active = (index_of_air_temperature_two_timesteps_back_in_xyz_dimensioned_restart_array > 0)
[phy_f3d(:,:,index_of_specific_humidity_two_timesteps_back_in_xyz_dimensioned_restart_array)]
  standard_name = specific_humidity_two_timesteps_back
  long_name = water vapor specific humidity two timesteps back
  units = kg kg-1
  dimensions = (horizontal_loop_extent,vertical_layer_dimension)
  type = real
  kind = kind_phys
  active = (index_of_specific_humidity_two_timesteps_back_in_xyz_dimensioned_restart_array > 0)
[phy_f3d(:,:,index_of_air_temperature_on_previous_timestep_in_xyz_dimensioned_restart_array)]
  standard_name = air_temperature_on_previous_timestep_in_xyz_dimensioned_restart_array
  long_name = air temperature at previous timestep
  units = K
  dimensions = (horizontal_loop_extent,vertical_layer_dimension)
  type = real
  kind = kind_phys
  active = (index_of_air_temperature_on_previous_timestep_in_xyz_dimensioned_restart_array > 0)
[phy_f3d(:,:,index_of_specific_humidity_on_previous_timestep_in_xyz_dimensioned_restart_array)]
  standard_name = specific_humidity_on_previous_timestep_in_xyz_dimensioned_restart_array
  long_name = water vapor specific humidity at previous timestep
  units = kg kg-1
  dimensions = (horizontal_loop_extent,vertical_layer_dimension)
  type = real
  kind = kind_phys
  active = (index_of_specific_humidity_on_previous_timestep_in_xyz_dimensioned_restart_array > 0)
[phy_f3d(:,:,index_of_convective_cloud_condensate_mixing_ratio_in_xyz_dimensioned_restart_array)]
  standard_name = convective_cloud_condensate_mixing_ratio
  long_name = convective cloud water mixing ratio in the phy_f3d array
  units = kg kg-1
  dimensions = (horizontal_loop_extent,vertical_layer_dimension)
  type = real
  kind = kind_phys
  active = (index_of_convective_cloud_condensate_mixing_ratio_in_xyz_dimensioned_restart_array > 0)
[phy_f3d(:,:,index_of_convective_cloud_area_fraction_in_xyz_dimensioned_restart_array)]
  standard_name = convective_cloud_area_fraction
  long_name = convective cloud cover in the phy_f3d array
  units = frac
  dimensions = (horizontal_loop_extent,vertical_layer_dimension)
  type = real
  kind = kind_phys
  active = (index_of_convective_cloud_area_fraction_in_xyz_dimensioned_restart_array > 0)
[phy_f3d(:,:,index_of_upward_virtual_potential_temperature_flux_in_xyz_dimensioned_restart_array)]
  standard_name = upward_virtual_potential_temperature_flux
  long_name = upward kinematic buoyancy flux from the SHOC scheme
  units = K m s-1
  dimensions = (horizontal_loop_extent,vertical_layer_dimension)
  type = real
  kind = kind_phys
  active = (index_of_upward_virtual_potential_temperature_flux_in_xyz_dimensioned_restart_array > 0)
[phy_f3d(:,:,index_of_atmosphere_heat_diffusivity_in_xyz_dimensioned_restart_array)]
  standard_name = atmosphere_heat_diffusivity_from_shoc
  long_name = diffusivity for heat from the SHOC scheme
  units = m2 s-1
  dimensions = (horizontal_loop_extent,vertical_layer_dimension)
  type = real
  kind = kind_phys
  active = (index_of_atmosphere_heat_diffusivity_in_xyz_dimensioned_restart_array > 0)
[phy_f3d(:,:,index_of_subgrid_cloud_area_fracation_in_atmosphere_layer_in_xyz_dimensioned_restart_array)]
  standard_name = subgrid_scale_cloud_fraction_from_shoc
  long_name = subgrid-scale cloud fraction from the SHOC scheme
  units = frac
  dimensions = (horizontal_loop_extent,vertical_layer_dimension)
  type = real
  kind = kind_phys
  active = (index_of_subgrid_cloud_area_fracation_in_atmosphere_layer_in_xyz_dimensioned_restart_array > 0)
[phy_f3d(:,:,index_of_cloud_area_fraction_in_atmosphere_layer_in_xyz_dimensioned_restart_array)]
  standard_name = cloud_fraction_for_MG
  long_name = cloud fraction used by Morrison-Gettelman MP
  units = frac
  dimensions = (horizontal_loop_extent,vertical_layer_dimension)
  type = real
  kind = kind_phys
  active = (index_of_cloud_area_fraction_in_atmosphere_layer_in_xyz_dimensioned_restart_array > 0)
[phy_f3d(:,:,index_of_cloud_liquid_water_effective_radius_in_xyz_dimensioned_restart_array)]
  standard_name = effective_radius_of_stratiform_cloud_liquid_water_particle
  long_name = eff. radius of cloud liquid water particle in micrometer
  units = um
  dimensions = (horizontal_loop_extent,vertical_layer_dimension)
  type = real
  kind = kind_phys
  active = (index_of_cloud_liquid_water_effective_radius_in_xyz_dimensioned_restart_array > 0)
[phy_f3d(:,:,index_of_cloud_ice_effective_radius_in_xyz_dimensioned_restart_array)]
  standard_name = effective_radius_of_stratiform_cloud_ice_particle
  long_name = eff. radius of cloud ice water particle in micrometer
  units = um
  dimensions = (horizontal_loop_extent,vertical_layer_dimension)
  type = real
  kind = kind_phys
  active = (index_of_cloud_ice_effective_radius_in_xyz_dimensioned_restart_array > 0)
[phy_f3d(:,:,index_of_rain_effective_radius_in_xyz_dimensioned_restart_array)]
  standard_name = effective_radius_of_stratiform_cloud_rain_particle
  long_name = effective radius of cloud rain particle in micrometers
  units = um
  dimensions = (horizontal_loop_extent,vertical_layer_dimension)
  type = real
  kind = kind_phys
  active = (index_of_rain_effective_radius_in_xyz_dimensioned_restart_array > 0)
[phy_f3d(:,:,index_of_snow_effective_radius_in_xyz_dimensioned_restart_array)]
  standard_name = effective_radius_of_stratiform_cloud_snow_particle
  long_name = effective radius of cloud snow particle in micrometers
  units = um
  dimensions = (horizontal_loop_extent,vertical_layer_dimension)
  type = real
  kind = kind_phys
  active = (index_of_snow_effective_radius_in_xyz_dimensioned_restart_array > 0)
[phy_f3d(:,:,index_of_graupel_effective_radius_in_xyz_dimensioned_restart_array)]
  standard_name = effective_radius_of_stratiform_cloud_graupel_particle
  long_name = eff. radius of cloud graupel particle in micrometer
  units = um
  dimensions = (horizontal_loop_extent,vertical_layer_dimension)
  type = real
  kind = kind_phys
  active = (index_of_graupel_effective_radius_in_xyz_dimensioned_restart_array > 0)
[forcet]
  standard_name = tendency_of_air_temperature_due_to_nonphysics
  long_name = temperature tendency due to dynamics only
  units = K s-1
  dimensions = (horizontal_loop_extent,vertical_layer_dimension)
  type = real
  kind = kind_phys
  active = (control_for_deep_convection_scheme == identifier_for_grell_freitas_deep_convection .or. control_for_deep_convection_scheme == identifier_for_c3_deep_convection .or. control_for_deep_convection_scheme == identifier_for_new_tiedtke_deep_convection)
[forceq]
  standard_name = tendendy_of_specific_humidity_due_to_nonphysics
  long_name = moisture tendency due to dynamics only
  units = kg kg-1 s-1
  dimensions = (horizontal_loop_extent,vertical_layer_dimension)
  type = real
  kind = kind_phys
  active = (control_for_deep_convection_scheme == identifier_for_grell_freitas_deep_convection .or. control_for_deep_convection_scheme == identifier_for_c3_deep_convection .or. control_for_deep_convection_scheme == identifier_for_new_tiedtke_deep_convection)
[prevst]
  standard_name = air_temperature_on_previous_timestep
  long_name = temperature from previous time step
  units = K
  dimensions = (horizontal_loop_extent,vertical_layer_dimension)
  type = real
  kind = kind_phys
  active = (control_for_deep_convection_scheme == identifier_for_grell_freitas_deep_convection .or. control_for_deep_convection_scheme == identifier_for_c3_deep_convection .or. control_for_deep_convection_scheme == identifier_for_new_tiedtke_deep_convection)
[prevsq]
  standard_name = specific_humidity_on_previous_timestep
  long_name = moisture from previous time step
  units = kg kg-1
  dimensions = (horizontal_loop_extent,vertical_layer_dimension)
  type = real
  kind = kind_phys
  active = (control_for_deep_convection_scheme == identifier_for_grell_freitas_deep_convection .or. control_for_deep_convection_scheme == identifier_for_c3_deep_convection .or. control_for_deep_convection_scheme == identifier_for_new_tiedtke_deep_convection .or. control_for_deep_convection_scheme == identifer_for_scale_aware_mass_flux_deep_convection .or. control_for_shallow_convection_scheme == identifier_for_scale_aware_mass_flux_shallow_convection)
[cactiv]
  standard_name = counter_for_grell_freitas_convection
  long_name = convective activity memory
  units = none
  dimensions = (horizontal_loop_extent)
  type = integer
  active = (control_for_deep_convection_scheme == identifier_for_grell_freitas_deep_convection .or. control_for_deep_convection_scheme == identifier_for_c3_deep_convection)
[cactiv_m]
  standard_name = counter_for_grell_freitas_mid_level_convection
  long_name = mid-level convective activity memory
  units = none
  dimensions = (horizontal_loop_extent)
  type = integer
  active = (control_for_deep_convection_scheme == identifier_for_grell_freitas_deep_convection .or. control_for_deep_convection_scheme == identifier_for_c3_deep_convection)
[CLDFRA_BL]
  standard_name = subgrid_scale_cloud_area_fraction_in_atmosphere_layer
  long_name = subgrid cloud fraction from PBL scheme
  units = frac
  dimensions = (horizontal_loop_extent,vertical_layer_dimension)
  type = real
  kind = kind_phys
  active = (flag_for_mellor_yamada_nakanishi_niino_pbl_scheme)
[QC_BL]
  standard_name = subgrid_scale_cloud_liquid_water_mixing_ratio
  long_name = subgrid cloud water mixing ratio from PBL scheme
  units = kg kg-1
  dimensions = (horizontal_loop_extent,vertical_layer_dimension)
  type = real
  kind = kind_phys
  active = (flag_for_mellor_yamada_nakanishi_niino_pbl_scheme)
[QI_BL]
  standard_name = subgrid_scale_cloud_ice_mixing_ratio
  long_name = subgrid cloud ice mixing ratio from PBL scheme
  units = kg kg-1
  dimensions = (horizontal_loop_extent,vertical_layer_dimension)
  type = real
  kind = kind_phys
  active = (flag_for_mellor_yamada_nakanishi_niino_pbl_scheme)
[el_pbl]
  standard_name = turbulent_mixing_length
  long_name = mixing length in meters
  units = m
  dimensions = (horizontal_loop_extent,vertical_layer_dimension)
  type = real
  kind = kind_phys
  active = (flag_for_mellor_yamada_nakanishi_niino_pbl_scheme)
[Sh3D]
  standard_name = stability_function_for_heat
  long_name = stability function for heat
  units = none
  dimensions = (horizontal_loop_extent,vertical_layer_dimension)
  type = real
  kind = kind_phys
  active = (flag_for_mellor_yamada_nakanishi_niino_pbl_scheme)
[Sm3D]
  standard_name = stability_function_for_momentum
  long_name = stability function for momentum
  units = none
  dimensions = (horizontal_loop_extent,vertical_layer_dimension)
  type = real
  kind = kind_phys
  active = (flag_for_mellor_yamada_nakanishi_niino_pbl_scheme)
[qke]
  standard_name = nonadvected_turbulent_kinetic_energy_multiplied_by_2
  long_name = 2 x tke at mass points
  units = m2 s-2
  dimensions = (horizontal_loop_extent,vertical_layer_dimension)
  type = real
  kind = kind_phys
  active = (flag_for_mellor_yamada_nakanishi_niino_pbl_scheme)
[tsq]
  standard_name = variance_of_air_temperature
  long_name = temperature fluctuation squared
  units = K2
  dimensions = (horizontal_loop_extent,vertical_layer_dimension)
  type = real
  kind = kind_phys
  active = (flag_for_mellor_yamada_nakanishi_niino_pbl_scheme)
[qsq]
  standard_name = variance_of_specific_humidity
  long_name = water vapor fluctuation squared
  units = kg2 kg-2
  dimensions = (horizontal_loop_extent,vertical_layer_dimension)
  type = real
  kind = kind_phys
  active = (flag_for_mellor_yamada_nakanishi_niino_pbl_scheme)
[cov]
  standard_name = covariance_of_air_temperature_and_specific_humidity
  long_name = covariance of temperature and moisture
  units = K kg kg-1
  dimensions = (horizontal_loop_extent,vertical_layer_dimension)
  type = real
  kind = kind_phys
  active = (flag_for_mellor_yamada_nakanishi_niino_pbl_scheme)
[phy_myj_qsfc]
  standard_name = surface_specific_humidity_for_MYJ_schemes
  long_name = surface air saturation specific humidity for MYJ schemes
  units = kg kg-1
  dimensions = (horizontal_loop_extent)
  type = real
  kind = kind_phys
  active = (flag_for_mellor_yamada_janjic_surface_layer_scheme .or. flag_for_mellor_yamada_janjic_pbl_scheme)
[phy_myj_thz0]
  standard_name = air_potential_temperature_at_top_of_viscous_sublayer
  long_name = potential temperature at viscous sublayer top over water
  units = K
  dimensions = (horizontal_loop_extent)
  type = real
  kind = kind_phys
  active = (flag_for_mellor_yamada_janjic_surface_layer_scheme .or. flag_for_mellor_yamada_janjic_pbl_scheme)
[phy_myj_qz0]
  standard_name = specific_humidity_at_top_of_viscous_sublayer
  long_name = specific humidity at_viscous sublayer top over water
  units = kg kg-1
  dimensions = (horizontal_loop_extent)
  type = real
  kind = kind_phys
  active = (flag_for_mellor_yamada_janjic_surface_layer_scheme .or. flag_for_mellor_yamada_janjic_pbl_scheme)
[phy_myj_uz0]
  standard_name = x_wind_at_top_of_viscous_sublayer
  long_name = u wind component at viscous sublayer top over water
  units = m s-1
  dimensions = (horizontal_loop_extent)
  type = real
  kind = kind_phys
  active = (flag_for_mellor_yamada_janjic_surface_layer_scheme .or. flag_for_mellor_yamada_janjic_pbl_scheme)
[phy_myj_vz0]
  standard_name = y_wind_at_top_of_viscous_sublayer
  long_name = v wind component at viscous sublayer top over water
  units = m s-1
  dimensions = (horizontal_loop_extent)
  type = real
  kind = kind_phys
  active = (flag_for_mellor_yamada_janjic_surface_layer_scheme .or. flag_for_mellor_yamada_janjic_pbl_scheme)
[phy_myj_akhs]
  standard_name = heat_exchange_coefficient_for_MYJ_schemes
  long_name = surface heat exchange_coefficient for MYJ schemes
  units = m s-1
  dimensions = (horizontal_loop_extent)
  type = real
  kind = kind_phys
  active = (flag_for_mellor_yamada_janjic_surface_layer_scheme .or. flag_for_mellor_yamada_janjic_pbl_scheme)
[phy_myj_akms]
  standard_name = momentum_exchange_coefficient_for_MYJ_schemes
  long_name = surface momentum exchange_coefficient for MYJ schemes
  units = m s-1
  dimensions = (horizontal_loop_extent)
  type = real
  kind = kind_phys
  active = (flag_for_mellor_yamada_janjic_surface_layer_scheme .or. flag_for_mellor_yamada_janjic_pbl_scheme)
[phy_myj_chkqlm]
  standard_name = control_for_surface_layer_evaporation
  long_name = surface layer evaporation switch
  units = none
  dimensions = (horizontal_loop_extent)
  type = real
  kind = kind_phys
  active = (flag_for_mellor_yamada_janjic_surface_layer_scheme .or. flag_for_mellor_yamada_janjic_pbl_scheme)
[phy_myj_elflx]
  standard_name = surface_upward_specific_humidity_flux_for_mellor_yamada_janjic_surface_layer_scheme
  long_name = kinematic surface latent heat flux
  units = m s-1 kg kg-1
  dimensions = (horizontal_loop_extent)
  type = real
  kind = kind_phys
  active = (flag_for_mellor_yamada_janjic_surface_layer_scheme .or. flag_for_mellor_yamada_janjic_pbl_scheme)
[phy_myj_a1u]
  standard_name = weight_for_momentum_at_top_of_viscous_sublayer
  long_name = weight for momentum at viscous layer top
  units = none
  dimensions = (horizontal_loop_extent)
  type = real
  kind = kind_phys
  active = (flag_for_mellor_yamada_janjic_surface_layer_scheme .or. flag_for_mellor_yamada_janjic_pbl_scheme)
[phy_myj_a1t]
  standard_name = weight_for_potental_temperature_at_top_of_viscous_sublayer
  long_name = weight for potental temperature at viscous layer top
  units = none
  dimensions = (horizontal_loop_extent)
  type = real
  kind = kind_phys
  active = (flag_for_mellor_yamada_janjic_surface_layer_scheme .or. flag_for_mellor_yamada_janjic_pbl_scheme)
[phy_myj_a1q]
  standard_name = weight_for_specific_humidity_at_top_of_viscous_sublayer
  long_name = weight for Specfic Humidity at viscous layer top
  units = none
  dimensions = (horizontal_loop_extent)
  type = real
  kind = kind_phys
  active = (flag_for_mellor_yamada_janjic_surface_layer_scheme .or. flag_for_mellor_yamada_janjic_pbl_scheme)
[dfi_radar_tten]
  standard_name = radar_derived_microphysics_temperature_tendency
  long_name = radar-derived microphysics temperature tendency
  units = K s-1
  dimensions = (horizontal_loop_extent,vertical_layer_dimension,number_of_radar_derived_temperature_or_convection_suppression_intervals)
  type = real
  kind = kind_phys
  active = (number_of_radar_derived_temperature_or_convection_suppression_intervals>0)
[cap_suppress]
  standard_name = radar_derived_convection_suppression
  long_name = radar-derived convection suppression
  units = unitless
  dimensions = (horizontal_loop_extent,number_of_radar_derived_temperature_or_convection_suppression_intervals)
  type = real
  kind = kind_phys
  active = (number_of_radar_derived_temperature_or_convection_suppression_intervals>0 .and. flag_for_radar_derived_convection_suppression)

########################################################################
[ccpp-table-properties]
  name = GFS_cldprop_type
  type = ddt
  dependencies =

[ccpp-arg-table]
  name = GFS_cldprop_type
  type = ddt
[cv]
  standard_name = convective_cloud_area_fraction_between_sw_radiation_calls_from_cnvc90
  long_name = fraction of convective cloud
  units = frac
  dimensions = (horizontal_loop_extent)
  type = real
  kind = kind_phys
[cvt]
  standard_name = pressure_at_convective_cloud_top_between_sw_radiation_calls_from_cnvc90
  long_name = convective cloud top pressure
  units = Pa
  dimensions = (horizontal_loop_extent)
  type = real
  kind = kind_phys
[cvb]
  standard_name = pressure_at_convective_cloud_base_between_sw_radiation_calls_from_cnvc90
  long_name = convective cloud bottom pressure
  units = Pa
  dimensions = (horizontal_loop_extent)
  type = real
  kind = kind_phys

########################################################################
[ccpp-table-properties]
  name = GFS_radtend_type
  type = ddt
  dependencies =

[ccpp-arg-table]
  name = GFS_radtend_type
  type = ddt
[sfcfsw]
  standard_name = surface_sw_fluxes_assuming_total_and_clear_sky_on_radiation_timestep
  long_name = sw radiation fluxes at sfc
  units = W m-2
  dimensions = (horizontal_loop_extent)
  type = sfcfsw_type
[sfcflw]
  standard_name = surface_lw_fluxes_assuming_total_and_clear_sky_on_radiation_timestep
  long_name = lw radiation fluxes at sfc
  units = W m-2
  dimensions = (horizontal_loop_extent)
  type = sfcflw_type
[htrsw]
  standard_name = tendency_of_air_temperature_due_to_shortwave_heating_on_radiation_timestep
  long_name = total sky sw heating rate
  units = K s-1
  dimensions = (horizontal_loop_extent,vertical_layer_dimension)
  type = real
  kind = kind_phys
[htrlw]
  standard_name = tendency_of_air_temperature_due_to_longwave_heating_on_radiation_timestep
  long_name = total sky lw heating rate
  units = K s-1
  dimensions = (horizontal_loop_extent,vertical_layer_dimension)
  type = real
  kind = kind_phys
[sfalb]
  standard_name = surface_albedo_for_diffused_shortwave_on_radiation_timestep
  long_name = mean surface diffused sw albedo
  units = frac
  dimensions = (horizontal_loop_extent)
  type = real
  kind = kind_phys
[coszen]
  standard_name = cosine_of_solar_zenith_angle_for_daytime_points_on_radiation_timestep
  long_name = mean cos of zenith angle over rad call period
  units = none
  dimensions = (horizontal_loop_extent)
  type = real
  kind = kind_phys
[coszdg]
  standard_name = cosine_of_solar_zenith_angle_on_radiation_timestep
  long_name = daytime mean cosz over rad call period
  units = none
  dimensions = (horizontal_loop_extent)
  type = real
  kind = kind_phys
[tsflw]
  standard_name = air_temperature_at_surface_adjacent_layer_on_radiation_timestep
  long_name = surface air temp during lw calculation
  units = K
  dimensions = (horizontal_loop_extent)
  type = real
  kind = kind_phys
[semis]
  standard_name = surface_longwave_emissivity
  long_name = surface lw emissivity in fraction
  units = frac
  dimensions = (horizontal_loop_extent)
  type = real
  kind = kind_phys
[ext550]
  standard_name = aerosol_optical_depth_at_550nm
  long_name = 3d optical extinction for total aerosol species
  units = none
  dimensions = (horizontal_loop_extent,vertical_layer_dimension)
  type = real
  kind = kind_phys
[swhc]
  standard_name = tendency_of_air_temperature_due_to_shortwave_heating_assuming_clear_sky_on_radiation_timestep
  long_name = clear sky sw heating rates
  units = K s-1
  dimensions = (horizontal_loop_extent,vertical_layer_dimension)
  type = real
  kind = kind_phys
[lwhc]
  standard_name = tendency_of_air_temperature_due_to_longwave_heating_assuming_clear_sky_on_radiation_timestep
  long_name = clear sky lw heating rates
  units = K s-1
  dimensions = (horizontal_loop_extent,vertical_layer_dimension)
  type = real
  kind = kind_phys
[lwhd]
  standard_name = tendency_of_air_temperature_due_to_integrated_dynamics_through_earths_atmosphere
  long_name = idea sky lw heating rates
  units = K s-1
  dimensions = (horizontal_loop_extent,vertical_layer_dimension,6)
  type = real
  kind = kind_phys

########################################################################
[ccpp-table-properties]
  name = GFS_diag_type
  type = ddt
  dependencies =

[ccpp-arg-table]
  name = GFS_diag_type
  type = ddt
[fluxr]
  standard_name = cumulative_radiation_diagnostic
  long_name = time-accumulated 2D radiation-related diagnostic fields
  units = mixed
  dimensions = (horizontal_loop_extent,number_of_diagnostics_variables_for_radiation)
  type = real
  kind = kind_phys
[topfsw]
  standard_name = sw_fluxes_top_atmosphere
  long_name = sw radiation fluxes at toa
  units = W m-2
  dimensions = (horizontal_loop_extent)
  type = topfsw_type
[topflw]
  standard_name = lw_fluxes_top_atmosphere
  long_name = lw radiation fluxes at top
  units = W m-2
  dimensions = (horizontal_loop_extent)
  type = topflw_type
[srunoff]
  standard_name = surface_runoff
  long_name = surface water runoff (from lsm)
  units = kg m-2
  dimensions = (horizontal_loop_extent)
  type = real
  kind = kind_phys
[evbsa]
  standard_name = cumulative_soil_upward_latent_heat_flux_multiplied_by_timestep
  long_name = cumulative soil upward latent heat flux multiplied by timestep
  units = W m-2 s
  dimensions = (horizontal_loop_extent)
  type = real
  kind = kind_phys
[evcwa]
  standard_name = cumulative_canopy_upward_latent_heat_flu_multiplied_by_timestep
  long_name = cumulative canopy upward latent heat flux multiplied by timestep
  units = W m-2 s
  dimensions = (horizontal_loop_extent)
  type = real
  kind = kind_phys
[snohfa]
  standard_name = cumulative_snow_freezing_rain_upward_latent_heat_flux_multiplied_by_timestep
  long_name = cumulative latent heat flux due to snow and frz rain multiplied by timestep
  units = W m-2 s
  dimensions = (horizontal_loop_extent)
  type = real
  kind = kind_phys
[paha]
  standard_name = cumulative_precipitation_advected_heat_flux_multiplied_by_timestep
  long_name = cumulative precipitation advected heat flux multiplied by timestep
  units = W m-2 s
  dimensions = (horizontal_loop_extent)
  type = real
  kind = kind_phys
  active = (control_for_land_surface_scheme == identifier_for_noahmp_land_surface_scheme)
[transa]
  standard_name = cumulative_transpiration_flux_multiplied_by_timestep
  long_name = cumulative total plant transpiration rate multiplied by timestep
  units = kg m-2
  dimensions = (horizontal_loop_extent)
  type = real
  kind = kind_phys
[sbsnoa]
  standard_name = cumulative_snow_deposition_sublimation_upward_latent_heat_flux_multiplied_by_timestep
  long_name = cumulative latent heat flux from snow depo/subl multiplied by timestep
  units = W m-2 s
  dimensions = (horizontal_loop_extent)
  type = real
  kind = kind_phys
[snowca]
  standard_name = cumulative_surface_snow_area_fraction_multiplied_by_timestep
  long_name = cumulative surface snow area fraction multiplied by timestep
  units = s
  dimensions = (horizontal_loop_extent)
  type = real
  kind = kind_phys
[sbsno]
  standard_name = snow_deposition_sublimation_upward_latent_heat_flux
  long_name = latent heat flux from snow depo/subl
  units = W m-2
  dimensions = (horizontal_loop_extent)
  type = real
  kind = kind_phys
[evbs]
  standard_name = soil_upward_latent_heat_flux
  long_name = soil upward latent heat flux
  units = W m-2
  dimensions = (horizontal_loop_extent)
  type = real
  kind = kind_phys
[evcw]
  standard_name = canopy_upward_latent_heat_flux
  long_name = canopy upward latent heat flux
  units = W m-2
  dimensions = (horizontal_loop_extent)
  type = real
  kind = kind_phys
[trans]
  standard_name = transpiration_flux
  long_name = total plant transpiration rate
  units = W m-2
  dimensions = (horizontal_loop_extent)
  type = real
  kind = kind_phys
[soilm]
  standard_name = soil_moisture_content
  long_name = soil moisture
  units = kg m-2
  dimensions = (horizontal_loop_extent)
  type = real
  kind = kind_phys
[snowmt_land]
  standard_name = surface_snow_melt_over_land
  long_name = snow melt during timestep over land
  units = kg m-2
  dimensions = (horizontal_loop_extent)
  type = real
  kind = kind_phys
[snowmt_ice]
  standard_name = surface_snow_melt_over_ice
  long_name = snow melt during timestep over ice
  units = kg m-2
  dimensions = (horizontal_loop_extent)
  type = real
  kind = kind_phys
[tmpmin]
  standard_name = minimum_temperature_at_2m
  long_name = min temperature at 2m height
  units = K
  dimensions = (horizontal_loop_extent)
  type = real
  kind = kind_phys
[tmpmax]
  standard_name = maximum_temperature_at_2m
  long_name = max temperature at 2m height
  units = K
  dimensions = (horizontal_loop_extent)
  type = real
  kind = kind_phys
[dusfc]
  standard_name = cumulative_surface_x_momentum_flux_for_diag_multiplied_by_timestep
  long_name = cumulative sfc x momentum flux multiplied by timestep
  units = Pa s
  dimensions = (horizontal_loop_extent)
  type = real
  kind = kind_phys
[dvsfc]
  standard_name = cumulative_surface_y_momentum_flux_for_diag_multiplied_by_timestep
  long_name = cumulative sfc y momentum flux multiplied by timestep
  units = Pa s
  dimensions = (horizontal_loop_extent)
  type = real
  kind = kind_phys
[dtsfc]
  standard_name = cumulative_surface_upward_sensible_heat_flux_for_diag_multiplied_by_timestep
  long_name = cumulative sfc sensible heat flux multiplied by timestep
  units = W m-2 s
  dimensions = (horizontal_loop_extent)
  type = real
  kind = kind_phys
[dqsfc]
  standard_name = cumulative_surface_upward_latent_heat_flux_for_diag_multiplied_by_timestep
  long_name = cumulative sfc latent heat flux multiplied by timestep
  units = W m-2 s
  dimensions = (horizontal_loop_extent)
  type = real
  kind = kind_phys
[totprcp]
  standard_name = accumulated_lwe_thickness_of_precipitation_amount
  long_name = accumulated total precipitation
  units = m
  dimensions = (horizontal_loop_extent)
  type = real
  kind = kind_phys
[totice]
  standard_name = accumulated_lwe_thickness_of_ice_amount
  long_name = accumulated ice precipitation
  units = kg m-2
  dimensions = (horizontal_loop_extent)
  type = real
  kind = kind_phys
[totsnw]
  standard_name = accumulated_lwe_thickness_of_snow_amount
  long_name = accumulated snow precipitation
  units = kg m-2
  dimensions = (horizontal_loop_extent)
  type = real
  kind = kind_phys
[totgrp]
  standard_name = accumulated_lwe_thickness_of_graupel_amount
  long_name = accumulated graupel precipitation
  units = kg m-2
  dimensions = (horizontal_loop_extent)
  type = real
  kind = kind_phys
[totprcpb]
  standard_name = accumulated_lwe_thickness_of_precipitation_amount_in_bucket
  long_name = accumulated total precipitation in bucket
  units = m
  dimensions = (horizontal_loop_extent)
  type = real
  kind = kind_phys
[toticeb]
  standard_name = accumulated_lwe_thickness_of_ice_amount_in_bucket
  long_name = accumulated ice precipitation in bucket
  units = kg m-2
  dimensions = (horizontal_loop_extent)
  type = real
  kind = kind_phys
[totsnwb]
  standard_name = accumulated_lwe_thickness_of_snow_amount_in_bucket
  long_name = accumulated snow precipitation in bucket
  units = kg m-2
  dimensions = (horizontal_loop_extent)
  type = real
  kind = kind_phys
[totgrpb]
  standard_name = accumulated_lwe_thickness_of_graupel_amount_in_bucket
  long_name = accumulated graupel precipitation in bucket
  units = kg m-2
  dimensions = (horizontal_loop_extent)
  type = real
  kind = kind_phys
[frzr]
  standard_name = cumulative_lwe_thickness_of_surface_freezing_rain_amount
  long_name = accumulated surface freezing rain
  units = m
  dimensions = (horizontal_loop_extent)
  type = real
  kind = kind_phys
[frzrb]
  standard_name = cumulative_lwe_thickness_of_surface_freezing_rain_amount_in_bucket
  long_name = accumulated surface freezing rain in bucket
  units = m
  dimensions = (horizontal_loop_extent)
  type = real
  kind = kind_phys
[frozr]
  standard_name = cumulative_lwe_thickness_of_surface_graupel_amount
  long_name = accumulated surface graupel
  units = m
  dimensions = (horizontal_loop_extent)
  type = real
  kind = kind_phys
[frozrb]
  standard_name = cumulative_lwe_thickness_of_surface_graupel_amount_in_bucket
  long_name = accumulated surface graupel in bucket
  units = m
  dimensions = (horizontal_loop_extent)
  type = real
  kind = kind_phys
[tsnowp]
  standard_name = cumulative_lwe_thickness_of_surface_snow_amount
  long_name = accumulated surface snow
  units = m
  dimensions = (horizontal_loop_extent)
  type = real
  kind = kind_phys
[tsnowpb]
  standard_name = cumulative_lwe_thickness_of_surface_snow_amount_in_bucket
  long_name = accumulated surface snow in bucket
  units = m
  dimensions = (horizontal_loop_extent)
  type = real
  kind = kind_phys
[rhonewsn1]
  standard_name = surface_frozen_precipitation_density
  long_name = density of precipitation ice
  units = kg m-3
  dimensions = (horizontal_loop_extent)
  type = real
  kind = kind_phys
[train]
  standard_name = accumulated_change_of_air_temperature_due_to_FA_scheme
  long_name = accumulated change of air temperature due to FA MP scheme
  units = K
  dimensions = (horizontal_loop_extent,vertical_layer_dimension)
  type = real
  kind = kind_phys
  active = (control_for_microphysics_scheme == identifier_for_fer_hires_microphysics_scheme)
[gflux]
  standard_name = cumulative_surface_ground_heat_flux_multiplied_by_timestep
  long_name = cumulative groud conductive heat flux multiplied by timestep
  units = W m-2 s
  dimensions = (horizontal_loop_extent)
  type = real
  kind = kind_phys
[dlwsfc]
  standard_name = cumulative_surface_downwelling_longwave_flux_multiplied_by_timestep
  long_name = cumulative surface downwelling LW flux multiplied by timestep
  units = W m-2 s
  dimensions = (horizontal_loop_extent)
  type = real
  kind = kind_phys
[ulwsfc]
  standard_name = cumulative_surface_upwelling_longwave_flux_multiplied_by_timestep
  long_name = cumulative surface upwelling LW flux multiplied by timestep
  units = W m-2 s
  dimensions = (horizontal_loop_extent)
  type = real
  kind = kind_phys
[suntim]
  standard_name = duration_of_sunshine
  long_name = sunshine duration time
  units = s
  dimensions = (horizontal_loop_extent)
  type = real
  kind = kind_phys
[runoff]
  standard_name = total_runoff
  long_name = total water runoff
  units = kg m-2
  dimensions = (horizontal_loop_extent)
  type = real
  kind = kind_phys
[ep]
  standard_name = cumulative_surface_upward_potential_latent_heat_flux_multiplied_by_timestep
  long_name = cumulative surface upward potential latent heat flux multiplied by timestep
  units = W m-2 s
  dimensions = (horizontal_loop_extent)
  type = real
  kind = kind_phys
[tecan]
  standard_name = total_evaporation_of_intercepted_water
  long_name = total evaporation of intercepted water
  units = kg m-2
  dimensions = (horizontal_loop_extent)
  type = real
  kind = kind_phys
[tetran]
  standard_name = total_transpiration_rate
  long_name = total transpiration rate
  units = kg m-2
  dimensions = (horizontal_loop_extent)
  type = real
  kind = kind_phys
[tedir]
  standard_name = total_soil_surface_evaporation_rate
  long_name = total soil surface evaporation rate
  units = kg m-2
  dimensions = (horizontal_loop_extent)
  type = real
  kind = kind_phys
[twa]
  standard_name = total_water_storage_in_aquifer
  long_name = total water storage in aquifer
  units = kg m-2
  dimensions = (horizontal_loop_extent)
  type = real
  kind = kind_phys
  active = (control_for_land_surface_scheme == identifier_for_noahmp_land_surface_scheme)
[cldwrk]
  standard_name = cumulative_cloud_work_function
  long_name = cumulative cloud work function (valid only with sas)
  units = m2 s-1
  dimensions = (horizontal_loop_extent)
  type = real
  kind = kind_phys
[dugwd]
  standard_name = time_integral_of_x_stress_due_to_gravity_wave_drag
  long_name = vertically integrated u change by OGWD
  units = Pa s
  dimensions = (horizontal_loop_extent)
  type = real
  kind = kind_phys
[dvgwd]
  standard_name = time_integral_of_y_stress_due_to_gravity_wave_drag
  long_name = vertically integrated v change by OGWD
  units = Pa s
  dimensions = (horizontal_loop_extent)
  type = real
  kind = kind_phys
[psmean]
  standard_name = cumulative_surface_pressure_multiplied_by_timestep
  long_name = cumulative surface pressure multiplied by timestep
  units = Pa s
  dimensions = (horizontal_loop_extent)
  type = real
  kind = kind_phys
[cnvprcp]
  standard_name = cumulative_lwe_thickness_of_convective_precipitation_amount
  long_name = cumulative convective precipitation
  units = m
  dimensions = (horizontal_loop_extent)
  type = real
  kind = kind_phys
[cnvprcpb]
  standard_name = cumulative_lwe_thickness_of_convective_precipitation_amount_in_bucket
  long_name = cumulative convective precipitation in bucket
  units = m
  dimensions = (horizontal_loop_extent)
  type = real
  kind = kind_phys
[spfhmin]
  standard_name = minimum_specific_humidity_at_2m
  long_name = minimum specific humidity at 2m height
  units = kg kg-1
  dimensions = (horizontal_loop_extent)
  type = real
  kind = kind_phys
[spfhmax]
  standard_name = maximum_specific_humidity_at_2m
  long_name = maximum specific humidity at 2m height
  units = kg kg-1
  dimensions = (horizontal_loop_extent)
  type = real
  kind = kind_phys
[u10mmax]
  standard_name = maximum_x_wind_at_10m
  long_name = maximum x wind at 10 m
  units = m s-1
  dimensions = (horizontal_loop_extent)
  type = real
  kind = kind_phys
[v10mmax]
  standard_name = maximum_y_wind_at_10m
  long_name = maximum y wind at 10 m
  units = m s-1
  dimensions = (horizontal_loop_extent)
  type = real
  kind = kind_phys
[wind10mmax]
  standard_name = maximum_wind_at_10m
  long_name = maximum wind speed at 10 m
  units = m s-1
  dimensions = (horizontal_loop_extent)
  type = real
  kind = kind_phys
[u10max]
  standard_name = maximum_u_wind_at_10m_over_maximum_hourly_time_interval
  long_name = maximum u wind at 10m over maximum hourly time interval
  units = m s-1
  dimensions = (horizontal_loop_extent)
  type = real
  kind = kind_phys
[v10max]
  standard_name = maximum_v_wind_at_10m_over_maximum_hourly_time_interval
  long_name = maximum v wind at 10m over maximum hourly time interval
  units = m s-1
  dimensions = (horizontal_loop_extent)
  type = real
  kind = kind_phys
[spd10max]
  standard_name = maximum_wind_at_10m_over_maximum_hourly_time_interval
  long_name = maximum wind at 10m over maximum hourly time interval
  units = m s-1
  dimensions = (horizontal_loop_extent)
  type = real
  kind = kind_phys
[rain]
  standard_name = lwe_thickness_of_precipitation_amount_on_dynamics_timestep
  long_name = total rain at this time step
  units = m
  dimensions = (horizontal_loop_extent)
  type = real
  kind = kind_phys
[rainc]
  standard_name = lwe_thickness_of_convective_precipitation_amount_on_dynamics_timestep
  long_name = convective rain at this time step
  units = m
  dimensions = (horizontal_loop_extent)
  type = real
  kind = kind_phys
[ice]
  standard_name = lwe_thickness_of_ice_amount_on_dynamics_timestep
  long_name = ice fall at this time step
  units = m
  dimensions = (horizontal_loop_extent)
  type = real
  kind = kind_phys
[snow]
  standard_name = lwe_thickness_of_snow_amount_on_dynamics_timestep
  long_name = snow fall at this time step
  units = m
  dimensions = (horizontal_loop_extent)
  type = real
  kind = kind_phys
[graupel]
  standard_name = lwe_thickness_of_graupel_amount_on_dynamics_timestep
  long_name = graupel fall at this time step
  units = m
  dimensions = (horizontal_loop_extent)
  type = real
  kind = kind_phys
[u10m]
  standard_name = x_wind_at_10m
  long_name = 10 meter u wind speed
  units = m s-1
  dimensions = (horizontal_loop_extent)
  type = real
  kind = kind_phys
[v10m]
  standard_name = y_wind_at_10m
  long_name = 10 meter v wind speed
  units = m s-1
  dimensions = (horizontal_loop_extent)
  type = real
  kind = kind_phys
[dpt2m]
  standard_name = dewpoint_temperature_at_2m
  long_name = 2 meter dewpoint temperature
  units = K
  dimensions = (horizontal_loop_extent)
  type = real
  kind = kind_phys
[zlvl]
  standard_name = height_above_ground_at_lowest_model_layer
  long_name = layer 1 height above ground (not MSL)
  units = m
  dimensions = (horizontal_loop_extent)
  type = real
  kind = kind_phys
[psurf]
  standard_name = surface_air_pressure_diag
  long_name = surface air pressure diagnostic
  units = Pa
  dimensions = (horizontal_loop_extent)
  type = real
  kind = kind_phys
[pwat]
  standard_name = column_precipitable_water
  long_name = precipitable water
  units = kg m-2
  dimensions = (horizontal_loop_extent)
  type = real
  kind = kind_phys
[t1]
  standard_name = air_temperature_at_lowest_model_layer_for_diag
  long_name = layer 1 temperature for diag
  units = K
  dimensions = (horizontal_loop_extent)
  type = real
  kind = kind_phys
[q1]
  standard_name = water_vapor_specific_humidity_at_lowest_model_layer_for_diag
  long_name = layer 1 specific humidity for diag
  units = kg kg-1
  dimensions = (horizontal_loop_extent)
  type = real
  kind = kind_phys
[u1]
  standard_name = x_wind_at_lowest_model_layer_for_diag
  long_name = layer 1 x wind for diag
  units = m s-1
  dimensions = (horizontal_loop_extent)
  type = real
  kind = kind_phys
[v1]
  standard_name = y_wind_at_lowest_model_layer_for_diag
  long_name = layer 1 y wind for diag
  units = m s-1
  dimensions = (horizontal_loop_extent)
  type = real
  kind = kind_phys
[chh]
  standard_name = surface_drag_mass_flux_for_heat_and_moisture_in_air
  long_name = thermal exchange coefficient
  units = kg m-2 s-1
  dimensions = (horizontal_loop_extent)
  type = real
  kind = kind_phys
[cmm]
  standard_name = surface_drag_wind_speed_for_momentum_in_air
  long_name = momentum exchange coefficient
  units = m s-1
  dimensions = (horizontal_loop_extent)
  type = real
  kind = kind_phys
[dlwsfci]
  standard_name = surface_downwelling_longwave_flux
  long_name = surface downwelling longwave flux at current time
  units = W m-2
  dimensions = (horizontal_loop_extent)
  type = real
  kind = kind_phys
[ulwsfci]
  standard_name = surface_upwelling_longwave_flux
  long_name = surface upwelling longwave flux at current time
  units = W m-2
  dimensions = (horizontal_loop_extent)
  type = real
  kind = kind_phys
[dswsfci]
  standard_name = surface_downwelling_shortwave_flux
  long_name = surface downwelling shortwave flux at current time
  units = W m-2
  dimensions = (horizontal_loop_extent)
  type = real
  kind = kind_phys
[nswsfci]
  standard_name = surface_net_downwelling_shortwave_flux
  long_name = surface net downwelling shortwave flux at current time
  units = W m-2
  dimensions = (horizontal_loop_extent)
  type = real
  kind = kind_phys
[uswsfci]
  standard_name = surface_upwelling_shortwave_flux
  long_name = surface upwelling shortwave flux at current time
  units = W m-2
  dimensions = (horizontal_loop_extent)
  type = real
  kind = kind_phys
[dusfci]
  standard_name = instantaneous_surface_x_momentum_flux_for_diag
  long_name = instantaneous sfc x momentum flux multiplied by timestep
  units = Pa
  dimensions = (horizontal_loop_extent)
  type = real
  kind = kind_phys
[dvsfci]
  standard_name = instantaneous_surface_y_momentum_flux_for_diag
  long_name = instantaneous sfc y momentum flux multiplied by timestep
  units = Pa
  dimensions = (horizontal_loop_extent)
  type = real
  kind = kind_phys
[dtsfci]
  standard_name = instantaneous_surface_upward_sensible_heat_flux_for_diag
  long_name = instantaneous sfc sensible heat flux multiplied by timestep
  units = W m-2
  dimensions = (horizontal_loop_extent)
  type = real
  kind = kind_phys
[dqsfci]
  standard_name = instantaneous_surface_upward_latent_heat_flux_for_diag
  long_name = instantaneous sfc latent heat flux multiplied by timestep
  units = W m-2
  dimensions = (horizontal_loop_extent)
  type = real
  kind = kind_phys
[gfluxi]
  standard_name = instantaneous_surface_ground_heat_flux
  long_name = instantaneous sfc ground heat flux
  units = W m-2
  dimensions = (horizontal_loop_extent)
  type = real
  kind = kind_phys
[pahi]
  standard_name = instantaneous_total_precipitation_advected_heat
  long_name = instantaneous precipitation advected heat - total
  units = W m-2
  dimensions = (horizontal_loop_extent)
  type = real
  kind = kind_phys
  active = (control_for_land_surface_scheme == identifier_for_noahmp_land_surface_scheme)
[epi]
  standard_name = instantaneous_surface_potential_evaporation
  long_name = instantaneous sfc potential evaporation
  units = W m-2
  dimensions = (horizontal_loop_extent)
  type = real
  kind = kind_phys
[smcwlt2]
  standard_name = volume_fraction_of_condensed_water_in_soil_at_wilting_point
  long_name = wilting point (volumetric)
  units = frac
  dimensions = (horizontal_loop_extent)
  type = real
  kind = kind_phys
[smcref2]
  standard_name = threshold_volume_fraction_of_condensed_water_in_soil
  long_name = soil moisture threshold (volumetric)
  units = frac
  dimensions = (horizontal_loop_extent)
  type = real
  kind = kind_phys
[sr]
  standard_name = ratio_of_snowfall_to_rainfall
  long_name = snow ratio: ratio of snow to total precipitation (explicit only)
  units = frac
  dimensions = (horizontal_loop_extent)
  type = real
  kind = kind_phys
[wet1]
  standard_name = normalized_soil_wetness
  long_name = normalized soil wetness
  units = frac
  dimensions = (horizontal_loop_extent)
  type = real
  kind = kind_phys
  active = (.not. control_for_land_surface_scheme == identifier_for_ruc_land_surface_scheme)
[tdomr]
  standard_name = dominant_rain_type
  long_name = dominant rain type
  units = none
  dimensions = (horizontal_loop_extent)
  type = real
  kind = kind_phys
[tdomzr]
  standard_name = dominant_freezing_rain_type
  long_name = dominant freezing rain type
  units = none
  dimensions = (horizontal_loop_extent)
  type = real
  kind = kind_phys
[tdomip]
  standard_name = dominant_sleet_type
  long_name = dominant sleet type
  units = none
  dimensions = (horizontal_loop_extent)
  type = real
  kind = kind_phys
[tdoms]
  standard_name = dominant_snow_type
  long_name = dominant snow type
  units = none
  dimensions = (horizontal_loop_extent)
  type = real
  kind = kind_phys
[zmtnblck]
  standard_name = level_of_dividing_streamline
  long_name = level of the dividing streamline
  units = none
  dimensions = (horizontal_loop_extent)
  type = real
  kind = kind_phys
[dtend]
  standard_name = cumulative_change_of_state_variables
  long_name = diagnostic tendencies for state variables
  units = mixed
  dimensions = (horizontal_loop_extent,vertical_layer_dimension,cumulative_change_of_state_variables_outer_index_max)
  type = real
  kind = kind_phys
  active = (flag_for_diagnostics_3D)
[refdmax]
  standard_name = maximum_reflectivity_at_1km_agl_over_maximum_hourly_time_interval
  long_name = maximum reflectivity at 1km agl over maximum hourly time interval
  units = dBZ
  dimensions = (horizontal_loop_extent)
  type = real
  kind = kind_phys
[refdmax263k]
  standard_name = maximum_reflectivity_at_minus10c_over_maximum_hourly_time_interval
  long_name = maximum reflectivity at minus10c over maximum hourly time interval
  units = dBZ
  dimensions = (horizontal_loop_extent)
  type = real
  kind = kind_phys
[t02max]
  standard_name = maximum_temperature_at_2m_over_maximum_hourly_time_interval
  long_name = maximum temperature at 2m over maximum hourly time interval
  units = K
  dimensions = (horizontal_loop_extent)
  type = real
  kind = kind_phys
[t02min]
  standard_name = minimum_temperature_at_2m_over_maximum_hourly_time_interval
  long_name = minumum temperature at 2m over maximum hourly time interval
  units = K
  dimensions = (horizontal_loop_extent)
  type = real
  kind = kind_phys
[rh02max]
  standard_name = maximum_relative_humidity_at_2m_over_maximum_hourly_time_interval
  long_name = maximum relative humidity at 2m over maximum hourly time interval
  units = frac
  dimensions = (horizontal_loop_extent)
  type = real
  kind = kind_phys
[rh02min]
  standard_name = minimum_relative_humidity_at_2m_over_maximum_hourly_time_interval
  long_name = minumum relative humidity at 2m over maximum hourly time interval
  units = frac
  dimensions = (horizontal_loop_extent)
  type = real
  kind = kind_phys
[pratemax]
  standard_name = maximum_precipitation_rate_over_maximum_hourly_time_interval
  long_name = maximum precipitation rate over maximum hourly time interval
  units = mm h-1
  dimensions = (horizontal_loop_extent)
  type = real
  kind = kind_phys
[upd_mf]
  standard_name = cumulative_atmosphere_updraft_convective_mass_flux
  long_name = cumulative updraft mass flux
  units = kg m-1 s-2
  dimensions = (horizontal_loop_extent,vertical_layer_dimension)
  type = real
  kind = kind_phys
  active = (flag_for_tracer_diagnostics_3D)
[dwn_mf]
  standard_name = cumulative_atmosphere_downdraft_convective_mass_flux
  long_name = cumulative downdraft mass flux
  units = kg m-1 s-2
  dimensions = (horizontal_loop_extent,vertical_layer_dimension)
  type = real
  kind = kind_phys
  active = (flag_for_tracer_diagnostics_3D)
[det_mf]
  standard_name = cumulative_atmosphere_detrainment_convective_mass_flux
  long_name = cumulative detrainment mass flux
  units = kg m-1 s-2
  dimensions = (horizontal_loop_extent,vertical_layer_dimension)
  type = real
  kind = kind_phys
  active = (flag_for_tracer_diagnostics_3D)
[do3_dt_prd]
  standard_name = ozone_tendency_due_to_production_and_loss_rate
  long_name = ozone tendency due to production and loss rate
  units = kg kg-1 s-1
  dimensions = (horizontal_loop_extent,vertical_layer_dimension)
  type = real
  kind = kind_phys
  active = (flag_for_tracer_diagnostics_3D .and. flag_for_nrl_2015_ozone_scheme)
[do3_dt_ozmx]
  standard_name = ozone_tendency_due_to_ozone_mixing_ratio
  long_name = ozone tendency due to ozone mixing ratio
  units = kg kg-1 s-1
  dimensions = (horizontal_loop_extent,vertical_layer_dimension)
  type = real
  kind = kind_phys
  active = (flag_for_tracer_diagnostics_3D .and. flag_for_nrl_2015_ozone_scheme)
[do3_dt_temp]
  standard_name = ozone_tendency_due_to_temperature
  long_name = ozone tendency due to temperature
  units = kg kg-1 s-1
  dimensions = (horizontal_loop_extent,vertical_layer_dimension)
  type = real
  kind = kind_phys
  active = (flag_for_tracer_diagnostics_3D .and. flag_for_nrl_2015_ozone_scheme)
[do3_dt_ohoz]
  standard_name = ozone_tendency_due_to_overhead_ozone_column
  long_name = ozone tendency due to overhead ozone column
  units = kg kg-1 s-1
  dimensions = (horizontal_loop_extent,vertical_layer_dimension)
  type = real
  kind = kind_phys
  active = (flag_for_tracer_diagnostics_3D .and. flag_for_nrl_2015_ozone_scheme)
[refl_10cm]
  standard_name = radar_reflectivity_10cm
  long_name = instantaneous refl_10cm
  units = dBZ
  dimensions = (horizontal_loop_extent,vertical_layer_dimension)
  type = real
  kind = kind_phys
[max_hail_diam_sfc]
  standard_name = max_hail_diameter_sfc
  long_name = instantaneous maximum hail diameter at lowest model level
  units = m
  dimensions = (horizontal_loop_extent)
  type = real
  kind = kind_phys
[dkt]
  standard_name = atmosphere_heat_diffusivity
  long_name = atmospheric heat diffusivity
  units = m2 s-1
  dimensions = (horizontal_loop_extent,vertical_layer_dimension)
  type = real
  kind = kind_phys
[dku]
  standard_name = atmosphere_momentum_diffusivity
  long_name = atmospheric momentum diffusivity
  units = m2 s-1
  dimensions = (horizontal_loop_extent,vertical_layer_dimension)
  type = real
  kind = kind_phys
[cldfra]
  standard_name = instantaneous_3d_cloud_fraction
  long_name = instantaneous 3D cloud fraction for all MPs
  units = frac
  dimensions = (horizontal_loop_extent,adjusted_vertical_layer_dimension_for_radiation)
  type = real
  kind = kind_phys
[cldfra2d]
  standard_name = max_in_column_cloud_fraction
  long_name = instantaneous 2D (max-in-column) cloud fraction
  units = frac
  dimensions = (horizontal_loop_extent)
  type = real
  kind = kind_phys
[lwp_ex]
  standard_name = liq_water_path_from_microphysics
  long_name = total liquid water path from explicit microphysics
  units = kg m-2
  dimensions = (horizontal_loop_extent)
  type = real
  kind = kind_phys
[iwp_ex]
  standard_name = ice_water_path_from_microphysics
  long_name = total ice water path from explicit microphysics
  units = kg m-2
  dimensions = (horizontal_loop_extent)
  type = real
  kind = kind_phys
[lwp_fc]
  standard_name = liq_water_path_from_cloud_fraction
  long_name = total liquid water path from cloud fraction scheme
  units = kg m-2
  dimensions = (horizontal_loop_extent)
  type = real
  kind = kind_phys
[iwp_fc]
  standard_name = ice_water_path_from_cloud_fraction
  long_name = total ice water path from cloud fraction scheme
  units = kg m-2
  dimensions = (horizontal_loop_extent)
  type = real
  kind = kind_phys
[total_albedo]
  standard_name = total_sky_albedo
  long_name = total sky albedo at toa
  units = frac
  dimensions = (horizontal_loop_extent)
  type = real
  kind = kind_phys
[edmf_a]
  standard_name = emdf_updraft_area
  long_name = updraft area from mass flux scheme
  units = frac
  dimensions = (horizontal_loop_extent,vertical_layer_dimension)
  type = real
  kind = kind_phys
  active = (flag_for_mellor_yamada_nakanishi_niino_pbl_scheme .and. (control_for_additional_diagnostics_in_mellor_yamada_nakanishi_niino_pbl_scheme .ne. 0))
[edmf_w]
  standard_name = emdf_updraft_vertical_velocity
  long_name = updraft vertical velocity from mass flux scheme
  units = m s-1
  dimensions = (horizontal_loop_extent,vertical_layer_dimension)
  type = real
  kind = kind_phys
  active = (flag_for_mellor_yamada_nakanishi_niino_pbl_scheme .and. (control_for_additional_diagnostics_in_mellor_yamada_nakanishi_niino_pbl_scheme .ne. 0))
[edmf_qt]
  standard_name = emdf_updraft_total_water
  long_name = updraft total water from mass flux scheme
  units = kg kg-1
  dimensions = (horizontal_loop_extent,vertical_layer_dimension)
  type = real
  kind = kind_phys
  active = (flag_for_mellor_yamada_nakanishi_niino_pbl_scheme .and. (control_for_additional_diagnostics_in_mellor_yamada_nakanishi_niino_pbl_scheme .ne. 0))
[edmf_thl]
  standard_name = emdf_updraft_theta_l
  long_name = updraft theta-l from mass flux scheme
  units = K
  dimensions = (horizontal_loop_extent,vertical_layer_dimension)
  type = real
  kind = kind_phys
  active = (flag_for_mellor_yamada_nakanishi_niino_pbl_scheme .and. (control_for_additional_diagnostics_in_mellor_yamada_nakanishi_niino_pbl_scheme .ne. 0))
[edmf_ent]
  standard_name = emdf_updraft_entrainment_rate
  long_name = updraft entranment rate from mass flux scheme
  units = s-1
  dimensions = (horizontal_loop_extent,vertical_layer_dimension)
  type = real
  kind = kind_phys
  active = (flag_for_mellor_yamada_nakanishi_niino_pbl_scheme .and. (control_for_additional_diagnostics_in_mellor_yamada_nakanishi_niino_pbl_scheme .ne. 0))
[edmf_qc]
  standard_name = emdf_updraft_cloud_water
  long_name = updraft cloud water from mass flux scheme
  units = kg kg-1
  dimensions = (horizontal_loop_extent,vertical_layer_dimension)
  type = real
  kind = kind_phys
  active = (flag_for_mellor_yamada_nakanishi_niino_pbl_scheme .and. (control_for_additional_diagnostics_in_mellor_yamada_nakanishi_niino_pbl_scheme .ne. 0))
[sub_thl]
  standard_name = theta_subsidence_tendency
  long_name = updraft theta subsidence tendency
  units = K s-1
  dimensions = (horizontal_loop_extent,vertical_layer_dimension)
  type = real
  kind = kind_phys
  active = (flag_for_mellor_yamada_nakanishi_niino_pbl_scheme .and. (control_for_additional_diagnostics_in_mellor_yamada_nakanishi_niino_pbl_scheme .ne. 0))
[sub_sqv]
  standard_name = water_vapor_subsidence_tendency
  long_name = updraft water vapor subsidence tendency
  units = kg kg-1 s-1
  dimensions = (horizontal_loop_extent,vertical_layer_dimension)
  type = real
  kind = kind_phys
  active = (flag_for_mellor_yamada_nakanishi_niino_pbl_scheme .and. (control_for_additional_diagnostics_in_mellor_yamada_nakanishi_niino_pbl_scheme .ne. 0))
[det_thl]
  standard_name = theta_detrainment_tendency
  long_name = updraft theta detrainment tendency
  units = K s-1
  dimensions = (horizontal_loop_extent,vertical_layer_dimension)
  type = real
  kind = kind_phys
  active = (flag_for_mellor_yamada_nakanishi_niino_pbl_scheme .and. (control_for_additional_diagnostics_in_mellor_yamada_nakanishi_niino_pbl_scheme .ne. 0))
[det_sqv]
  standard_name = water_vapor_detrainment_tendency
  long_name = updraft water vapor detrainment tendency
  units = kg kg-1 s-1
  dimensions = (horizontal_loop_extent,vertical_layer_dimension)
  type = real
  kind = kind_phys
  active = (flag_for_mellor_yamada_nakanishi_niino_pbl_scheme .and. (control_for_additional_diagnostics_in_mellor_yamada_nakanishi_niino_pbl_scheme .ne. 0))
[dqke]
  standard_name = total_time_rate_of_change_of_tke
  long_name = total tke tendency
  units = m2 s-3
  dimensions = (horizontal_loop_extent,vertical_layer_dimension)
  type = real
  kind = kind_phys
  active = (flag_for_mellor_yamada_nakanishi_niino_pbl_scheme .and. control_for_tke_budget_output == 1)
[qwt]
  standard_name = tke_tendency_due_to_vertical_transport
  long_name = tke tendency due to vertical transport and diffusion
  units = m2 s-3
  dimensions = (horizontal_loop_extent,vertical_layer_dimension)
  type = real
  kind = kind_phys
  active = (flag_for_mellor_yamada_nakanishi_niino_pbl_scheme .and. control_for_tke_budget_output == 1)
[qshear]
  standard_name = tke_tendency_due_to_shear
  long_name = tke tendency due to shear
  units = m2 s-3
  dimensions = (horizontal_loop_extent,vertical_layer_dimension)
  type = real
  kind = kind_phys
  active = (flag_for_mellor_yamada_nakanishi_niino_pbl_scheme .and. control_for_tke_budget_output == 1)
[qbuoy]
  standard_name = tke_tendency_due_to_buoyancy
  long_name = tke tendency due to buoyancy production or consumption
  units = m2 s-3
  dimensions = (horizontal_loop_extent,vertical_layer_dimension)
  type = real
  kind = kind_phys
  active = (flag_for_mellor_yamada_nakanishi_niino_pbl_scheme .and. control_for_tke_budget_output == 1)
[qdiss]
  standard_name = tke_tendency_due_to_dissipation
  long_name = tke tendency due to the dissipation of tke
  units = m2 s-3
  dimensions = (horizontal_loop_extent,vertical_layer_dimension)
  type = real
  kind = kind_phys
  active = (flag_for_mellor_yamada_nakanishi_niino_pbl_scheme .and. control_for_tke_budget_output == 1)
[maxwidth]
  standard_name = maximum_width_of_plumes
  long_name = maximum width of plumes per grid column
  units = m
  dimensions = (horizontal_loop_extent)
  type = real
  kind = kind_phys
  active = (flag_for_mellor_yamada_nakanishi_niino_pbl_scheme)
[maxMF]
  standard_name = maximum_mass_flux
  long_name = maximum mass flux within a column
  units = m s-1
  dimensions = (horizontal_loop_extent)
  type = real
  kind = kind_phys
  active = (flag_for_mellor_yamada_nakanishi_niino_pbl_scheme)
<<<<<<< HEAD
=======
[ztop_plume]
  standard_name = height_of_tallest_plume_in_a_column
  long_name = height of tallest plume in a column
  units = m
  dimensions = (horizontal_loop_extent)
  type = real
  kind = kind_phys
  active = (flag_for_mellor_yamada_nakanishi_niino_pbl_scheme)
[ktop_shallow]
  standard_name = k_level_of_highest_reaching_plume
  long_name = k-level of highest reaching plume
  units = count
  dimensions = (horizontal_loop_extent)
  type = integer
>>>>>>> be44954e
[ktop_plume]
  standard_name = k_level_of_highest_plume
  long_name = k-level of highest plume
  units = count
  dimensions = (horizontal_loop_extent)
  type = integer
  active = (flag_for_mellor_yamada_nakanishi_niino_pbl_scheme)
[exch_h]
  standard_name = atmosphere_heat_diffusivity_for_mynnedmf
  long_name = diffusivity for heat for MYNN PBL (defined for all mass levels)
  units = m2 s-1
  dimensions = (horizontal_loop_extent,vertical_layer_dimension)
  type = real
  kind = kind_phys
  active = (flag_for_mellor_yamada_nakanishi_niino_pbl_scheme)
[exch_m]
  standard_name = atmosphere_momentum_diffusivity_for_mynnedmf
  long_name = diffusivity for momentum for MYNN PBL (defined for all mass levels)
  units = m2 s-1
  dimensions = (horizontal_loop_extent,vertical_layer_dimension)
  type = real
  kind = kind_phys
  active = (flag_for_mellor_yamada_nakanishi_niino_pbl_scheme)
[zmtb]
  standard_name = time_integral_of_height_of_mountain_blocking
  long_name = time integral of height of mountain blocking drag
  units = m
  dimensions = (horizontal_loop_extent)
  type = real
  kind = kind_phys
[zlwb]
  standard_name = time_integral_of_height_of_low_level_wave_breaking
  long_name = time integral of height of drag due to low level wave breaking
  units = m
  dimensions = (horizontal_loop_extent)
  type = real
  kind = kind_phys
[zogw]
  standard_name = time_integral_of_height_of_launch_level_of_orographic_gravity_wave
  long_name = time integral of height of launch level of orographic gravity wave
  units = m
  dimensions = (horizontal_loop_extent)
  type = real
  kind = kind_phys
[tau_tofd]
  standard_name = time_integral_of_momentum_flux_due_to_turbulent_orographic_form_drag
  long_name = time integral of momentum flux due to TOFD
  units = Pa
  dimensions = (horizontal_loop_extent)
  type = real
  kind = kind_phys
[tau_mtb]
  standard_name = time_integral_of_momentum_flux_due_to_mountain_blocking_drag
  long_name = time integral of momentum flux due to mountain blocking drag
  units = Pa
  dimensions = (horizontal_loop_extent)
  type = real
  kind = kind_phys
[tau_ogw]
  standard_name = time_integral_of_momentum_flux_due_to_orographic_gravity_wave_drag
  long_name = time integral of momentum flux due to orographic gravity wave drag
  units = Pa
  dimensions = (horizontal_loop_extent)
  type = real
  kind = kind_phys
[tau_ngw]
  standard_name = time_integral_of_momentum_flux_due_to_nonstationary_gravity_wave
  long_name = time integral of momentum flux due to nonstationary gravity waves
  units = Pa
  dimensions = (horizontal_loop_extent)
  type = real
  kind = kind_phys
[du3dt_mtb]
  standard_name = time_integral_of_change_in_x_wind_due_to_mountain_blocking_drag
  long_name = time integral of change in x wind due to mountain blocking drag
  units = m s-2
  dimensions = (horizontal_loop_extent,vertical_layer_dimension)
  type = real
  kind = kind_phys
  active = (flag_for_unified_gravity_wave_physics_diagnostics)
[du3dt_ogw]
  standard_name = time_integral_of_change_in_x_wind_due_to_orographic_gravity_wave_drag
  long_name = time integral of change in x wind due to orographic gw drag
  units = m s-2
  dimensions = (horizontal_loop_extent,vertical_layer_dimension)
  type = real
  kind = kind_phys
  active = (flag_for_unified_gravity_wave_physics_diagnostics)
[ldu3dt_ogw]
  standard_name = cumulative_change_in_x_wind_due_to_mesoscale_orographic_gravity_wave_drag
  long_name = cumulative change in x wind due to mesoscale orographic gravity wave drag
  units = m s-1
  dimensions = (horizontal_loop_extent,vertical_layer_dimension)
  type = real
  kind = kind_phys
  active = (flag_for_unified_gravity_wave_physics_diagnostics)
[ldu3dt_obl]
  standard_name = cumulative_change_in_x_wind_due_to_blocking_drag
  long_name = cumulative change in x wind due to blocking drag
  units = m s-1
  dimensions = (horizontal_loop_extent,vertical_layer_dimension)
  type = real
  kind = kind_phys
  active = (flag_for_unified_gravity_wave_physics_diagnostics)
[ldu3dt_oss]
  standard_name = cumulative_change_in_x_wind_due_to_small_scale_gravity_wave_drag
  long_name = cumulative change in x wind due to small scale gravity wave drag
  units = m s-1
  dimensions = (horizontal_loop_extent,vertical_layer_dimension)
  type = real
  kind = kind_phys
  active = (flag_for_unified_gravity_wave_physics_diagnostics)
[ldu3dt_ofd]
  standard_name = cumulative_change_in_x_wind_due_to_form_drag
  long_name = cumulative change in x wind due to form drag
  units = m s-1
  dimensions = (horizontal_loop_extent,vertical_layer_dimension)
  type = real
  kind = kind_phys
  active = (flag_for_unified_gravity_wave_physics_diagnostics)
[du3dt_tms]
  standard_name = time_integral_of_change_in_x_wind_due_to_turbulent_orographic_form_drag
  long_name = time integral of change in x wind due to TOFD
  units = m s-2
  dimensions = (horizontal_loop_extent,vertical_layer_dimension)
  type = real
  kind = kind_phys
  active = (flag_for_unified_gravity_wave_physics_diagnostics)
[du3dt_ngw]
  standard_name = time_integral_of_change_in_x_wind_due_to_nonstationary_gravity_wave
  long_name = time integral of change in x wind due to NGW
  units = m s-2
  dimensions = (horizontal_loop_extent,vertical_layer_dimension)
  type = real
  kind = kind_phys
  active = (flag_for_unified_gravity_wave_physics_diagnostics)
[dws3dt_ogw]
 standard_name = cumulative_change_in_wind_speed_due_to_mesoscale_orographic_gravity_wave_drag
 long_name = cumulative change in wind speed due to mesoscale orographic gravity wave drag
 units = m s-1
 dimensions = (horizontal_loop_extent,vertical_layer_dimension)
 type = real
 kind = kind_phys
 active = (flag_for_unified_gravity_wave_physics_diagnostics)
[dws3dt_obl]
 standard_name = cumulative_change_in_wind_speed_due_to_blocking_drag
 long_name = cumulative change in wind speed due to blocking drag
 units = m s-1
 dimensions = (horizontal_loop_extent,vertical_layer_dimension)
 type = real
 kind = kind_phys
 active = (flag_for_unified_gravity_wave_physics_diagnostics)
[dws3dt_oss]
 standard_name = cumulative_change_in_wind_speed_due_to_small_scale_orographic_gravity_wave_drag
 long_name = cumulative change in wind speed due to small scale orographic gravity wave drag
 units = m s-1
 dimensions = (horizontal_loop_extent,vertical_layer_dimension)
 type = real
 kind = kind_phys
 active = (flag_for_unified_gravity_wave_physics_diagnostics)
[dws3dt_ofd]
 standard_name = cumulative_change_in_wind_speed_due_to_turbulent_orographic_form_drag
 long_name = cumulative change in wind speed due to turbulent orographic form drag
 units = m s-1
 dimensions = (horizontal_loop_extent,vertical_layer_dimension)
 type = real
 kind = kind_phys
 active = (flag_for_unified_gravity_wave_physics_diagnostics)
[ldu3dt_ngw]
 standard_name = cumulative_change_in_x_wind_due_to_convective_gravity_wave_drag
 long_name = cumulative change in x wind due to convective gravity wave drag
 units = m s-1
 dimensions = (horizontal_loop_extent,vertical_layer_dimension)
 type = real
 kind = kind_phys
 active = (flag_for_unified_gravity_wave_physics_diagnostics)
[ldv3dt_ngw]
 standard_name = cumulative_change_in_y_wind_due_to_convective_gravity_wave_drag
 long_name = cumulative change in y wind due to convective gravity wave drag
 units = m s-1
 dimensions = (horizontal_loop_extent,vertical_layer_dimension)
 type = real
 kind = kind_phys
 active = (flag_for_unified_gravity_wave_physics_diagnostics)
[ldt3dt_ngw]
 standard_name = cumulative_change_in_temperature_due_to_convective_gravity_wave_drag
 long_name = cumulative change in temperature due to convective gravity wave drag
 units = K
 dimensions = (horizontal_loop_extent,vertical_layer_dimension)
 type = real
 kind = kind_phys
 active = (flag_for_unified_gravity_wave_physics_diagnostics)
[dudt_gw]
  standard_name = tendency_of_x_wind_due_to_gravity_wave_drag
  long_name = zonal wind tendency due to all GWs
  units = m s-2
  dimensions = (horizontal_loop_extent,vertical_layer_dimension)
  type = real
  kind = kind_phys
[dvdt_gw]
  standard_name = tendency_of_y_wind_due_to_gravity_wave_drag
  long_name = meridional wind tendency due to all GWs
  units = m s-2
  dimensions = (horizontal_loop_extent,vertical_layer_dimension)
  type = real
  kind = kind_phys
[dtdt_gw]
  standard_name = tendency_of_air_temperature_due_to_gravity_wave_drag
  long_name = air temperature tendency due to all GWs
  units = K s-1
  dimensions = (horizontal_loop_extent,vertical_layer_dimension)
  type = real
  kind = kind_phys
[kdis_gw]
  standard_name = atmosphere_momentum_diffusivity_due_to_gravity_wave_drag
  long_name = eddy mixing due to all GWs
  units = m2 s-1
  dimensions = (horizontal_loop_extent,vertical_layer_dimension)
  type = real
  kind = kind_phys
[dudt_ogw]
  standard_name = tendency_of_x_wind_due_to_mesoscale_orographic_gravity_wave_drag
  long_name = x wind tendency from meso scale ogw
  units = m s-2
  dimensions = (horizontal_loop_extent,vertical_layer_dimension)
  type = real
  kind = kind_phys
  active = (flag_for_ugwp_version_1 .or. flag_for_unified_gravity_wave_physics_diagnostics)
[dvdt_ogw]
  standard_name = tendency_of_y_wind_due_to_mesoscale_orographic_gravity_wave_drag
  long_name = y wind tendency from meso scale ogw
  units = m s-2
  dimensions = (horizontal_loop_extent,vertical_layer_dimension)
  type = real
  kind = kind_phys
  active = (flag_for_ugwp_version_1 .or. flag_for_unified_gravity_wave_physics_diagnostics)
[du_ogwcol]
  standard_name = vertically_integrated_x_momentum_flux_due_to_mesoscale_orographic_gravity_wave_drag
  long_name = integrated x momentum flux from meso scale ogw
  units = Pa
  dimensions = (horizontal_loop_extent)
  type = real
  kind = kind_phys
  active = (flag_for_ugwp_version_1 .or. flag_for_unified_gravity_wave_physics_diagnostics)
[dv_ogwcol]
  standard_name = vertically_integrated_y_momentum_flux_due_to_mesoscale_orographic_gravity_wave_drag
  long_name = integrated y momentum flux from meso scale ogw
  units = Pa
  dimensions = (horizontal_loop_extent)
  type = real
  kind = kind_phys
  active = (flag_for_ugwp_version_1 .or. flag_for_unified_gravity_wave_physics_diagnostics)
[dudt_obl]
  standard_name = tendency_of_x_wind_due_to_blocking_drag
  long_name = x wind tendency from blocking drag
  units = m s-2
  dimensions = (horizontal_loop_extent,vertical_layer_dimension)
  type = real
  kind = kind_phys
  active = (flag_for_ugwp_version_1 .or. flag_for_unified_gravity_wave_physics_diagnostics)
[dvdt_obl]
  standard_name = tendency_of_y_wind_due_to_blocking_drag
  long_name = y wind tendency from blocking drag
  units = m s-2
  dimensions = (horizontal_loop_extent,vertical_layer_dimension)
  type = real
  kind = kind_phys
  active = (flag_for_ugwp_version_1 .or. flag_for_unified_gravity_wave_physics_diagnostics)
[du_oblcol]
  standard_name = vertically_integrated_x_momentum_flux_due_to_blocking_drag
  long_name = integrated x momentum flux from blocking drag
  units = Pa
  dimensions = (horizontal_loop_extent)
  type = real
  kind = kind_phys
  active = (flag_for_ugwp_version_1 .or. flag_for_unified_gravity_wave_physics_diagnostics)
[dv_oblcol]
  standard_name = vertically_integrated_y_momentum_flux_due_to_blocking_drag
  long_name = integrated y momentum flux from blocking drag
  units = Pa
  dimensions = (horizontal_loop_extent)
  type = real
  kind = kind_phys
  active = (flag_for_ugwp_version_1 .or. flag_for_unified_gravity_wave_physics_diagnostics)
[du3_ogwcol]
  standard_name = cumulative_vertically_integrated_x_momentum_flux_due_to_mesoscale_orographic_gravity_wave_drag
  long_name = cumulative integrated x momentum flux from mesoscale orographic gravity wave drag
  units = Pa s
  dimensions = (horizontal_loop_extent)
  type = real
  kind = kind_phys
  active = (flag_for_ugwp_version_1 .or. flag_for_unified_gravity_wave_physics_diagnostics)
[dv3_ogwcol]
  standard_name = cumulative_vertically_integrated_y_momentum_flux_due_to_mesoscale_orographic_gravity_wave_drag
  long_name = cumulative integrated y momentum flux from mesoscale orographic gravity wave drag
  units = Pa s
  dimensions = (horizontal_loop_extent)
  type = real
  kind = kind_phys
  active = (flag_for_ugwp_version_1 .or. flag_for_unified_gravity_wave_physics_diagnostics)
[du3_oblcol]
  standard_name = cumulative_vertically_integrated_x_momentum_flux_due_to_blocking_drag
  long_name = cumulative integrated x momentum flux from blocking drag
  units = Pa s
  dimensions = (horizontal_loop_extent)
  type = real
  kind = kind_phys
  active = (flag_for_ugwp_version_1 .or. flag_for_unified_gravity_wave_physics_diagnostics)
[dv3_oblcol]
  standard_name = cumulative_vertically_integrated_y_momentum_flux_due_to_blocking_drag
  long_name = cumulative integrated y momentum flux from blocking drag
  units = Pa s
  dimensions = (horizontal_loop_extent)
  type = real
  kind = kind_phys
  active = (flag_for_ugwp_version_1 .or. flag_for_unified_gravity_wave_physics_diagnostics)
[du3_osscol]
  standard_name = cumulative_vertically_integrated_x_momentum_flux_due_to_small_scale_gravity_wave_drag
  long_name = cumulative integrated x momentum flux from small scale gravity wave drag
  units = Pa s
  dimensions = (horizontal_loop_extent)
  type = real
  kind = kind_phys
  active = (flag_for_ugwp_version_1 .or. flag_for_unified_gravity_wave_physics_diagnostics)
[dv3_osscol]
  standard_name = cumulative_vertically_integrated_y_momentum_flux_due_small_scale_gravity_wave_drag
  long_name = cumulative integrated y momentum flux from small scale gravity wave drag
  units = Pa s
  dimensions = (horizontal_loop_extent)
  type = real
  kind = kind_phys
  active = (flag_for_ugwp_version_1 .or. flag_for_unified_gravity_wave_physics_diagnostics)
[du3_ofdcol]
  standard_name = cumulative_vertically_integrated_x_momentum_flux_due_to_form_drag
  long_name = cumulative integrated x momentum flux from form drag
  units = Pa s
  dimensions = (horizontal_loop_extent)
  type = real
  kind = kind_phys
  active = (flag_for_ugwp_version_1 .or. flag_for_unified_gravity_wave_physics_diagnostics)
[dv3_ofdcol]
  standard_name = cumulative_vertically_integrated_y_momentum_flux_due_to_form_drag
  long_name = cumulative integrated y momentum flux from form drag
  units = Pa s
  dimensions = (horizontal_loop_extent)
  type = real
  kind = kind_phys
  active = (flag_for_ugwp_version_1 .or. flag_for_unified_gravity_wave_physics_diagnostics)
[dudt_oss]
  standard_name = tendency_of_x_wind_due_to_small_scale_gravity_wave_drag
  long_name = x wind tendency from small scale gwd
  units = m s-2
  dimensions = (horizontal_loop_extent,vertical_layer_dimension)
  type = real
  kind = kind_phys
  active = (flag_for_ugwp_version_1 .or. flag_for_unified_gravity_wave_physics_diagnostics)
[dvdt_oss]
  standard_name = tendency_of_y_wind_due_to_small_scale_gravity_wave_drag
  long_name = y wind tendency from small scale gwd
  units = m s-2
  dimensions = (horizontal_loop_extent,vertical_layer_dimension)
  type = real
  kind = kind_phys
  active = (flag_for_ugwp_version_1 .or. flag_for_unified_gravity_wave_physics_diagnostics)
[du_osscol]
  standard_name = vertically_integrated_x_momentum_flux_due_to_small_scale_gravity_wave_drag
  long_name = integrated x momentum flux from small scale gwd
  units = Pa
  dimensions = (horizontal_loop_extent)
  type = real
  kind = kind_phys
  active = (flag_for_ugwp_version_1 .or. flag_for_unified_gravity_wave_physics_diagnostics)
[dv_osscol]
  standard_name = vertically_integrated_y_momentum_flux_due_to_small_scale_gravity_wave_drag
  long_name = integrated y momentum flux from small scale gwd
  units = Pa
  dimensions = (horizontal_loop_extent)
  type = real
  kind = kind_phys
  active = (flag_for_ugwp_version_1 .or. flag_for_unified_gravity_wave_physics_diagnostics)
[dudt_ofd]
  standard_name = tendency_of_x_wind_due_to_form_drag
  long_name = x wind tendency from form drag
  units = m s-2
  dimensions = (horizontal_loop_extent,vertical_layer_dimension)
  type = real
  kind = kind_phys
  active = (flag_for_ugwp_version_1 .or. flag_for_unified_gravity_wave_physics_diagnostics)
[dvdt_ofd]
  standard_name = tendency_of_y_wind_due_to_form_drag
  long_name = y wind tendency from form drag
  units = m s-2
  dimensions = (horizontal_loop_extent,vertical_layer_dimension)
  type = real
  kind = kind_phys
  active = (flag_for_ugwp_version_1 .or. flag_for_unified_gravity_wave_physics_diagnostics)
[du_ofdcol]
  standard_name = vertically_integrated_x_momentum_flux_due_to_form_drag
  long_name = integrated x momentum flux from form drag
  units = Pa
  dimensions = (horizontal_loop_extent)
  type = real
  kind = kind_phys
  active = (flag_for_ugwp_version_1 .or. flag_for_unified_gravity_wave_physics_diagnostics)
[dv_ofdcol]
  standard_name = vertically_integrated_y_momentum_flux_due_to_form_drag
  long_name = integrated y momentum flux from form drag
  units = Pa
  dimensions = (horizontal_loop_extent)
  type = real
  kind = kind_phys
  active = (flag_for_ugwp_version_1 .or. flag_for_unified_gravity_wave_physics_diagnostics)
[dv3dt_ngw]
  standard_name = time_integral_of_change_in_y_wind_due_to_nonstationary_gravity_wave
  long_name = time integral of change in y wind due to NGW
  units = m s-2
  dimensions = (horizontal_loop_extent,vertical_layer_dimension)
  type = real
  kind = kind_phys
  active = (flag_for_unified_gravity_wave_physics_diagnostics)
[thompson_ext_diag3d]
  standard_name = extended_diagnostics_output_from_thompson_microphysics
  long_name = set of 3d arrays for extended diagnostics output from thompson microphysics
  units = none
  dimensions = (horizontal_loop_extent,vertical_layer_dimension,number_of_3d_diagnostic_output_arrays_from_thompson_microphysics)
  type = real
  kind = kind_phys
  active = (flag_for_extended_diagnostic_output_from_thompson_microphysics)
[aux2d]
  standard_name = auxiliary_2d_arrays
  long_name = auxiliary 2d arrays to output (for debugging)
  units = none
  dimensions = (horizontal_loop_extent,number_of_xyz_dimensioned_auxiliary_arrays)
  type = real
  kind = kind_phys
  active = (number_of_xy_dimensioned_auxiliary_arrays > 0)
[aux3d]
  standard_name = auxiliary_3d_arrays
  long_name = auxiliary 3d arrays to output (for debugging)
  units = none
  dimensions = (horizontal_loop_extent,vertical_layer_dimension,number_of_xyz_dimensioned_auxiliary_arrays)
  type = real
  kind = kind_phys
  active = (number_of_xyz_dimensioned_auxiliary_arrays > 0)
[old_pgr]
  standard_name = surface_air_pressure_from_previous_timestep
  long_name = surface air pressure from previous timestep
  units = Pa
  dimensions = (horizontal_loop_extent)
  type = real
  kind = kind_phys
[ltg1_max]
  standard_name = lightning_threat_index_1
  long_name = lightning threat index 1
  units = flashes min-1
  dimensions = (horizontal_loop_extent)
  type = real
  kind = kind_phys
  intent = inout
  active = (do_lightning_threat_index_calculations)
[ltg2_max]
  standard_name = lightning_threat_index_2
  long_name = lightning threat index 2
  units = flashes min-1
  dimensions = (horizontal_loop_extent)
  type = real
  kind = kind_phys
  intent = inout
  active = (do_lightning_threat_index_calculations)
[ltg3_max]
  standard_name = lightning_threat_index_3
  long_name = lightning threat index 3
  units = flashes min-1
  dimensions = (horizontal_loop_extent)
  type = real
  kind = kind_phys
  intent = inout
  active = (do_lightning_threat_index_calculations)

########################################################################
[ccpp-table-properties]
  name = GFS_typedefs
  type = module
  relative_path = ../../ccpp/physics/physics
<<<<<<< HEAD
  dependencies = machine.F,physcons.F90,radlw_param.f,radsw_param.f
  dependencies = GFDL_parse_tracers.F90,h2o_def.f,ozne_def.f
  dependencies = module_ccpp_suite_simulator.F90
=======
  dependencies = hooks/machine.F,hooks/physcons.F90
  dependencies = Radiation/RRTMG/radlw_param.f,Radiation/RRTMG/radsw_param.f
  dependencies = photochem/h2o_def.f,photochem/module_ozphys.F90
  dependencies = MP/GFDL/GFDL_parse_tracers.F90
  dependencies = Interstitials/UFS_SCM_NEPTUNE/GFS_ccpp_suite_sim_pre.F90
>>>>>>> be44954e

[ccpp-arg-table]
  name = GFS_typedefs
  type = module
#[GFS_init_type]
#  standard_name = GFS_init_type
#  long_name = definition of type GFS_init_type
#  units = DDT
#  dimensions = ()
#  type = GFS_init_type
#[GFS_cldprop_type]
#  standard_name = GFS_cldprop_type
#  long_name = definition of type GFS_cldprop_type
#  units = DDT
#  dimensions = ()
#  type = GFS_cldprop_type
#[GFS_control_type]
#  standard_name = GFS_control_type
#  long_name = definition of type GFS_control_type
#  units = DDT
#  dimensions = ()
#  type = GFS_control_type
#[GFS_coupling_type]
#  standard_name = GFS_coupling_type
#  long_name = definition of type GFS_coupling_type
#  units = DDT
#  dimensions = ()
#  type = GFS_coupling_type
#[GFS_diag_type]
#  standard_name = GFS_diag_type
#  long_name = definition of type GFS_diag_type
#  units = DDT
#  dimensions = ()
#  type = GFS_diag_type
#[GFS_grid_type]
#  standard_name = GFS_grid_type
#  long_name = definition of type GFS_grid_type
#  units = DDT
#  dimensions = ()
#  type = GFS_grid_type
#[GFS_radtend_type]
#  standard_name = GFS_radtend_type
#  long_name = definition of type GFS_radtend_type
#  units = DDT
#  dimensions = ()
#  type = GFS_radtend_type
#[GFS_sfcprop_type]
#  standard_name = GFS_sfcprop_type
#  long_name = definition of type GFS_sfcprop_type
#  units = DDT
#  dimensions = ()
#  type = GFS_sfcprop_type
#[GFS_statein_type]
#  standard_name = GFS_statein_type
#  long_name = definition of type GFS_statein_type
#  units = DDT
#  dimensions = ()
#  type = GFS_statein_type
#[GFS_stateout_type]
#  standard_name = GFS_stateout_type
#  long_name = definition of type GFS_stateout_type
#  units = DDT
#  dimensions = ()
#  type = GFS_stateout_type
#[GFS_tbd_type]
#  standard_name = GFS_tbd_type
#  long_name = definition of type GFS_tbd_type
#  units = DDT
#  dimensions = ()
#  type = GFS_tbd_type
[LTP]
  standard_name = extra_top_layer
  long_name = extra top layer for radiation
  units = count
  dimensions = ()
  type = integer
[isfc_gfs]
  standard_name = surface_index_used_in_gfs
  long_name = surface index for GFS applications
  units = count
  dimensions = ()
  type = integer<|MERGE_RESOLUTION|>--- conflicted
+++ resolved
@@ -2286,25 +2286,6 @@
   type = real
   kind = kind_phys
   active = (control_for_lake_model_selection == 2 .and. control_for_lake_model_execution_method > 0)
-<<<<<<< HEAD
-[lake_clay3d]
-  standard_name = clm_lake_percent_clay
-  long_name = percent clay in clm lake model
-  units = percent
-  dimensions = (horizontal_loop_extent,soil_vertical_dimension_for_clm_lake_model)
-  type = real
-  kind = kind_phys
-  active = (control_for_lake_model_selection == 2 .and. control_for_lake_model_execution_method > 0)
-[lake_sand3d]
-  standard_name = clm_lake_percent_sand
-  long_name = percent sand in clm lake model
-  units = percent
-  dimensions = (horizontal_loop_extent,soil_vertical_dimension_for_clm_lake_model)
-  type = real
-  kind = kind_phys
-  active = (control_for_lake_model_selection == 2 .and. control_for_lake_model_execution_method > 0)
-=======
->>>>>>> be44954e
 [lake_is_salty]
   standard_name = clm_lake_is_salty
   long_name = lake at this point is salty (1) or not (0)
@@ -9675,8 +9656,6 @@
   type = real
   kind = kind_phys
   active = (flag_for_mellor_yamada_nakanishi_niino_pbl_scheme)
-<<<<<<< HEAD
-=======
 [ztop_plume]
   standard_name = height_of_tallest_plume_in_a_column
   long_name = height of tallest plume in a column
@@ -9691,7 +9670,6 @@
   units = count
   dimensions = (horizontal_loop_extent)
   type = integer
->>>>>>> be44954e
 [ktop_plume]
   standard_name = k_level_of_highest_plume
   long_name = k-level of highest plume
@@ -10176,17 +10154,11 @@
   name = GFS_typedefs
   type = module
   relative_path = ../../ccpp/physics/physics
-<<<<<<< HEAD
-  dependencies = machine.F,physcons.F90,radlw_param.f,radsw_param.f
-  dependencies = GFDL_parse_tracers.F90,h2o_def.f,ozne_def.f
-  dependencies = module_ccpp_suite_simulator.F90
-=======
   dependencies = hooks/machine.F,hooks/physcons.F90
   dependencies = Radiation/RRTMG/radlw_param.f,Radiation/RRTMG/radsw_param.f
   dependencies = photochem/h2o_def.f,photochem/module_ozphys.F90
   dependencies = MP/GFDL/GFDL_parse_tracers.F90
   dependencies = Interstitials/UFS_SCM_NEPTUNE/GFS_ccpp_suite_sim_pre.F90
->>>>>>> be44954e
 
 [ccpp-arg-table]
   name = GFS_typedefs
