--- conflicted
+++ resolved
@@ -116,14 +116,6 @@
   call NetCDF_def_var(ncid, 'init_day',    NF90_INT, "model initialization day",    "day",    day_id)
   call NetCDF_def_var(ncid, 'init_hour',   NF90_INT, "model initialization hour",   "hour",   hour_id)
   call NetCDF_def_var(ncid, 'init_minute', NF90_INT, "model initialization minute", "minute", min_id)
-<<<<<<< HEAD
-!  call check( nf90_put_att(NCID, year_id, "_FillValue", NF90_FILL_INT) )
-!  call check( nf90_put_att(NCID, month_id, "_FillValue", NF90_FILL_INT) )
-!  call check( nf90_put_att(NCID, day_id, "_FillValue", NF90_FILL_INT) )
-!  call check( nf90_put_att(NCID, hour_id, "_FillValue", NF90_FILL_INT) )
-!  call check( nf90_put_att(NCID, min_id, "_FillValue", NF90_FILL_INT) )
-=======
->>>>>>> 9bfd9dfb
   
   !> - Close variable definition and the file.
   CALL CHECK(NF90_ENDDEF(NCID=ncid))
