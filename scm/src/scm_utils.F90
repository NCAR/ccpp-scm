--- conflicted
+++ resolved
@@ -675,16 +675,6 @@
       write(0,'(a,i0,a)') "The variable '" // var_name // "' is defined as a type other than NF90_FLOAT or NF90_INT. Stopping..."
       STOP
     end if
-<<<<<<< HEAD
-    CALL CHECK(NF90_PUT_ATT(NCID=ncid,VARID=varid,NAME="description",VALUES=desc))
-    CALL CHECK(NF90_PUT_ATT(NCID=ncid,VARID=varid,NAME="units",VALUES=unit))
-    IF ( var_type /= NF90_INT ) THEN
-    CALL CHECK(NF90_PUT_ATT(NCID=ncid,VARID=varid,NAME="_FillValue",VALUES=missing_value))
-    ELSE
-    CALL CHECK(NF90_PUT_ATT(NCID=ncid,VARID=varid,NAME="_FillValue",VALUES=NF90_FILL_INT))
-    ENDIF
-=======
->>>>>>> 9bfd9dfb
   
   end subroutine NetCDF_def_var
 end module NetCDF_def
