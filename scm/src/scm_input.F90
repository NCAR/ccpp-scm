--- conflicted
+++ resolved
@@ -461,7 +461,6 @@
   else
     call check(NF90_INQUIRE_DIMENSION(ncid, varID, tmpName, input_nice),"nf90_inq_dim(nice)")
   end if
-<<<<<<< HEAD
   ierr = NF90_INQ_DIMID(ncid,"nvegcat",varID)
   if(ierr /= NF90_NOERR) then
     input_nvegcat = missing_nvegcat
@@ -475,9 +474,6 @@
     call check(NF90_INQUIRE_DIMENSION(ncid, varID, tmpName, input_nsoilcat),"nf90_inq_dim(nsoilcat)")
   end if
   
-=======
-
->>>>>>> 1a54e8de
   !> - Allocate the dimension variables.
   allocate(input_pres(input_nlev),input_time(input_ntimes), stat=allocate_status)
 
@@ -732,13 +728,8 @@
 
   call check(NF90_CLOSE(NCID=ncid),"nf90_close()")
 
-<<<<<<< HEAD
   call scm_input%create(input_ntimes, input_nlev, input_nsoil, input_nsnow, input_nice, input_nvegcat, input_nsoilcat)
     
-=======
-  call scm_input%create(input_ntimes, input_nlev, input_nsoil, input_nsnow, input_nice)
-
->>>>>>> 1a54e8de
   ! GJF already done in scm_input%create routine
   !scm_input%input_nlev = input_nlev
   !scm_input%input_ntimes = input_ntimes
@@ -1073,13 +1064,9 @@
   real(kind=dp), allocatable  :: input_landfrac(:) !< fraction of horizontal grid area occupied by land
   real(kind=dp), allocatable  :: input_lakefrac(:) !< fraction of horizontal grid area occupied by lake
   real(kind=dp), allocatable  :: input_lakedepth(:) !< lake depth (m)
-<<<<<<< HEAD
   real(kind=dp), allocatable  :: input_vegtype_frac(:,:) !< fraction of horizontal grid area occupied by given vegetation category
   real(kind=dp), allocatable  :: input_soiltype_frac(:,:) !< fraction of horizontal grid area occupied by given soil category
   
-=======
-
->>>>>>> 1a54e8de
   real(kind=dp), allocatable  :: input_tvxy(:) !< vegetation temperature (K)
   real(kind=dp), allocatable  :: input_tgxy(:) !< ground temperature for Noahmp (K)
   real(kind=dp), allocatable  :: input_tahxy(:) !< canopy air temperature (K)
@@ -1194,13 +1181,8 @@
   integer :: jdat(1:8), idat(1:8) !(yr, mon, day, t-zone, hr, min, sec, mil-sec)
   logical :: needed_for_lsm_ics, needed_for_model_ics, lev_in_altitude
 
-<<<<<<< HEAD
   integer :: input_n_init_times, input_n_forcing_times, input_n_lev, input_n_snow, input_n_ice, input_n_soil, input_nvegcat, input_nsoilcat
   
-=======
-  integer :: input_n_init_times, input_n_forcing_times, input_n_lev, input_n_snow, input_n_ice, input_n_soil
-
->>>>>>> 1a54e8de
   missing_value_eps = missing_value + 0.01
 
   !> - Open the case input file found in the processed_case_input dir corresponding to the experiment name.
@@ -1248,7 +1230,6 @@
   else
     call check(NF90_INQUIRE_DIMENSION(ncid, varID, tmpName, input_n_ice),"nf90_inq_dim(nice)")
   end if
-<<<<<<< HEAD
   ierr = NF90_INQ_DIMID(ncid,"nvegcat",varID)
   if(ierr /= NF90_NOERR) then
     input_nvegcat = missing_nvegcat
@@ -1262,9 +1243,6 @@
     call check(NF90_INQUIRE_DIMENSION(ncid, varID, tmpName, input_nsoilcat),"nf90_inq_dim(nsoilcat)")
   end if  
   
-=======
-
->>>>>>> 1a54e8de
   !> - Allocate the dimension variables.
   allocate(input_t0    (input_n_init_times),                                        &
            input_time  (input_n_forcing_times),                                     &
@@ -1568,7 +1546,6 @@
   call NetCDF_read_var(ncid, "rl",  .False., input_rl)
   call NetCDF_read_var(ncid, "ri",  .False., input_ri)
   call NetCDF_read_var(ncid, "hur", .False., input_rh)
-<<<<<<< HEAD
  
   call NetCDF_read_var(ncid, "tke", .False., input_tke)
   
@@ -1620,57 +1597,6 @@
   call NetCDF_read_var(ncid, "qrain",   needed_for_model_ics, input_qrain)
   
   
-=======
-
-  call NetCDF_read_var(ncid, "tke", .True., input_tke)
-
-  if (trim(input_surfaceForcingLSM) == "lsm") then
-    call NetCDF_read_var(ncid, "o3",      .True.,  input_ozone)
-    call NetCDF_read_var(ncid, "area",    .True.,  input_area)
-
-    !orographic parameters
-    call NetCDF_read_var(ncid, "stddev",    .True., input_stddev)
-    call NetCDF_read_var(ncid, "convexity", .True., input_convexity)
-    call NetCDF_read_var(ncid, "oa1",       .True., input_oa1)
-    call NetCDF_read_var(ncid, "oa2",       .True., input_oa2)
-    call NetCDF_read_var(ncid, "oa3",       .True., input_oa3)
-    call NetCDF_read_var(ncid, "oa4",       .True., input_oa4)
-    call NetCDF_read_var(ncid, "ol1",       .True., input_ol1)
-    call NetCDF_read_var(ncid, "ol2",       .True., input_ol2)
-    call NetCDF_read_var(ncid, "ol3",       .True., input_ol3)
-    call NetCDF_read_var(ncid, "ol4",       .True., input_ol4)
-    call NetCDF_read_var(ncid, "theta_oro", .True., input_theta_oro)
-    call NetCDF_read_var(ncid, "gamma",     .True., input_gamma)
-    call NetCDF_read_var(ncid, "sigma",     .True., input_sigma)
-    call NetCDF_read_var(ncid, "elvmax",    .True., input_elvmax)
-    call NetCDF_read_var(ncid, "oro",       .True., input_oro)
-    call NetCDF_read_var(ncid, "oro_uf",    .True., input_oro_uf)
-    call NetCDF_read_var(ncid, "landfrac",  .True., input_landfrac)
-    call NetCDF_read_var(ncid, "lakefrac",  .True., input_lakefrac)
-    call NetCDF_read_var(ncid, "lakedepth", .True., input_lakedepth)
-
-    !NSST variables
-    call NetCDF_read_var(ncid, "tref",    .True., input_tref)
-    call NetCDF_read_var(ncid, "z_c",     .True., input_z_c)
-    call NetCDF_read_var(ncid, "c_0",     .True., input_c_0)
-    call NetCDF_read_var(ncid, "c_d",     .True., input_c_d)
-    call NetCDF_read_var(ncid, "w_0",     .True., input_w_0)
-    call NetCDF_read_var(ncid, "w_d",     .True., input_w_d)
-    call NetCDF_read_var(ncid, "xt",      .True., input_xt)
-    call NetCDF_read_var(ncid, "xs",      .True., input_xs)
-    call NetCDF_read_var(ncid, "xu",      .True., input_xu)
-    call NetCDF_read_var(ncid, "xv",      .True., input_xv)
-    call NetCDF_read_var(ncid, "xz",      .True., input_xz)
-    call NetCDF_read_var(ncid, "zm",      .True., input_zm)
-    call NetCDF_read_var(ncid, "xtts",    .True., input_xtts)
-    call NetCDF_read_var(ncid, "xzts",    .True., input_xzts)
-    call NetCDF_read_var(ncid, "d_conv",  .True., input_d_conv)
-    call NetCDF_read_var(ncid, "ifd",     .True., input_ifd)
-    call NetCDF_read_var(ncid, "dt_cool", .True., input_dt_cool)
-    call NetCDF_read_var(ncid, "qrain",   .True., input_qrain)
-  end if
-
->>>>>>> 1a54e8de
   !> - Allocate the forcing variables.
 
   !allocate all, but conditionally read forcing variables given global atts; set unused forcing variables to missing
@@ -1720,7 +1646,6 @@
   call NetCDF_read_var(ncid, "lat",     .True., input_lat)
   call NetCDF_read_var(ncid, "lon",     .True., input_lon)
   call NetCDF_read_var(ncid, "ps_forc", .True., input_force_pres_surf)
-<<<<<<< HEAD
   !zh_forc and pa_forc should be present according to the DEPHY standard; if not, assume that zh_forc = input_height and pa_forc = input_pres
   call NetCDF_read_var(ncid, "zh_forc", .False., input_force_height)
   if (input_force_height(1,1) == missing_value) then
@@ -1739,11 +1664,6 @@
     end do
   end if
   
-=======
-  call NetCDF_read_var(ncid, "zh_forc", .True., input_force_height)
-  call NetCDF_read_var(ncid, "pa_forc", .True., input_force_pres)
-
->>>>>>> 1a54e8de
   !conditionally read forcing vars (or set to missing); if the global attribute is set to expect a variable and it doesn't exist, stop the model
   call NetCDF_conditionally_read_var(adv_u,      "adv_ua",     "tnua_adv",     trim(adjustl(scm_state%case_name))//'.nc', ncid, input_force_u_adv)
   call NetCDF_conditionally_read_var(adv_v,      "adv_va",     "tnva_adv",     trim(adjustl(scm_state%case_name))//'.nc', ncid, input_force_v_adv)
@@ -1812,7 +1732,6 @@
   !
   ! Surface forcing Model LSM ICs
   !
-<<<<<<< HEAD
   
   call NetCDF_read_var(ncid, "stc",     .False., input_stc)
   call NetCDF_read_var(ncid, "smc",     .False., input_smc)
@@ -1920,113 +1839,6 @@
   
   call scm_input%create(input_n_forcing_times, input_n_lev, input_n_soil, input_n_snow, input_n_ice, input_nvegcat, input_nsoilcat)
   
-=======
-  if (trim(input_surfaceForcingLSM) == "lsm") then
-     call NetCDF_read_var(ncid, "stc",     .True., input_stc)
-     call NetCDF_read_var(ncid, "smc",     .True., input_smc)
-     call NetCDF_read_var(ncid, "slc",     .True., input_slc)
-     call NetCDF_read_var(ncid, "snicexy", .True., input_snicexy)
-     call NetCDF_read_var(ncid, "snliqxy", .True., input_snliqxy)
-     call NetCDF_read_var(ncid, "tsnoxy",  .True., input_tsnoxy )
-     call NetCDF_read_var(ncid, "smoiseq", .True., input_smoiseq)
-     call NetCDF_read_var(ncid, "zsnsoxy", .True., input_zsnsoxy)
-     call NetCDF_read_var(ncid, "tiice",   .True., input_tiice)
-     call NetCDF_read_var(ncid, "tslb",    .True., input_tslb )
-     call NetCDF_read_var(ncid, "smois",   .True., input_smois)
-     call NetCDF_read_var(ncid, "sh2o",    .True., input_sh2o )
-     call NetCDF_read_var(ncid, "smfr",    .True., input_smfr )
-     call NetCDF_read_var(ncid, "flfr",    .True., input_flfr )
-
-     call NetCDF_read_var(ncid, "vegsrc",   .True., input_vegsrc   )
-     call NetCDF_read_var(ncid, "vegtyp",   .True., input_vegtyp   )
-     call NetCDF_read_var(ncid, "soiltyp",  .True., input_soiltyp  )
-     call NetCDF_read_var(ncid, "scolor",   .True., input_scolor)
-     call NetCDF_read_var(ncid, "slopetyp", .True., input_slopetype)
-     call NetCDF_read_var(ncid, "tsfco",    .True., input_tsfco)
-     call NetCDF_read_var(ncid, "vegfrac",  .True., input_vegfrac)
-     call NetCDF_read_var(ncid, "shdmin",   .True., input_shdmin)
-     call NetCDF_read_var(ncid, "shdmax",   .True., input_shdmax)
-     call NetCDF_read_var(ncid, "slmsk",    .True., input_slmsk)
-     call NetCDF_read_var(ncid, "canopy",   .True., input_canopy)
-     call NetCDF_read_var(ncid, "hice",     .True., input_hice)
-     call NetCDF_read_var(ncid, "fice",     .True., input_fice)
-     call NetCDF_read_var(ncid, "tisfc",    .True., input_tisfc)
-     call NetCDF_read_var(ncid, "snowd",    .True., input_snwdph)
-     call NetCDF_read_var(ncid, "snoalb",   .True., input_snoalb)
-     call NetCDF_read_var(ncid, "tg3",      .True., input_tg3)
-     call NetCDF_read_var(ncid, "uustar",   .True., input_uustar)
-     call NetCDF_read_var(ncid, "alvsf",    .True., input_alvsf)
-     call NetCDF_read_var(ncid, "alnsf",    .True., input_alnsf)
-     call NetCDF_read_var(ncid, "alvwf",    .True., input_alvwf)
-     call NetCDF_read_var(ncid, "alnwf",    .True., input_alnwf)
-     call NetCDF_read_var(ncid, "facsf",    .True., input_facsf)
-     call NetCDF_read_var(ncid, "facwf",    .True., input_facwf)
-     call NetCDF_read_var(ncid, "weasd",    .True., input_weasd)
-     call NetCDF_read_var(ncid, "f10m",     .True., input_f10m)
-     call NetCDF_read_var(ncid, "t2m",      .True., input_t2m)
-     call NetCDF_read_var(ncid, "q2m",      .True., input_q2m)
-     call NetCDF_read_var(ncid, "ffmm",     .True., input_ffmm)
-     call NetCDF_read_var(ncid, "ffhh",     .True., input_ffhh)
-     call NetCDF_read_var(ncid, "tprcp",    .True., input_tprcp)
-     call NetCDF_read_var(ncid, "srflag",   .True., input_srflag)
-     call NetCDF_read_var(ncid, "sncovr",   .True., input_sncovr)
-     call NetCDF_read_var(ncid, "tsfcl",    .True., input_tsfcl)
-     call NetCDF_read_var(ncid, "zorll",    .True., input_zorll)
-     call NetCDF_read_var(ncid, "zorli",    .True., input_zorli)
-     call NetCDF_read_var(ncid, "zorlw",    .True., input_zorlw)
-
-     !NoahMP parameters
-     call NetCDF_read_var(ncid, "tvxy",      .False., input_tvxy)
-     call NetCDF_read_var(ncid, "tgxy",      .False., input_tgxy)
-     call NetCDF_read_var(ncid, "tahxy",     .False., input_tahxy)
-     call NetCDF_read_var(ncid, "canicexy",  .False., input_canicexy)
-     call NetCDF_read_var(ncid, "canliqxy",  .False., input_canliqxy)
-     call NetCDF_read_var(ncid, "eahxy",     .False., input_eahxy)
-     call NetCDF_read_var(ncid, "cmxy",      .False., input_cmxy)
-     call NetCDF_read_var(ncid, "chxy",      .False., input_chxy)
-     call NetCDF_read_var(ncid, "fwetxy",    .False., input_fwetxy)
-     call NetCDF_read_var(ncid, "sneqvoxy",  .False., input_sneqvoxy)
-     call NetCDF_read_var(ncid, "alboldxy",  .False., input_alboldxy)
-     call NetCDF_read_var(ncid, "qsnowxy",   .False., input_qsnowxy)
-     call NetCDF_read_var(ncid, "wslakexy",  .False., input_wslakexy)
-     call NetCDF_read_var(ncid, "taussxy",   .False., input_taussxy)
-     call NetCDF_read_var(ncid, "waxy",      .False., input_waxy)
-     call NetCDF_read_var(ncid, "wtxy",      .False., input_wtxy)
-     call NetCDF_read_var(ncid, "zwtxy",     .False., input_zwtxy)
-     call NetCDF_read_var(ncid, "xlaixy",    .False., input_xlaixy)
-     call NetCDF_read_var(ncid, "xsaixy",    .False., input_xsaixy)
-     call NetCDF_read_var(ncid, "lfmassxy",  .False., input_lfmassxy)
-     call NetCDF_read_var(ncid, "stmassxy",  .False., input_stmassxy)
-     call NetCDF_read_var(ncid, "rtmassxy",  .False., input_rtmassxy)
-     call NetCDF_read_var(ncid, "woodxy",    .False., input_woodxy)
-     call NetCDF_read_var(ncid, "stblcpxy",  .False., input_stblcpxy)
-     call NetCDF_read_var(ncid, "fastcpxy",  .False., input_fastcpxy)
-     call NetCDF_read_var(ncid, "smcwtdxy",  .False., input_smcwtdxy)
-     call NetCDF_read_var(ncid, "deeprechxy",.False., input_deeprechxy)
-     call NetCDF_read_var(ncid, "rechxy",    .False., input_rechxy)
-     call NetCDF_read_var(ncid, "snowxy",    .False., input_snowxy)
-     !RUC LSM variables
-     call NetCDF_read_var(ncid, "wetness",          .False., input_wetness)
-     call NetCDF_read_var(ncid, "clw_surf_land",    .False., input_clw_surf_land)
-     call NetCDF_read_var(ncid, "clw_surf_ice",     .False., input_clw_surf_ice)
-     call NetCDF_read_var(ncid, "qwv_surf_land",    .False., input_qwv_surf_land)
-     call NetCDF_read_var(ncid, "qwv_surf_ice",     .False., input_qwv_surf_ice)
-     call NetCDF_read_var(ncid, "tsnow_land",       .False., input_tsnow_land)
-     call NetCDF_read_var(ncid, "tsnow_ice",        .False., input_tsnow_ice)
-     call NetCDF_read_var(ncid, "snowfallac_land",  .False., input_snowfallac_land)
-     call NetCDF_read_var(ncid, "snowfallac_ice",   .False., input_snowfallac_ice)
-     call NetCDF_read_var(ncid, "sncovr_ice",       .False., input_sncovr_ice)
-     call NetCDF_read_var(ncid, "sfalb_lnd",        .False., input_sfalb_lnd)
-     call NetCDF_read_var(ncid, "sfalb_lnd_bck",    .False., input_sfalb_lnd_bck)
-     call NetCDF_read_var(ncid, "emis_ice",         .False., input_emis_ice)
-     call NetCDF_read_var(ncid, "lai",              .False., input_lai)
-  end if
-
-  call check(NF90_CLOSE(NCID=ncid),"nf90_close()")
-
-  call scm_input%create(input_n_forcing_times, input_n_lev, input_n_soil, input_n_snow, input_n_ice)
-
->>>>>>> 1a54e8de
   !fill the scm_input DDT
 
   !There may need to be logic to control which of the lon, lat, and init_times to use in the future, but for now, just take the first
@@ -2266,13 +2078,9 @@
     scm_input%input_landfrac = input_landfrac(active_init_time)
     scm_input%input_lakefrac = input_lakefrac(active_init_time)
     scm_input%input_lakedepth= input_lakedepth(active_init_time)
-<<<<<<< HEAD
     scm_input%input_vegtype_frac = input_vegtype_frac(:,active_init_time)
     scm_input%input_soiltype_frac = input_soiltype_frac(:,active_init_time)
     
-=======
-
->>>>>>> 1a54e8de
     scm_input%input_tref    = input_tref(active_init_time)
     scm_input%input_z_c     = input_z_c(active_init_time)
     scm_input%input_c_0     = input_c_0(active_init_time)
