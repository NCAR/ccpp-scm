!> \file scm_input.f90
!!  Contains input-related subroutines -- reading in model configuration from file or the command line and reading in the case
!!  initial conditions and forcing; also contains reference profile input (temporarily hard-coded).

module scm_input

use scm_kinds, only : sp, dp, qp
use netcdf
use scm_type_defs, only: character_length

implicit none

integer :: missing_snow_layers = 3
integer :: missing_soil_layers = 4
integer :: missing_ice_layers = 2
integer :: missing_nvegcat = 20
integer :: missing_nsoilcat = 16

contains

!> \ingroup SCM
!! @{
!! \defgroup input scm_input
!! @{
!! Contains input-related subroutines -- reading in model configuration from file or the command line and reading in the case
!! initial conditions and forcing; also contains reference profile input (temporarily hard-coded).

!> Subroutine to get basic model configuration data from a namelist file (whose name is specified as the first argument on the command line) and from
!! data entered on the command line with the format: "var1='string' var2=d.d var3=i". Namelist variables listed on the command line
!! override those that are specified in the external namelist file. The case configuration namelist variables are also written out to
!! a namelist file placed in the output directory. Note: This routine uses GET_COMMAND which is an intrinsic routine in the Fortran 2003 standard. This
!! requires that the compiler supports this standard.
subroutine get_config_nml(scm_state)
  use scm_type_defs, only : scm_state_type

  type(scm_state_type), target, intent(inout) :: scm_state

  character(len=character_length)    :: experiment_name !< name of the experiment configuration file (usually case name)
  character(len=character_length)    :: npz_type !< used for generating different FV3 vertical grids
  character(len=character_length)    :: vert_coord_file !< file containing FV3 vertical grid coefficients
  character(len=character_length)    :: case_name !< name of case initialization and forcing dataset
  real(kind=dp)        :: dt !< time step in seconds
  real(kind=dp)        :: runtime !< total runtime in seconds
  integer              :: n_itt_out !< multiple of timestep for writing output
  integer              :: n_itt_diag !< multiple of timestep for resetting diagnostics (overwrites fhzero from physics namelist if present)
  integer              :: n_levels !< number of model levels (currently only 64 supported)
  integer              :: n_soil   !< number of model soil levels (currently only 4 supported)
  integer              :: n_snow   !< number of model snow levels (currently only 3 supported)
  integer              :: n_columns !< number of columns to use
  integer              :: n_time_levels
  integer              :: time_scheme !< 1 => forward Euler, 2 => filtered leapfrog
  character(len=character_length)    :: output_dir !< name of the output directory
  character(len=character_length)    :: output_file !< name of the output file (without the file extension)
  integer              :: thermo_forcing_type !< 1: "revealed forcing", 2: "horizontal advective forcing", 3: "relaxation forcing"
  integer              :: mom_forcing_type !< 1: "revealed forcing", 2: "horizontal advective forcing", 3: "relaxation forcing"
  integer              :: C_RES            !< reference "C" resoltiion of FV3 grid (needed for GWD and mountain blocking)
  integer              :: spinup_timesteps
  real(kind=dp)        :: relax_time !< relaxation time scale (s)
  logical              :: sfc_flux_spec !< flag for using specified surface fluxes instead of calling a surface scheme
  real(kind=dp)        :: sfc_roughness_length_cm !< surface roughness length used for calculating surface layer parameters from specified fluxes
  integer              :: sfc_type !< 0: sea surface, 1: land surface, 2: sea-ice surface
  logical              :: model_ics !<  true means have land info too
  logical              :: lsm_ics !< true when LSM initial conditions are included (but not all ICs from another model)
  logical              :: do_spinup
  integer              :: reference_profile_choice !< 1: McClatchey profile, 2: mid-latitude summer standard atmosphere
  integer              :: year, month, day, hour, min
  real(kind=dp)        :: column_area
  integer              :: input_type !< 0 => original DTC format, 1 => DEPHY-SCM format

  character(len=character_length)    :: physics_suite !< name of the physics suite name (currently only GFS_operational supported)
  character(len=character_length)    :: physics_nml

  character(len=character_length), allocatable, dimension(:) :: tracer_names
  integer,                         allocatable, dimension(:) :: tracer_types

  integer                          :: ioerror

  CHARACTER(LEN=*), parameter :: experiment_namelist = 'input_experiment.nml'

  NAMELIST /case_config/ npz_type, vert_coord_file, case_name, dt, runtime, n_itt_out, n_itt_diag, &
    n_levels, output_dir, thermo_forcing_type, model_ics, &
    lsm_ics, do_spinup, C_RES, spinup_timesteps, mom_forcing_type, relax_time, sfc_type, sfc_flux_spec, &
    sfc_roughness_length_cm, reference_profile_choice, year, month, day, hour, min, &
    column_area, input_type

  NAMELIST /physics_config/ physics_suite, physics_nml

  !>  \section get_config_alg Algorithm
  !!  @{

  !> Define default values for experiment configuration (to be overridden by external namelist file or command line arguments)
  npz_type = ''
  vert_coord_file = ''
  n_columns = 1
  case_name = 'twpice'
  dt = 600.0
  time_scheme = 1
  runtime = 2138400.0
  n_itt_out = 1
  n_itt_diag = -999
  n_levels = 127
  n_soil   = 4
  n_snow   = 3
  output_dir = 'output'
  output_file = 'output'
  thermo_forcing_type = 2
  mom_forcing_type = 3
  C_RES = 384
  spinup_timesteps = 0
  relax_time = 7200.0
  sfc_flux_spec = .false.
  sfc_roughness_length_cm = 1.0
  sfc_type = 0
  model_ics = .false.
  lsm_ics = .false.
  do_spinup = .false.
  reference_profile_choice = 1
  year = 2006
  month = 1
  day = 19
  hour = 3
  min = 0
  input_type = 0

  open(unit=10, file=experiment_namelist, status='old', action='read', iostat=ioerror)
  if(ioerror /= 0) then
    write(*,'(a,i0)') 'There was an error opening the file ' // experiment_namelist // &
                      '; error code = ', ioerror
    error stop "error opening namelist"
  else
    read(10, NML=case_config, iostat=ioerror)
  end if

  if(ioerror /= 0) then
    write(*,'(a,i0)') 'There was an error reading the namelist case_config in the file '&
                      // experiment_namelist // '; error code = ',ioerror
    error stop "error opening namelist"
  end if

  !The current implementation of GFS physics does not support more than one column, since radiation sub schemes use
  !internal module variables. This means that one cannot specify different ways to treat O3, CO2 etc., and also that
  !the code crashes in GFS_initialize_scm_run and later in radiation_gases.f, because it tries to allocate module
  !variables that are already allocated. For now, throw an error and abort.
  if (n_columns>1) then
    error stop "The current implementation does not allow to run more than one column at a time."
  end if

  !read in the physics suite and namelist
  read(10, NML=physics_config, iostat=ioerror)
  close(10)

  select case(time_scheme)
    case(1)
      n_time_levels = 1
    case(2)
      n_time_levels = 2
    case default
      n_time_levels = 2
  end select

  call get_tracers(tracer_names, tracer_types)

  call scm_state%create(n_columns, n_levels, n_soil, n_snow, n_time_levels, tracer_names, tracer_types)

  scm_state%experiment_name = experiment_name
  scm_state%npz_type = npz_type
  scm_state%vert_coord_file = vert_coord_file
  scm_state%output_dir = output_dir
  scm_state%output_file = output_file
  scm_state%case_name = case_name
  scm_state%physics_suite_name = physics_suite
  scm_state%physics_nml = physics_nml
  scm_state%area(:) = column_area

  scm_state%n_cols = n_columns
  scm_state%n_levels = n_levels
  scm_state%n_time_levels = n_time_levels
  scm_state%dt = dt
  scm_state%n_itt_out = n_itt_out
  scm_state%n_itt_diag = n_itt_diag
  scm_state%runtime = runtime
  scm_state%time_scheme = time_scheme
  scm_state%init_year = year
  scm_state%init_month = month
  scm_state%init_day = day
  scm_state%init_hour = hour
  scm_state%init_min = min

  scm_state%output_period = n_itt_out*dt
  scm_state%thermo_forcing_type = thermo_forcing_type
  scm_state%mom_forcing_type = mom_forcing_type
  scm_state%C_RES            = C_RES
  scm_state%spinup_timesteps = spinup_timesteps
  scm_state%sfc_flux_spec = sfc_flux_spec
  scm_state%sfc_roughness_length_cm(:) = sfc_roughness_length_cm
  scm_state%sfc_type = REAL(sfc_type, kind=dp)
  scm_state%model_ics = model_ics
  scm_state%lsm_ics = lsm_ics
  scm_state%do_spinup = do_spinup
  scm_state%reference_profile_choice = reference_profile_choice
  scm_state%relax_time = relax_time
  scm_state%input_type = input_type

  deallocate(tracer_names)
!> @}
end subroutine get_config_nml


!> Subroutine to read the netCDF file containing case initialization and forcing. The forcing files (netCDF4) should be located in the
!! "processed_case_input" directory.
subroutine get_case_init(scm_state, scm_input)
  use scm_type_defs, only : scm_state_type, scm_input_type
  use NetCDF_read, only: NetCDF_read_var, check, missing_value
  type(scm_state_type), intent(in) :: scm_state
  type(scm_input_type), target, intent(inout) :: scm_input

  integer                     :: input_nlev !< number of levels in the input file
  integer                     :: input_nsoil !< number of soil levels in the input file
  integer                     :: input_nsnow !< number of snow levels in the input file
  integer                     :: input_nice !< number of sea ice levels in the input file
  integer                     :: input_ntimes !< number of times represented in the input file
  integer                     :: input_nsoil_plus_nsnow !< number of combined snow and soil levels in the input file
  integer                     :: input_nvegcat, input_nsoilcat
  real(kind=dp)               :: input_lat !< column latitude (deg)
  real(kind=dp)               :: input_lon !< column longitude (deg)
  real(kind=dp)               :: input_area    !< surface area [m^2]

  integer                     :: input_vegsrc !< vegetation source

  real(kind=dp)               :: input_slmsk   !< sea land ice mask [0,1,2]
  real(kind=dp)               :: input_tsfco !< input sea surface temperature OR surface skin temperature over land OR surface skin temperature over ice (depending on slmsk) (K)
  real(kind=dp)               :: input_weasd !< water equivalent accumulated snow depth (mm)
  real(kind=dp)               :: input_tg3     !< deep soil temperature (K)
  real(kind=dp)               :: input_zorl  !< composite surface roughness length (cm)
  real(kind=dp)               :: input_alvsf !< 60 degree vis albedo with strong cosz dependency
  real(kind=dp)               :: input_alvwf !< 60 degree vis albedo with weak cosz dependency
  real(kind=dp)               :: input_alnsf !< 60 degree nir albedo with strong cosz dependency
  real(kind=dp)               :: input_alnwf !< 60 degree nir albedo with weak cosz dependency
  real(kind=dp)               :: input_facsf !< fractional coverage with strong cosz dependency
  real(kind=dp)               :: input_facwf !< fractional coverage with weak cosz dependency
  real(kind=dp)               :: input_vegfrac  !< vegetation fraction
  real(kind=dp)               :: input_canopy  !< amount of water stored in canopy (kg m-2)
  real(kind=dp)               :: input_f10m  !< ratio of sigma level 1 wind and 10m wind
  real(kind=dp)               :: input_t2m    !< 2-meter absolute temperature (K)
  real(kind=dp)               :: input_q2m    !< 2-meter specific humidity (kg kg-1)
  integer                     :: input_vegtyp !< vegetation type
  integer                     :: input_soiltyp!< soil type
  integer                     :: input_scolor !< soil color
  real(kind=dp)               :: input_uustar  !< surface friction velocity (m s-1)
  real(kind=dp)               :: input_ffmm    !< Monin-Obukhov similarity function for momentum
  real(kind=dp)               :: input_ffhh    !< Monin-Obukhov similarity function for heat
  real(kind=dp)               :: input_hice    !< sea ice thickness (m)
  real(kind=dp)               :: input_fice    !< ice fraction (frac)
  real(kind=dp)               :: input_tisfc   !< ice surface temperature (K)
  real(kind=dp)               :: input_tprcp   !< instantaneous total precipitation amount (m)
  real(kind=dp)               :: input_srflag  !< snow/rain flag for precipitation
  real(kind=dp)               :: input_snwdph  !< water equivalent snow depth (mm)
  real(kind=dp)               :: input_shdmin  !< minimun vegetation fraction
  real(kind=dp)               :: input_shdmax  !< maximun vegetation fraction
  integer                     :: input_slopetype !< slope type
  real(kind=dp)               :: input_snoalb  !< maximum snow albedo (frac)
  real(kind=dp)               :: input_sncovr  !< snow area fraction (frac)
  real(kind=dp)               :: input_snodl   !< snowd on land portion of cell
  real(kind=dp)               :: input_weasdl  !< weasd on land portion of cell
  real(kind=dp)               :: input_tsfc    !< tsfc composite
  real(kind=dp)               :: input_tsfcl   !< surface skin temperature over land (K)
  real(kind=dp)               :: input_zorlw    !< surfce roughness length over water [cm]
  real(kind=dp)               :: input_zorll   !< surface roughness length over land (cm)
  real(kind=dp)               :: input_zorli   !< surface roughness length over ice (cm)
  real(kind=dp)               :: input_albdirvis_lnd !<
  real(kind=dp)               :: input_albdirnir_lnd !<
  real(kind=dp)               :: input_albdifvis_lnd !<
  real(kind=dp)               :: input_albdifnir_lnd !<
  real(kind=dp)               :: input_emis_lnd   !<
  real(kind=dp)               :: input_albdirvis_ice !<
  real(kind=dp)               :: input_albdirnir_ice !<
  real(kind=dp)               :: input_albdifvis_ice !<
  real(kind=dp)               :: input_albdifnir_ice !<
  real(kind=dp)               :: input_zorlwav   !< surface roughness length from wave model (cm)

  real(kind=dp), allocatable  :: input_stc(:) !< soil temperature (K)
  real(kind=dp), allocatable  :: input_smc(:) !< total soil moisture content (fraction)
  real(kind=dp), allocatable  :: input_slc(:) !< liquid soil moisture content (fraction)
  real(kind=dp), allocatable  :: input_tiice(:)   !< sea ice internal temperature (K)

  real(kind=dp)               :: input_stddev !< standard deviation of subgrid orography (m)
  real(kind=dp)               :: input_convexity !< convexity of subgrid orography
  real(kind=dp)               :: input_ol1 !< fraction of grid box with subgrid orography higher than critical height 1
  real(kind=dp)               :: input_ol2 !< fraction of grid box with subgrid orography higher than critical height 2
  real(kind=dp)               :: input_ol3 !< fraction of grid box with subgrid orography higher than critical height 3
  real(kind=dp)               :: input_ol4 !< fraction of grid box with subgrid orography higher than critical height 4
  real(kind=dp)               :: input_oa1 !< assymetry of subgrid orography 1
  real(kind=dp)               :: input_oa2 !< assymetry of subgrid orography 2
  real(kind=dp)               :: input_oa3 !< assymetry of subgrid orography 3
  real(kind=dp)               :: input_oa4 !< assymetry of subgrid orography 4
  real(kind=dp)               :: input_sigma !< slope of subgrid orography
  real(kind=dp)               :: input_theta !< angle with respect to east of maximum subgrid orographic variations (deg)
  real(kind=dp)               :: input_gamma !< anisotropy of subgrid orography
  real(kind=dp)               :: input_elvmax!< maximum of subgrid orography (m)
  real(kind=dp)               :: input_oro !< orography (m)
  real(kind=dp)               :: input_oro_uf !< unfiltered orography (m)
  real(kind=dp)               :: input_landfrac !< fraction of horizontal grid area occupied by land
  real(kind=dp)               :: input_lakefrac !< fraction of horizontal grid area occupied by lake
  real(kind=dp)               :: input_lakedepth !< lake depth (m)

  real(kind=dp)               :: input_tvxy !< vegetation temperature (K)
  real(kind=dp)               :: input_tgxy !< ground temperature for Noahmp (K)
  real(kind=dp)               :: input_tahxy !< canopy air temperature (K)
  real(kind=dp)               :: input_canicexy !< canopy intercepted ice mass (mm)
  real(kind=dp)               :: input_canliqxy !< canopy intercepted liquid water (mm)
  real(kind=dp)               :: input_eahxy !< canopy air vapor pressure (Pa)
  real(kind=dp)               :: input_cmxy !< surface drag coefficient for momentum for noahmp
  real(kind=dp)               :: input_chxy !< surface exchange coeff heat & moisture for noahmp
  real(kind=dp)               :: input_fwetxy !< area fraction of canopy that is wetted/snowed
  real(kind=dp)               :: input_sneqvoxy !< snow mass at previous time step (mm)
  real(kind=dp)               :: input_alboldxy !< snow albedo at previous time step (frac)
  real(kind=dp)               :: input_qsnowxy !< snow precipitation rate at surface (mm s-1)
  real(kind=dp)               :: input_wslakexy !< lake water storage (mm)
  real(kind=dp)               :: input_taussxy !< non-dimensional snow age
  real(kind=dp)               :: input_waxy !< water storage in aquifer (mm)
  real(kind=dp)               :: input_wtxy !< water storage in aquifer and saturated soil (mm)
  real(kind=dp)               :: input_zwtxy !< water table depth (m)
  real(kind=dp)               :: input_xlaixy !< leaf area index
  real(kind=dp)               :: input_xsaixy !< stem area index
  real(kind=dp)               :: input_lfmassxy !< leaf mass (g m-2)
  real(kind=dp)               :: input_stmassxy !< stem mass (g m-2)
  real(kind=dp)               :: input_rtmassxy !< fine root mass (g m-2)
  real(kind=dp)               :: input_woodxy !< wood mass including woody roots (g m-2)
  real(kind=dp)               :: input_stblcpxy !< stable carbon in deep soil (g m-2)
  real(kind=dp)               :: input_fastcpxy !< short-lived carbon in shallow soil (g m-2)
  real(kind=dp)               :: input_smcwtdxy !< soil water content between the bottom of the soil and the water table (m3 m-3)
  real(kind=dp)               :: input_deeprechxy !< recharge to or from the water table when deep (m)
  real(kind=dp)               :: input_rechxy !< recharge to or from the water table when shallow (m)
  real(kind=dp)               :: input_snowxy !< number of snow layers

  real(kind=dp), allocatable  :: input_snicexy(:) !< snow layer ice (mm)
  real(kind=dp), allocatable  :: input_snliqxy(:) !< snow layer liquid (mm)
  real(kind=dp), allocatable  :: input_tsnoxy(:) !< snow temperature (K)
  real(kind=dp), allocatable  :: input_smoiseq(:) !< equilibrium soil water content (m3 m-3)
  real(kind=dp), allocatable  :: input_zsnsoxy(:) !< layer bottom depth from snow surface (m)

  real(kind=dp)               :: input_tref !< sea surface reference temperature for NSST (K)
  real(kind=dp)               :: input_z_c !< sub-layer cooling thickness for NSST (m)
  real(kind=dp)               :: input_c_0 !< coefficient 1 to calculate d(Tz)/d(Ts) for NSST
  real(kind=dp)               :: input_c_d !< coefficient 2 to calculate d(Tz)/d(Ts) for NSST
  real(kind=dp)               :: input_w_0 !< coefficient 3 to calculate d(Tz)/d(Ts) for NSST
  real(kind=dp)               :: input_w_d !< coefficient 4 to calculate d(Tz)/d(Ts) for NSST
  real(kind=dp)               :: input_xt !< heat content in diurnal thermocline layer for NSST (K m)
  real(kind=dp)               :: input_xs !< salinity content in diurnal thermocline layer for NSST (ppt m)
  real(kind=dp)               :: input_xu !< u-current in diurnal thermocline layer for NSST (m2 s-1)
  real(kind=dp)               :: input_xv !< v-current in diurnal thermocline layer for NSST (m2 s-1)
  real(kind=dp)               :: input_xz !< thickness of diurnal thermocline layer for NSST (m)
  real(kind=dp)               :: input_zm !< thickness of ocean mixed layer for NSST (m)
  real(kind=dp)               :: input_xtts !< sensitivity of diurnal thermocline layer heat content to surface temperature [d(xt)/d(ts)] for NSST (m)
  real(kind=dp)               :: input_xzts !< sensitivity of diurnal thermocline layer thickness to surface temperature [d(xz)/d(ts)] for NSST (m K-1)
  real(kind=dp)               :: input_d_conv !< thickness of free convection layer for NSST (m)
  real(kind=dp)               :: input_ifd !< index to start DTM run for NSST
  real(kind=dp)               :: input_dt_cool !< sub-layer cooling amount for NSST (K)
  real(kind=dp)               :: input_qrain !< sensible heat due to rainfall for NSST (W)

  real(kind=dp)               :: input_wetness !< normalized soil wetness for RUC LSM
  real(kind=dp)               :: input_clw_surf_land !< cloud condensed water mixing ratio at surface over land for RUC LSM (kg kg-1)
  real(kind=dp)               :: input_clw_surf_ice !< cloud condensed water mixing ratio at surface over ice for RUC LSM (kg kg-1)
  real(kind=dp)               :: input_qwv_surf_land !< water vapor mixing ratio at surface over land for RUC LSM (kg kg-1)
  real(kind=dp)               :: input_qwv_surf_ice !< water vapor mixing ratio at surface over ice for RUC LSM (kg kg-1)
  real(kind=dp)               :: input_tsnow_land !< snow temperature at the bottom of the first snow layer over land for RUC LSM (K)
  real(kind=dp)               :: input_tsnow_ice !< snow temperature at the bottom of the first snow layer over ice for RUC LSM (K)
  real(kind=dp)               :: input_snowfallac_land !< run-total snow accumulation on the ground over land for RUC LSM (kg m-2)
  real(kind=dp)               :: input_snowfallac_ice !< run-total snow accumulation on the ground over ice for RUC LSM (kg m-2)
  real(kind=dp)               :: input_sncovr_ice !<
  real(kind=dp)               :: input_sfalb_lnd
  real(kind=dp)               :: input_sfalb_lnd_bck
  real(kind=dp)               :: input_sfalb_ice
  real(kind=dp)               :: input_emis_ice
  real(kind=dp)               :: input_lai !< leaf area index for RUC LSM

  real(kind=dp), allocatable  :: input_tslb(:)    !< soil temperature for RUC LSM (K)
  real(kind=dp), allocatable  :: input_smois(:)   !< volume fraction of soil moisture for RUC LSM (frac)
  real(kind=dp), allocatable  :: input_sh2o(:)    !< volume fraction of unfrozen soil moisture for RUC LSM (frac)
  real(kind=dp), allocatable  :: input_smfr(:)    !< volume fraction of frozen soil moisture for RUC LSM (frac)
  real(kind=dp), allocatable  :: input_flfr(:)    !< flag for frozen soil physics

  ! dimension variables
  !real(kind=dp), allocatable  :: input_pres_i(:) !< interface pressures
  !real(kind=dp), allocatable  :: input_pres_l(:) !< layer pressures
  real(kind=dp), allocatable  :: input_pres(:) !< input file pressure levels (Pa)
  real(kind=dp), allocatable  :: input_time(:) !< input file times (seconds since the beginning of the case)

  !initial profile variables
  real(kind=dp), allocatable  :: input_thetail(:) !< ice-liquid water potential temperature profile (K)
  real(kind=dp), allocatable  :: input_temp(:) !< temperature profile (K)
  real(kind=dp), allocatable  :: input_qt(:) !< total water specific humidity profile (kg kg^-1)
  real(kind=dp), allocatable  :: input_ql(:) !< liquid water specific humidity profile (kg kg^-1)
  real(kind=dp), allocatable  :: input_qi(:) !< ice water specific humidity profile (kg kg^-1)
  real(kind=dp), allocatable  :: input_u(:) !< east-west horizontal wind profile (m s^-1)
  real(kind=dp), allocatable  :: input_v(:) !< north-south horizontal wind profile (m s^-1)
  real(kind=dp), allocatable  :: input_tke(:) !< TKE profile (m^2 s^-2)
  real(kind=dp), allocatable  :: input_ozone(:) !< ozone profile (kg kg^-1)

  real(kind=dp), allocatable  :: input_pres_surf(:) !< time-series of surface pressure (Pa)
  real(kind=dp), allocatable  :: input_T_surf(:) !< time-series of surface temperature (K)

  real(kind=dp), allocatable  :: input_w_ls(:,:) !< 2D vertical velocity (m s^-1)
  real(kind=dp), allocatable  :: input_omega(:,:) !< 2D pressure vertical velocity (Pa s^-1)
  real(kind=dp), allocatable  :: input_u_g(:,:) !< 2D geostrophic east-west wind (m s^-1)
  real(kind=dp), allocatable  :: input_v_g(:,:) !< 2D geostrophic north-south wind (m s^-1)
  real(kind=dp), allocatable  :: input_u_nudge(:,:) !< 2D nudging east-west wind (m s^-1)
  real(kind=dp), allocatable  :: input_v_nudge(:,:) !< 2D nudging north-south wind (m s^-1)
  real(kind=dp), allocatable  :: input_T_nudge(:,:) !< 2D nudging abs. temperature (K)
  real(kind=dp), allocatable  :: input_thil_nudge(:,:) !< 2D nudging liq. pot. temperature (K)
  real(kind=dp), allocatable  :: input_qt_nudge(:,:) !< 2D nudging specific humidity (kg kg^-1)
  real(kind=dp), allocatable  :: input_dT_dt_rad(:,:) !< 2D radiative heating rate (K s^-1)
  real(kind=dp), allocatable  :: input_h_advec_thetail(:,:) !< 2D theta_il tendency due to large-scale horizontal advection (K s^-1)
  real(kind=dp), allocatable  :: input_h_advec_qt(:,:) !< 2D q_t tendency due to large-scale horizontal advection (kg kg^-1 s^-1)
  real(kind=dp), allocatable  :: input_v_advec_thetail(:,:) !< 2D theta_il tendency due to large-scale vertical advection (K s^-1)
  real(kind=dp), allocatable  :: input_v_advec_qt(:,:) !< 2D q_t tendency due to large-scale horizontal vertical (kg kg^-1 s^-1)

  real(kind=dp), allocatable  :: input_sh_flux_sfc(:) !< time-series of surface sensible heat flux (K m s^-1)
  real(kind=dp), allocatable  :: input_lh_flux_sfc(:) !< time-series of surface latent heat flux (kg kg^-1 m s^-1)

  CHARACTER(LEN=nf90_max_name)      :: tmpName
  integer                           :: ncid, varID, grp_ncid, allocate_status,ierr
  real(kind=dp)                     :: nc_missing_value

  !>  \section get_case_init_alg Algorithm
  !!  @{

  !> - Open the case input file found in the processed_case_input dir corresponding to the experiment name.
  call check(NF90_OPEN(trim(adjustl(scm_state%case_name))//'.nc',nf90_nowrite,ncid),"nf90_open()")

  !> - Read in missing value from file (replace module variable if present)
  ierr = NF90_GET_ATT(ncid, NF90_GLOBAL, 'missing_value', nc_missing_value)
  if(ierr == NF90_NOERR) then
    missing_value = nc_missing_value
  end if

  !> - Get the dimensions (global group).

  !required dimensions
  call check(NF90_INQ_DIMID(ncid,"levels",varID),"nf90_inq_dimid(levels)")
  call check(NF90_INQUIRE_DIMENSION(ncid, varID, tmpName, input_nlev),"nf90_inq_dim(levels)")
  call check(NF90_INQ_DIMID(ncid,"time",varID),"inq_dimid(time)")
  call check(NF90_INQUIRE_DIMENSION(ncid, varID, tmpName, input_ntimes),"nf90_inq_dim(time)")

  !possible dimensions (if using model ICs)
  ierr = NF90_INQ_DIMID(ncid,"nsoil",varID)
  if(ierr /= NF90_NOERR) then
    input_nsoil = missing_soil_layers
  else
    call check(NF90_INQUIRE_DIMENSION(ncid, varID, tmpName, input_nsoil),"nf90_inq_dim(nsoil)")
  end if
  ierr = NF90_INQ_DIMID(ncid,"nsnow",varID)
  if(ierr /= NF90_NOERR) then
    input_nsnow = missing_snow_layers
  else
    call check(NF90_INQUIRE_DIMENSION(ncid, varID, tmpName, input_nsnow),"nf90_inq_dim(nsnow)")
  end if
  ierr = NF90_INQ_DIMID(ncid,"nice",varID)
  if(ierr /= NF90_NOERR) then
    input_nice = missing_ice_layers
  else
    call check(NF90_INQUIRE_DIMENSION(ncid, varID, tmpName, input_nice),"nf90_inq_dim(nice)")
  end if
  ierr = NF90_INQ_DIMID(ncid,"nvegcat",varID)
  if(ierr /= NF90_NOERR) then
    input_nvegcat = missing_nvegcat
  else
    call check(NF90_INQUIRE_DIMENSION(ncid, varID, tmpName, input_nvegcat),"nf90_inq_dim(nvegcat)")
  end if
  ierr = NF90_INQ_DIMID(ncid,"nsoilcat",varID)
  if(ierr /= NF90_NOERR) then
    input_nsoilcat = missing_nsoilcat
  else
    call check(NF90_INQUIRE_DIMENSION(ncid, varID, tmpName, input_nsoilcat),"nf90_inq_dim(nsoilcat)")
  end if
  
  !> - Allocate the dimension variables.
  allocate(input_pres(input_nlev),input_time(input_ntimes), stat=allocate_status)

  !> - Read in the dimension variables (required).
  call NetCDF_read_var(ncid, "levels", .True., input_pres)
  call NetCDF_read_var(ncid, "time", .True., input_time)

  !> - Read in the initial conditions.

  !>  - Find group ncid for initial group.
  call check(NF90_INQ_GRP_NCID(ncid,"initial",grp_ncid),"nf90_inq_grp_ncid(initial)")

  !>  - Allocate the initial profiles (required). One of thetail or temp is required.
  allocate(input_thetail(input_nlev), input_temp(input_nlev), input_qt(input_nlev), input_ql(input_nlev), input_qi(input_nlev), &
    input_u(input_nlev), input_v(input_nlev), input_tke(input_nlev), input_ozone(input_nlev), stat=allocate_status)

  !>  - Read in the initial profiles. The variable names in all input files are expected to be identical.

  !Either thetail or T must be present
  call NetCDF_read_var(grp_ncid, "thetail", .False., input_thetail)
  call NetCDF_read_var(grp_ncid, "temp", .False., input_temp)
  if (maxval(input_thetail) < 0 .and. maxval(input_temp) < 0) then
    write(*,*) "One of thetail or temp variables must be present in ",trim(adjustl(scm_state%case_name))//'.nc',". Stopping..."
    error stop "One of thetail or temp variables"
  end if
  call NetCDF_read_var(grp_ncid, "qt",    .True., input_qt   )
  call NetCDF_read_var(grp_ncid, "ql",    .True., input_ql   )
  call NetCDF_read_var(grp_ncid, "qi",    .True., input_qi   )
  call NetCDF_read_var(grp_ncid, "u",     .True., input_u    )
  call NetCDF_read_var(grp_ncid, "v",     .True., input_v    )
  call NetCDF_read_var(grp_ncid, "tke",   .True., input_tke  )
  call NetCDF_read_var(grp_ncid, "ozone", .True., input_ozone)

  !possible initial profiles
  !needed for Noah LSM and others (when running with model ICs)
  allocate(input_stc(input_nsoil), input_smc(input_nsoil), input_slc(input_nsoil), &
           stat=allocate_status)
  call NetCDF_read_var(grp_ncid, "stc", .False., input_stc)
  call NetCDF_read_var(grp_ncid, "smc", .False., input_smc)
  call NetCDF_read_var(grp_ncid, "slc", .False., input_slc)

  !needed for NoahMP LSM (when running with model ICs)
  allocate(input_snicexy(input_nsnow), input_snliqxy(input_nsnow), input_tsnoxy(input_nsnow), &
     input_smoiseq(input_nsoil), input_zsnsoxy(input_nsnow + input_nsoil))
  call NetCDF_read_var(grp_ncid, "snicexy", .False., input_snicexy)
  call NetCDF_read_var(grp_ncid, "snliqxy", .False., input_snliqxy)
  call NetCDF_read_var(grp_ncid, "tsnoxy",  .False., input_tsnoxy )
  call NetCDF_read_var(grp_ncid, "smoiseq", .False., input_smoiseq)
  call NetCDF_read_var(grp_ncid, "zsnsoxy", .False., input_zsnsoxy)

  !needed for fractional grid (when running with model ICs)
  allocate(input_tiice(input_nice))
  call NetCDF_read_var(grp_ncid, "tiice", .False., input_tiice)

  !needed for RUC LSM (when running with model ICs)
  allocate(input_tslb(input_nsoil), input_smois(input_nsoil), input_sh2o(input_nsoil), &
      input_smfr(input_nsoil), input_flfr(input_nsoil))
  call NetCDF_read_var(grp_ncid, "tslb",  .False., input_tslb )
  call NetCDF_read_var(grp_ncid, "smois", .False., input_smois)
  call NetCDF_read_var(grp_ncid, "sh2o",  .False., input_sh2o )
  call NetCDF_read_var(grp_ncid, "smfr",  .False., input_smfr )
  call NetCDF_read_var(grp_ncid, "flfr",  .False., input_flfr )

  !>  - Find group ncid for scalar group.
  call check(NF90_INQ_GRP_NCID(ncid,"scalars",grp_ncid),"nf90_inq_grp_ncid(scalars)")

  !required
  call NetCDF_read_var(grp_ncid, "lat", .True., input_lat)
  call NetCDF_read_var(grp_ncid, "lon", .True., input_lon)
  !time data in file ignored?
  call NetCDF_read_var(grp_ncid, "area", .False., input_area)

  !possible scalars
  !Noah LSM parameters (when running with model ICs)
  call NetCDF_read_var(grp_ncid, "vegsrc",  .False., input_vegsrc   )
  call NetCDF_read_var(grp_ncid, "slmsk",   .False., input_slmsk)
  call NetCDF_read_var(grp_ncid, "tsfco",   .False., input_tsfco)
  call NetCDF_read_var(grp_ncid, "weasd",   .False., input_weasd)
  call NetCDF_read_var(grp_ncid, "tg3",     .False., input_tg3)
  call NetCDF_read_var(grp_ncid, "zorl",    .False., input_zorl)
  call NetCDF_read_var(grp_ncid, "alvsf",   .False., input_alvsf)
  call NetCDF_read_var(grp_ncid, "alvwf",   .False., input_alvwf)
  call NetCDF_read_var(grp_ncid, "alnsf",   .False., input_alnsf)
  call NetCDF_read_var(grp_ncid, "alnwf",   .False., input_alnwf)
  call NetCDF_read_var(grp_ncid, "facsf",   .False., input_facsf)
  call NetCDF_read_var(grp_ncid, "facwf",   .False., input_facwf)
  call NetCDF_read_var(grp_ncid, "vegfrac", .False., input_vegfrac)
  call NetCDF_read_var(grp_ncid, "canopy",  .False., input_canopy)
  call NetCDF_read_var(grp_ncid, "f10m",    .False., input_f10m)
  call NetCDF_read_var(grp_ncid, "t2m",     .False., input_t2m)
  call NetCDF_read_var(grp_ncid, "q2m",     .False., input_q2m)
  call NetCDF_read_var(grp_ncid, "vegtyp",  .False., input_vegtyp   )
  call NetCDF_read_var(grp_ncid, "soiltyp", .False., input_soiltyp  )
  call NetCDF_read_var(grp_ncid, "scolor",  .False., input_scolor)
  call NetCDF_read_var(grp_ncid, "uustar",  .False., input_uustar)
  call NetCDF_read_var(grp_ncid, "ffmm",    .False., input_ffmm)
  call NetCDF_read_var(grp_ncid, "ffhh",    .False., input_ffhh)
  call NetCDF_read_var(grp_ncid, "hice",    .False., input_hice)
  call NetCDF_read_var(grp_ncid, "fice",    .False., input_fice)
  call NetCDF_read_var(grp_ncid, "tisfc",   .False., input_tisfc)
  call NetCDF_read_var(grp_ncid, "tprcp",   .False., input_tprcp)
  call NetCDF_read_var(grp_ncid, "srflag",  .False., input_srflag)
  call NetCDF_read_var(grp_ncid, "snwdph",  .False., input_snwdph)
  call NetCDF_read_var(grp_ncid, "shdmin",  .False., input_shdmin)
  call NetCDF_read_var(grp_ncid, "shdmax",  .False., input_shdmax)
  call NetCDF_read_var(grp_ncid, "slopetyp",.False., input_slopetype)
  call NetCDF_read_var(grp_ncid, "snoalb",  .False., input_snoalb)
  call NetCDF_read_var(grp_ncid, "sncovr",  .False., input_sncovr)
  call NetCDF_read_var(grp_ncid, "snodl",   .False., input_snodl)
  call NetCDF_read_var(grp_ncid, "weasdl",  .False., input_weasdl)
  call NetCDF_read_var(grp_ncid, "tsfc",    .False., input_tsfc)
  call NetCDF_read_var(grp_ncid, "tsfcl",   .False., input_tsfcl)
  call NetCDF_read_var(grp_ncid, "zorlw",   .False., input_zorlw)
  call NetCDF_read_var(grp_ncid, "zorll",   .False., input_zorll)
  call NetCDF_read_var(grp_ncid, "zorli",   .False., input_zorli)
  call NetCDF_read_var(grp_ncid, "albdirvis_lnd", .False., input_albdirvis_lnd)
  call NetCDF_read_var(grp_ncid, "albdirnir_lnd", .False., input_albdirnir_lnd)
  call NetCDF_read_var(grp_ncid, "albdifvis_lnd", .False., input_albdifvis_lnd)
  call NetCDF_read_var(grp_ncid, "albdifnir_lnd", .False., input_albdifnir_lnd)
  call NetCDF_read_var(grp_ncid, "emis_lnd",      .False., input_emis_lnd)
  call NetCDF_read_var(grp_ncid, "albdirvis_ice", .False., input_albdirvis_ice)
  call NetCDF_read_var(grp_ncid, "albdirnir_ice", .False., input_albdirnir_ice)
  call NetCDF_read_var(grp_ncid, "albdifvis_ice", .False., input_albdifvis_ice)
  call NetCDF_read_var(grp_ncid, "albdifnir_ice", .False., input_albdifnir_ice)
  call NetCDF_read_var(grp_ncid, "zorlwav", .False., input_zorlwav)

  !orographic parameters
  call NetCDF_read_var(grp_ncid, "stddev",    .False., input_stddev)
  call NetCDF_read_var(grp_ncid, "convexity", .False., input_convexity)
  call NetCDF_read_var(grp_ncid, "oa1",       .False., input_oa1)
  call NetCDF_read_var(grp_ncid, "oa2",       .False., input_oa2)
  call NetCDF_read_var(grp_ncid, "oa3",       .False., input_oa3)
  call NetCDF_read_var(grp_ncid, "oa4",       .False., input_oa4)
  call NetCDF_read_var(grp_ncid, "ol1",       .False., input_ol1)
  call NetCDF_read_var(grp_ncid, "ol2",       .False., input_ol2)
  call NetCDF_read_var(grp_ncid, "ol3",       .False., input_ol3)
  call NetCDF_read_var(grp_ncid, "ol4",       .False., input_ol4)
  call NetCDF_read_var(grp_ncid, "theta",     .False., input_theta)
  call NetCDF_read_var(grp_ncid, "gamma",     .False., input_gamma)
  call NetCDF_read_var(grp_ncid, "sigma",     .False., input_sigma)
  call NetCDF_read_var(grp_ncid, "elvmax",    .False., input_elvmax)
  call NetCDF_read_var(grp_ncid, "oro",       .False., input_oro)
  call NetCDF_read_var(grp_ncid, "oro_uf",    .False., input_oro_uf)
  call NetCDF_read_var(grp_ncid, "landfrac",  .False., input_landfrac)
  call NetCDF_read_var(grp_ncid, "lakefrac",  .False., input_lakefrac)
  call NetCDF_read_var(grp_ncid, "lakedepth", .False., input_lakedepth)

  !NoahMP parameters
  call NetCDF_read_var(grp_ncid, "tvxy",      .False., input_tvxy)
  call NetCDF_read_var(grp_ncid, "tgxy",      .False., input_tgxy)
  call NetCDF_read_var(grp_ncid, "tahxy",     .False., input_tahxy)
  call NetCDF_read_var(grp_ncid, "canicexy",  .False., input_canicexy)
  call NetCDF_read_var(grp_ncid, "canliqxy",  .False., input_canliqxy)
  call NetCDF_read_var(grp_ncid, "eahxy",     .False., input_eahxy)
  call NetCDF_read_var(grp_ncid, "cmxy",      .False., input_cmxy)
  call NetCDF_read_var(grp_ncid, "chxy",      .False., input_chxy)
  call NetCDF_read_var(grp_ncid, "fwetxy",    .False., input_fwetxy)
  call NetCDF_read_var(grp_ncid, "sneqvoxy",  .False., input_sneqvoxy)
  call NetCDF_read_var(grp_ncid, "alboldxy",  .False., input_alboldxy)
  call NetCDF_read_var(grp_ncid, "qsnowxy",   .False., input_qsnowxy)
  call NetCDF_read_var(grp_ncid, "wslakexy",  .False., input_wslakexy)
  call NetCDF_read_var(grp_ncid, "taussxy",   .False., input_taussxy)
  call NetCDF_read_var(grp_ncid, "waxy",      .False., input_waxy)
  call NetCDF_read_var(grp_ncid, "wtxy",      .False., input_wtxy)
  call NetCDF_read_var(grp_ncid, "zwtxy",     .False., input_zwtxy)
  call NetCDF_read_var(grp_ncid, "xlaixy",    .False., input_xlaixy)
  call NetCDF_read_var(grp_ncid, "xsaixy",    .False., input_xsaixy)
  call NetCDF_read_var(grp_ncid, "lfmassxy",  .False., input_lfmassxy)
  call NetCDF_read_var(grp_ncid, "stmassxy",  .False., input_stmassxy)
  call NetCDF_read_var(grp_ncid, "rtmassxy",  .False., input_rtmassxy)
  call NetCDF_read_var(grp_ncid, "woodxy",    .False., input_woodxy)
  call NetCDF_read_var(grp_ncid, "stblcpxy",  .False., input_stblcpxy)
  call NetCDF_read_var(grp_ncid, "fastcpxy",  .False., input_fastcpxy)
  call NetCDF_read_var(grp_ncid, "smcwtdxy",  .False., input_smcwtdxy)
  call NetCDF_read_var(grp_ncid, "deeprechxy",.False., input_deeprechxy)
  call NetCDF_read_var(grp_ncid, "rechxy",    .False., input_rechxy)
  call NetCDF_read_var(grp_ncid, "snowxy",    .False., input_snowxy)

  !NSST variables
  call NetCDF_read_var(grp_ncid, "tref",    .False., input_tref)
  call NetCDF_read_var(grp_ncid, "z_c",     .False., input_z_c)
  call NetCDF_read_var(grp_ncid, "c_0",     .False., input_c_0)
  call NetCDF_read_var(grp_ncid, "c_d",     .False., input_c_d)
  call NetCDF_read_var(grp_ncid, "w_0",     .False., input_w_0)
  call NetCDF_read_var(grp_ncid, "w_d",     .False., input_w_d)
  call NetCDF_read_var(grp_ncid, "xt",      .False., input_xt)
  call NetCDF_read_var(grp_ncid, "xs",      .False., input_xs)
  call NetCDF_read_var(grp_ncid, "xu",      .False., input_xu)
  call NetCDF_read_var(grp_ncid, "xv",      .False., input_xv)
  call NetCDF_read_var(grp_ncid, "xz",      .False., input_xz)
  call NetCDF_read_var(grp_ncid, "zm",      .False., input_zm)
  call NetCDF_read_var(grp_ncid, "xtts",    .False., input_xtts)
  call NetCDF_read_var(grp_ncid, "xzts",    .False., input_xzts)
  call NetCDF_read_var(grp_ncid, "d_conv",  .False., input_d_conv)
  call NetCDF_read_var(grp_ncid, "ifd",     .False., input_ifd)
  call NetCDF_read_var(grp_ncid, "dt_cool", .False., input_dt_cool)
  call NetCDF_read_var(grp_ncid, "qrain",   .False., input_qrain)

  !RUC LSM variables
  call NetCDF_read_var(grp_ncid, "wetness",          .False., input_wetness)
  call NetCDF_read_var(grp_ncid, "clw_surf_land",    .False., input_clw_surf_land)
  call NetCDF_read_var(grp_ncid, "clw_surf_ice",     .False., input_clw_surf_ice)
  call NetCDF_read_var(grp_ncid, "qwv_surf_land",    .False., input_qwv_surf_land)
  call NetCDF_read_var(grp_ncid, "qwv_surf_ice",     .False., input_qwv_surf_ice)
  call NetCDF_read_var(grp_ncid, "tsnow_land",       .False., input_tsnow_land)
  call NetCDF_read_var(grp_ncid, "tsnow_ice",        .False., input_tsnow_ice)
  call NetCDF_read_var(grp_ncid, "snowfallac_land",  .False., input_snowfallac_land)
  call NetCDF_read_var(grp_ncid, "snowfallac_ice",   .False., input_snowfallac_ice)
  call NetCDF_read_var(grp_ncid, "sncovr_ice",       .False., input_sncovr_ice)
  call NetCDF_read_var(grp_ncid, "sfalb_lnd",        .False., input_sfalb_lnd)
  call NetCDF_read_var(grp_ncid, "sfalb_lnd_bck",    .False., input_sfalb_lnd_bck)
  call NetCDF_read_var(grp_ncid, "emis_ice",         .False., input_emis_ice)
  call NetCDF_read_var(grp_ncid, "lai",              .False., input_lai)

  !> - Read in the forcing data.

  !>  - Find group ncid for forcing group.
  call check(NF90_INQ_GRP_NCID(ncid,"forcing",grp_ncid),"nf90_inq_grp_ncid(forcing)")

  !>  - (Recall that multidimensional arrays need to be read in with the order of dimensions reversed from the netCDF file).

  !>  - Allocate the time-series and 2D forcing data.
  allocate(input_pres_surf(input_ntimes), input_T_surf(input_ntimes),            &
    input_sh_flux_sfc(input_ntimes), input_lh_flux_sfc(input_ntimes), input_w_ls(input_ntimes, input_nlev), &
    input_omega(input_ntimes, input_nlev), input_u_g(input_ntimes, input_nlev), input_v_g(input_ntimes, input_nlev), &
    input_dT_dt_rad(input_ntimes, input_nlev), input_h_advec_thetail(input_ntimes, input_nlev), &
    input_h_advec_qt(input_ntimes, input_nlev), input_v_advec_thetail(input_ntimes, input_nlev), &
    input_v_advec_qt(input_ntimes, input_nlev), input_u_nudge(input_ntimes, input_nlev), input_v_nudge(input_ntimes, input_nlev),  &
    input_T_nudge(input_ntimes, input_nlev), input_thil_nudge(input_ntimes, input_nlev), input_qt_nudge(input_ntimes, input_nlev), &
    stat=allocate_status)

  !>  - Read in the time-series and 2D forcing data.
  call NetCDF_read_var(grp_ncid, "p_surf", .True., input_pres_surf)
  call NetCDF_read_var(grp_ncid, "T_surf", .True., input_T_surf)
  call NetCDF_read_var(grp_ncid, "sh_flux_sfc", .False., input_sh_flux_sfc)
  call NetCDF_read_var(grp_ncid, "lh_flux_sfc", .False., input_lh_flux_sfc)

  call NetCDF_read_var(grp_ncid, "w_ls", .True., input_w_ls)
  call NetCDF_read_var(grp_ncid, "omega", .True., input_omega)
  call NetCDF_read_var(grp_ncid, "u_g", .True., input_u_g)
  call NetCDF_read_var(grp_ncid, "v_g", .True., input_v_g)
  call NetCDF_read_var(grp_ncid, "u_nudge", .True., input_u_nudge)
  call NetCDF_read_var(grp_ncid, "v_nudge", .True., input_v_nudge)
  call NetCDF_read_var(grp_ncid, "T_nudge", .True., input_T_nudge)
  call NetCDF_read_var(grp_ncid, "thil_nudge", .True., input_thil_nudge)
  call NetCDF_read_var(grp_ncid, "qt_nudge", .True., input_qt_nudge)
  call NetCDF_read_var(grp_ncid, "dT_dt_rad", .True., input_dT_dt_rad)
  call NetCDF_read_var(grp_ncid, "h_advec_thetail", .True., input_h_advec_thetail)
  call NetCDF_read_var(grp_ncid, "h_advec_qt", .True., input_h_advec_qt)
  call NetCDF_read_var(grp_ncid, "v_advec_thetail", .True., input_v_advec_thetail)
  call NetCDF_read_var(grp_ncid, "v_advec_qt", .True., input_v_advec_qt)

  call check(NF90_CLOSE(NCID=ncid),"nf90_close()")

  call scm_input%create(input_ntimes, input_nlev, input_nsoil, input_nsnow, input_nice, input_nvegcat, input_nsoilcat)
    
  ! GJF already done in scm_input%create routine
  !scm_input%input_nlev = input_nlev
  !scm_input%input_ntimes = input_ntimes

  scm_input%input_pres = input_pres
  scm_input%input_time = input_time
  scm_input%input_temp = input_temp
  scm_input%input_thetail = input_thetail
  scm_input%input_qt = input_qt
  scm_input%input_ql = input_ql
  scm_input%input_qi = input_qi
  scm_input%input_u = input_u
  scm_input%input_v = input_v
  scm_input%input_tke = input_tke
  scm_input%input_ozone = input_ozone
  scm_input%input_lat = input_lat
  scm_input%input_lon = input_lon
  scm_input%input_pres_surf = input_pres_surf
  scm_input%input_T_surf = input_T_surf
  scm_input%input_sh_flux_sfc_kin = input_sh_flux_sfc
  scm_input%input_lh_flux_sfc_kin = input_lh_flux_sfc
  scm_input%input_w_ls = input_w_ls
  scm_input%input_omega = input_omega
  scm_input%input_u_g = input_u_g
  scm_input%input_v_g = input_v_g
  scm_input%input_dT_dt_rad = input_dT_dt_rad
  scm_input%input_h_advec_thetail = input_h_advec_thetail
  scm_input%input_h_advec_qt = input_h_advec_qt
  scm_input%input_v_advec_thetail = input_v_advec_thetail
  scm_input%input_v_advec_qt = input_v_advec_qt
  scm_input%input_u_nudge = input_u_nudge
  scm_input%input_v_nudge = input_v_nudge
  scm_input%input_T_nudge = input_T_nudge
  scm_input%input_thil_nudge = input_thil_nudge
  scm_input%input_qt_nudge = input_qt_nudge

  scm_input%input_stc   = input_stc
  scm_input%input_smc   = input_smc
  scm_input%input_slc   = input_slc

  scm_input%input_snicexy    = input_snicexy
  scm_input%input_snliqxy    = input_snliqxy
  scm_input%input_tsnoxy     = input_tsnoxy
  scm_input%input_smoiseq    = input_smoiseq
  scm_input%input_zsnsoxy    = input_zsnsoxy

  scm_input%input_tiice      = input_tiice
  scm_input%input_tslb       = input_tslb
  scm_input%input_smois      = input_smois
  scm_input%input_sh2o       = input_sh2o
  scm_input%input_smfr       = input_smfr
  scm_input%input_flfr       = input_flfr

  scm_input%input_vegsrc   = input_vegsrc

  scm_input%input_slmsk    = input_slmsk
  scm_input%input_canopy   = input_canopy
  scm_input%input_hice     = input_hice
  scm_input%input_fice     = input_fice
  scm_input%input_tisfc    = input_tisfc
  scm_input%input_snwdph   = input_snwdph
  scm_input%input_snoalb   = input_snoalb
  scm_input%input_sncovr   = input_sncovr
  if (input_area > missing_value) then
    scm_input%input_area   = input_area
  end if
  scm_input%input_tsfco    = input_tsfco
  scm_input%input_weasd    = input_weasd
  scm_input%input_tg3      = input_tg3
  scm_input%input_zorl     = input_zorl
  scm_input%input_alvsf    = input_alvsf
  scm_input%input_alvwf    = input_alvwf
  scm_input%input_alnsf    = input_alnsf
  scm_input%input_alnwf    = input_alnwf
  scm_input%input_facsf    = input_facsf
  scm_input%input_facwf    = input_facwf
  scm_input%input_vegfrac  = input_vegfrac
  scm_input%input_canopy   = input_canopy
  scm_input%input_f10m     = input_f10m
  scm_input%input_t2m      = input_t2m
  scm_input%input_q2m      = input_q2m
  scm_input%input_vegtyp   = input_vegtyp
  scm_input%input_soiltyp  = input_soiltyp
  scm_input%input_scolor   = input_scolor
  scm_input%input_uustar   = input_uustar
  scm_input%input_ffmm     = input_ffmm
  scm_input%input_ffhh     = input_ffhh
  scm_input%input_hice     = input_hice
  scm_input%input_fice     = input_fice
  scm_input%input_tisfc    = input_tisfc
  scm_input%input_tprcp    = input_tprcp
  scm_input%input_srflag   = input_srflag
  scm_input%input_snwdph   = input_snwdph
  scm_input%input_shdmin   = input_shdmin
  scm_input%input_shdmax   = input_shdmax
  scm_input%input_slopetype = input_slopetype
  scm_input%input_snoalb   = input_snoalb
  scm_input%input_sncovr   = input_sncovr
  scm_input%input_snodl    = input_snodl
  scm_input%input_weasdl   = input_weasdl
  scm_input%input_tsfc     = input_tsfc
  scm_input%input_tsfcl    = input_tsfcl
  scm_input%input_zorlw    = input_zorlw
  scm_input%input_zorll    = input_zorll
  scm_input%input_zorli    = input_zorli
  scm_input%input_albdirvis_lnd = input_albdirvis_lnd
  scm_input%input_albdirnir_lnd = input_albdirnir_lnd
  scm_input%input_albdifvis_lnd = input_albdifvis_lnd
  scm_input%input_albdifnir_lnd = input_albdifnir_lnd
  scm_input%input_emis_lnd = input_emis_lnd
  scm_input%input_albdirvis_ice = input_albdirvis_ice
  scm_input%input_albdirnir_ice = input_albdirnir_ice
  scm_input%input_albdifvis_ice = input_albdifvis_ice
  scm_input%input_albdifnir_ice = input_albdifnir_ice
  scm_input%input_zorlwav  = input_zorlwav

  scm_input%input_stddev   = input_stddev
  scm_input%input_convexity= input_convexity
  scm_input%input_oa1      = input_oa1
  scm_input%input_oa2      = input_oa2
  scm_input%input_oa3      = input_oa3
  scm_input%input_oa4      = input_oa4
  scm_input%input_ol1      = input_ol1
  scm_input%input_ol2      = input_ol2
  scm_input%input_ol3      = input_ol3
  scm_input%input_ol4      = input_ol4
  scm_input%input_sigma    = input_sigma
  scm_input%input_theta    = input_theta
  scm_input%input_gamma    = input_gamma
  scm_input%input_elvmax   = input_elvmax
  scm_input%input_oro      = input_oro
  scm_input%input_oro_uf   = input_oro_uf
  scm_input%input_landfrac = input_landfrac
  scm_input%input_lakefrac = input_lakefrac
  scm_input%input_lakedepth= input_lakedepth

  scm_input%input_tvxy = input_tvxy
  scm_input%input_tgxy = input_tgxy
  scm_input%input_tahxy = input_tahxy
  scm_input%input_canicexy = input_canicexy
  scm_input%input_canliqxy = input_canliqxy
  scm_input%input_eahxy = input_eahxy
  scm_input%input_cmxy = input_cmxy
  scm_input%input_chxy = input_chxy
  scm_input%input_fwetxy = input_fwetxy
  scm_input%input_sneqvoxy = input_sneqvoxy
  scm_input%input_alboldxy = input_alboldxy
  scm_input%input_qsnowxy = input_qsnowxy
  scm_input%input_wslakexy = input_wslakexy
  scm_input%input_taussxy = input_taussxy
  scm_input%input_waxy = input_waxy
  scm_input%input_wtxy = input_wtxy
  scm_input%input_zwtxy = input_zwtxy
  scm_input%input_xlaixy = input_xlaixy
  scm_input%input_xsaixy = input_xsaixy
  scm_input%input_lfmassxy = input_lfmassxy
  scm_input%input_stmassxy = input_stmassxy
  scm_input%input_rtmassxy = input_rtmassxy
  scm_input%input_woodxy = input_woodxy
  scm_input%input_stblcpxy = input_stblcpxy
  scm_input%input_fastcpxy = input_fastcpxy
  scm_input%input_smcwtdxy = input_smcwtdxy
  scm_input%input_deeprechxy = input_deeprechxy
  scm_input%input_rechxy = input_rechxy
  scm_input%input_snowxy = input_snowxy

  scm_input%input_tref    = input_tref
  scm_input%input_z_c     = input_z_c
  scm_input%input_c_0     = input_c_0
  scm_input%input_c_d     = input_c_d
  scm_input%input_w_0     = input_w_0
  scm_input%input_w_d     = input_w_d
  scm_input%input_xt      = input_xt
  scm_input%input_xs      = input_xs
  scm_input%input_xu      = input_xu
  scm_input%input_xv      = input_xv
  scm_input%input_xz      = input_xz
  scm_input%input_zm      = input_zm
  scm_input%input_xtts    = input_xtts
  scm_input%input_xzts    = input_xzts
  scm_input%input_d_conv  = input_d_conv
  scm_input%input_ifd     = input_ifd
  scm_input%input_dt_cool = input_dt_cool
  scm_input%input_qrain   = input_qrain

  scm_input%input_area     = input_area

  scm_input%input_wetness         = input_wetness
  scm_input%input_clw_surf_land   = input_clw_surf_land
  scm_input%input_clw_surf_ice    = input_clw_surf_ice
  scm_input%input_qwv_surf_land   = input_qwv_surf_land
  scm_input%input_qwv_surf_ice    = input_qwv_surf_ice
  scm_input%input_tsnow_land      = input_tsnow_land
  scm_input%input_tsnow_ice       = input_tsnow_ice
  scm_input%input_snowfallac_land = input_snowfallac_land
  scm_input%input_snowfallac_ice  = input_snowfallac_ice
  scm_input%input_sncovr_ice      = input_sncovr_ice
  scm_input%input_sfalb_lnd       = input_sfalb_lnd
  scm_input%input_sfalb_lnd_bck   = input_sfalb_lnd_bck
  scm_input%input_emis_ice        = input_emis_ice
  scm_input%input_lai             = input_lai

!> @}
end subroutine get_case_init

subroutine get_case_init_DEPHY(scm_state, scm_input)
  !corresponds to the DEPHY-SCM specs, version 1

  use scm_type_defs, only : scm_state_type, scm_input_type
  use NetCDF_read, only: NetCDF_read_var, NetCDF_read_att, NetCDF_conditionally_read_var, check, missing_value, missing_value_int
  use scm_physical_constants, only: con_hvap, con_hfus, con_cp, con_rocp, con_rd
  use scm_utils, only: find_vertical_index_pressure, find_vertical_index_height

  type(scm_state_type), intent(inout) :: scm_state
  type(scm_input_type), target, intent(inout) :: scm_input

  ! dimension variables
  real(kind=dp), allocatable  :: input_t0(:) !< input initialization times (seconds since global attribute "startdate")
  real(kind=dp), allocatable  :: input_time(:) !< input forcing times (seconds since the beginning of the case)
  real(kind=dp), allocatable  :: input_lev(:) !< corresponds to either pressure or height (depending on attribute) - why is this needed when both pressure and height also provided in ICs?

  !non-standard dimensions (may or may not exist in the file)
  real(kind=dp), allocatable :: input_soil(:) !< soil depth

  ! global attributes
  character(len=19)    :: char_startDate, char_endDate !format YYYY-MM-DD HH:MM:SS
  integer :: init_year, init_month, init_day, init_hour, init_min, init_sec, end_year, end_month, end_day, end_hour, end_min, end_sec
  integer :: adv_u, adv_v, adv_temp, adv_theta, adv_thetal, adv_qv, adv_qt, adv_rv, adv_rt, forc_w, forc_omega, forc_geo
  integer :: rad_temp, rad_theta, rad_thetal
  character(len=3) :: char_rad_temp, char_rad_theta, char_rad_thetal
  integer :: nudging_temp, nudging_theta, nudging_thetal, nudging_qv, nudging_qt, nudging_rv, nudging_rt, nudging_u, nudging_v
  real(kind=sp) :: z_nudging_temp, z_nudging_theta, z_nudging_thetal, z_nudging_qv, z_nudging_qt, z_nudging_rv, z_nudging_rt, z_nudging_u, z_nudging_v
  real(kind=sp) :: p_nudging_temp, p_nudging_theta, p_nudging_thetal, p_nudging_qv, p_nudging_qt, p_nudging_rv, p_nudging_rt, p_nudging_u, p_nudging_v
  character(len=5) :: input_surfaceType
  character(len=12) :: input_surfaceForcingWind='',input_surfaceForcingMoist='',input_surfaceForcingLSM='',input_surfaceForcingTemp=''

  ! initial variables (IC = Initial Condition)
  real(kind=dp), allocatable :: input_lat(:) !< column latitude (deg)
  real(kind=dp), allocatable :: input_lon(:) !< column longitude (deg)
  real(kind=dp), allocatable :: input_z0 (:)    ! surfce_forcing: surface_roughness_length_for_momentum_in_air
  real(kind=sp), allocatable :: input_pres(:,:) !< IC pressure levels (Pa)
  real(kind=sp), allocatable :: input_height(:,:) !< IC height levels (m)
  real(kind=sp), allocatable :: input_pres_surf(:) !< IC surface pressure (Pa)
  real(kind=sp), allocatable :: input_u(:,:) !< IC east-west horizontal wind profile (m s^-1)
  real(kind=sp), allocatable :: input_v(:,:) !< IC north-south horizontal wind profile (m s^-1)
  real(kind=sp), allocatable :: input_temp(:,:) !< IC temperature profile (K)
  real(kind=sp), allocatable :: input_theta(:,:) !< IC potential temperature profile (K)
  real(kind=sp), allocatable :: input_thetal(:,:) !< IC liquid potential temperature profile (K)
  real(kind=sp), allocatable :: input_qv(:,:) !< IC specific humidity profile (kg kg^-1)
  real(kind=sp), allocatable :: input_qt(:,:) !< IC total water specific humidity profile (kg kg^-1)
  real(kind=sp), allocatable :: input_ql(:,:) !< IC liquid water specific humidity profile (kg kg^-1)
  real(kind=sp), allocatable :: input_qi(:,:) !< IC ice water specific humidity profile (kg kg^-1)
  real(kind=sp), allocatable :: input_rv(:,:) !< IC water vapor mixing ratio profile (kg kg^-1)
  real(kind=sp), allocatable :: input_rt(:,:) !< IC total water mixing ratio profile (kg kg^-1)
  real(kind=sp), allocatable :: input_rl(:,:) !< IC liquid water mixing ratio profile (kg kg^-1)
  real(kind=sp), allocatable :: input_ri(:,:) !< IC ice water mixing ratio profile (kg kg^-1)
  real(kind=sp), allocatable :: input_rh(:,:) !< IC relative humidity profile (%)
  real(kind=sp), allocatable :: input_tke(:,:) !< IC TKE profile (m^2 s^-2)

  ! Model ICs (extension of DEPHY format)
  real(kind=dp), allocatable  :: input_ozone(:,:)   !< ozone profile (kg kg^-1)
  real(kind=dp), allocatable  :: input_stc(:,:)     !< soil temperature (K)
  real(kind=dp), allocatable  :: input_smc(:,:)     !< total soil moisture content (fraction)
  real(kind=dp), allocatable  :: input_slc(:,:)     !< liquid soil moisture content (fraction)
  real(kind=dp), allocatable  :: input_snicexy(:,:) !< snow layer ice (mm)
  real(kind=dp), allocatable  :: input_snliqxy(:,:) !< snow layer liquid (mm)
  real(kind=dp), allocatable  :: input_tsnoxy(:,:)  !< snow temperature (K)
  real(kind=dp), allocatable  :: input_smoiseq(:,:) !< equilibrium soil water content (m3 m-3)
  real(kind=dp), allocatable  :: input_zsnsoxy(:,:) !< layer bottom depth from snow surface (m)
  real(kind=dp), allocatable  :: input_tiice(:,:)   !< sea ice internal temperature (K)
  real(kind=dp), allocatable  :: input_tslb(:,:)    !< soil temperature for RUC LSM (K)
  real(kind=dp), allocatable  :: input_smois(:,:)   !< volume fraction of soil moisture for RUC LSM (frac)
  real(kind=dp), allocatable  :: input_sh2o(:,:)    !< volume fraction of unfrozen soil moisture for RUC LSM (frac)
  real(kind=dp), allocatable  :: input_smfr(:,:)    !< volume fraction of frozen soil moisture for RUC LSM (frac)
  real(kind=dp), allocatable  :: input_flfr(:,:)    !< flag for frozen soil physics

  real(kind=dp), allocatable  :: input_area(:)      !< surface area [m^2]
  real(kind=dp), allocatable  :: input_tsfco(:) !< input sea surface temperature OR surface skin temperature over land OR surface skin temperature over ice (depending on slmsk) (K)
  integer      , allocatable  :: input_vegsrc(:) !< vegetation source
  integer      , allocatable  :: input_vegtyp(:) !< vegetation type
  integer      , allocatable  :: input_soiltyp(:)!< soil type
  integer      , allocatable  :: input_scolor(:) !< soil color
  integer      , allocatable  :: input_slopetype(:) !< slope type
  real(kind=dp), allocatable  :: input_vegfrac(:)  !< vegetation fraction
  real(kind=dp), allocatable  :: input_shdmin(:)  !< minimun vegetation fraction
  real(kind=dp), allocatable  :: input_shdmax(:)  !< maximun vegetation fraction
  real(kind=dp), allocatable  :: input_slmsk(:)   !< sea land ice mask [0,1,2]
  real(kind=dp), allocatable  :: input_canopy(:)  !< amount of water stored in canopy (kg m-2)
  real(kind=dp), allocatable  :: input_hice(:)    !< sea ice thickness (m)
  real(kind=dp), allocatable  :: input_fice(:)    !< ice fraction (frac)
  real(kind=dp), allocatable  :: input_tisfc(:)   !< ice surface temperature (K)
  real(kind=dp), allocatable  :: input_snwdph(:)  !< water equivalent snow depth (mm)
  real(kind=dp), allocatable  :: input_snoalb(:)  !< maximum snow albedo (frac)
  real(kind=dp), allocatable  :: input_sncovr(:)  !< snow area fraction (frac)
  real(kind=dp), allocatable  :: input_tg3(:)     !< deep soil temperature (K)
  real(kind=dp), allocatable  :: input_uustar(:)  !< surface friction velocity (m s-1)
  real(kind=dp), allocatable  :: input_alvsf(:) !< 60 degree vis albedo with strong cosz dependency
  real(kind=dp), allocatable  :: input_alnsf(:) !< 60 degree nir albedo with strong cosz dependency
  real(kind=dp), allocatable  :: input_alvwf(:) !< 60 degree vis albedo with weak cosz dependency
  real(kind=dp), allocatable  :: input_alnwf(:) !< 60 degree nir albedo with weak cosz dependency
  real(kind=dp), allocatable  :: input_facsf(:) !< fractional coverage with strong cosz dependency
  real(kind=dp), allocatable  :: input_facwf(:) !< fractional coverage with weak cosz dependency
  real(kind=dp), allocatable  :: input_weasd(:) !< water equivalent accumulated snow depth (mm)
  real(kind=dp), allocatable  :: input_f10m(:)  !< ratio of sigma level 1 wind and 10m wind
  real(kind=dp), allocatable  :: input_t2m(:)    !< 2-meter absolute temperature (K)
  real(kind=dp), allocatable  :: input_q2m(:)    !< 2-meter specific humidity (kg kg-1)
  real(kind=dp), allocatable  :: input_ffmm(:)    !< Monin-Obukhov similarity function for momentum
  real(kind=dp), allocatable  :: input_ffhh(:)    !< Monin-Obukhov similarity function for heat
  real(kind=dp), allocatable  :: input_tprcp(:)   !< instantaneous total precipitation amount (m)
  real(kind=dp), allocatable  :: input_srflag(:)  !< snow/rain flag for precipitation
  real(kind=dp), allocatable  :: input_tsfcl(:)   !< surface skin temperature over land (K)
  real(kind=dp), allocatable  :: input_zorll(:)   !< surface roughness length over land (cm)
  real(kind=dp), allocatable  :: input_zorli(:)   !< surface roughness length over ice (cm)
  real(kind=dp), allocatable  :: input_zorlw(:)   !< surface roughness length from wave model (cm)

  real(kind=dp), allocatable  :: input_stddev(:) !< standard deviation of subgrid orography (m)
  real(kind=dp), allocatable  :: input_convexity(:) !< convexity of subgrid orography
  real(kind=dp), allocatable  :: input_ol1(:) !< fraction of grid box with subgrid orography higher than critical height 1
  real(kind=dp), allocatable  :: input_ol2(:) !< fraction of grid box with subgrid orography higher than critical height 2
  real(kind=dp), allocatable  :: input_ol3(:) !< fraction of grid box with subgrid orography higher than critical height 3
  real(kind=dp), allocatable  :: input_ol4(:) !< fraction of grid box with subgrid orography higher than critical height 4
  real(kind=dp), allocatable  :: input_oa1(:) !< assymetry of subgrid orography 1
  real(kind=dp), allocatable  :: input_oa2(:) !< assymetry of subgrid orography 2
  real(kind=dp), allocatable  :: input_oa3(:) !< assymetry of subgrid orography 3
  real(kind=dp), allocatable  :: input_oa4(:) !< assymetry of subgrid orography 4
  real(kind=dp), allocatable  :: input_sigma(:) !< slope of subgrid orography
  real(kind=dp), allocatable  :: input_theta_oro(:) !< angle with respect to east of maximum subgrid orographic variations (deg)
  real(kind=dp), allocatable  :: input_gamma(:) !< anisotropy of subgrid orography
  real(kind=dp), allocatable  :: input_elvmax(:)!< maximum of subgrid orography (m)
  real(kind=dp), allocatable  :: input_oro(:) !< orography (m)
  real(kind=dp), allocatable  :: input_oro_uf(:) !< unfiltered orography (m)
  real(kind=dp), allocatable  :: input_landfrac(:) !< fraction of horizontal grid area occupied by land
  real(kind=dp), allocatable  :: input_lakefrac(:) !< fraction of horizontal grid area occupied by lake
  real(kind=dp), allocatable  :: input_lakedepth(:) !< lake depth (m)
  real(kind=dp), allocatable  :: input_vegtype_frac(:,:) !< fraction of horizontal grid area occupied by given vegetation category
  real(kind=dp), allocatable  :: input_soiltype_frac(:,:) !< fraction of horizontal grid area occupied by given soil category
  
  real(kind=dp), allocatable  :: input_tvxy(:) !< vegetation temperature (K)
  real(kind=dp), allocatable  :: input_tgxy(:) !< ground temperature for Noahmp (K)
  real(kind=dp), allocatable  :: input_tahxy(:) !< canopy air temperature (K)
  real(kind=dp), allocatable  :: input_canicexy(:) !< canopy intercepted ice mass (mm)
  real(kind=dp), allocatable  :: input_canliqxy(:) !< canopy intercepted liquid water (mm)
  real(kind=dp), allocatable  :: input_eahxy(:) !< canopy air vapor pressure (Pa)
  real(kind=dp), allocatable  :: input_cmxy(:) !< surface drag coefficient for momentum for noahmp
  real(kind=dp), allocatable  :: input_chxy(:) !< surface exchange coeff heat & moisture for noahmp
  real(kind=dp), allocatable  :: input_fwetxy(:) !< area fraction of canopy that is wetted/snowed
  real(kind=dp), allocatable  :: input_sneqvoxy(:) !< snow mass at previous time step (mm)
  real(kind=dp), allocatable  :: input_alboldxy(:) !< snow albedo at previous time step (frac)
  real(kind=dp), allocatable  :: input_qsnowxy(:) !< snow precipitation rate at surface (mm s-1)
  real(kind=dp), allocatable  :: input_wslakexy(:) !< lake water storage (mm)
  real(kind=dp), allocatable  :: input_taussxy(:) !< non-dimensional snow age
  real(kind=dp), allocatable  :: input_waxy(:) !< water storage in aquifer (mm)
  real(kind=dp), allocatable  :: input_wtxy(:) !< water storage in aquifer and saturated soil (mm)
  real(kind=dp), allocatable  :: input_zwtxy(:) !< water table depth (m)
  real(kind=dp), allocatable  :: input_xlaixy(:) !< leaf area index
  real(kind=dp), allocatable  :: input_xsaixy(:) !< stem area index
  real(kind=dp), allocatable  :: input_lfmassxy(:) !< leaf mass (g m-2)
  real(kind=dp), allocatable  :: input_stmassxy(:) !< stem mass (g m-2)
  real(kind=dp), allocatable  :: input_rtmassxy(:) !< fine root mass (g m-2)
  real(kind=dp), allocatable  :: input_woodxy(:) !< wood mass including woody roots (g m-2)
  real(kind=dp), allocatable  :: input_stblcpxy(:) !< stable carbon in deep soil (g m-2)
  real(kind=dp), allocatable  :: input_fastcpxy(:) !< short-lived carbon in shallow soil (g m-2)
  real(kind=dp), allocatable  :: input_smcwtdxy(:) !< soil water content between the bottom of the soil and the water table (m3 m-3)
  real(kind=dp), allocatable  :: input_deeprechxy(:) !< recharge to or from the water table when deep (m)
  real(kind=dp), allocatable  :: input_rechxy(:) !< recharge to or from the water table when shallow (m)
  real(kind=dp), allocatable  :: input_snowxy(:) !< number of snow layers

  real(kind=dp), allocatable  :: input_tref(:) !< sea surface reference temperature for NSST (K)
  real(kind=dp), allocatable  :: input_z_c(:) !< sub-layer cooling thickness for NSST (m)
  real(kind=dp), allocatable  :: input_c_0(:) !< coefficient 1 to calculate d(Tz)/d(Ts) for NSST
  real(kind=dp), allocatable  :: input_c_d(:) !< coefficient 2 to calculate d(Tz)/d(Ts) for NSST
  real(kind=dp), allocatable  :: input_w_0(:) !< coefficient 3 to calculate d(Tz)/d(Ts) for NSST
  real(kind=dp), allocatable  :: input_w_d(:) !< coefficient 4 to calculate d(Tz)/d(Ts) for NSST
  real(kind=dp), allocatable  :: input_xt(:) !< heat content in diurnal thermocline layer for NSST (K m)
  real(kind=dp), allocatable  :: input_xs(:) !< salinity content in diurnal thermocline layer for NSST (ppt m)
  real(kind=dp), allocatable  :: input_xu(:) !< u-current in diurnal thermocline layer for NSST (m2 s-1)
  real(kind=dp), allocatable  :: input_xv(:) !< v-current in diurnal thermocline layer for NSST (m2 s-1)
  real(kind=dp), allocatable  :: input_xz(:) !< thickness of diurnal thermocline layer for NSST (m)
  real(kind=dp), allocatable  :: input_zm(:) !< thickness of ocean mixed layer for NSST (m)
  real(kind=dp), allocatable  :: input_xtts(:) !< sensitivity of diurnal thermocline layer heat content to surface temperature [d(xt)/d(ts)] for NSST (m)
  real(kind=dp), allocatable  :: input_xzts(:) !< sensitivity of diurnal thermocline layer thickness to surface temperature [d(xz)/d(ts)] for NSST (m K-1)
  real(kind=dp), allocatable  :: input_d_conv(:) !< thickness of free convection layer for NSST (m)
  real(kind=dp), allocatable  :: input_ifd(:) !< index to start DTM run for NSST
  real(kind=dp), allocatable  :: input_dt_cool(:) !< sub-layer cooling amount for NSST (K)
  real(kind=dp), allocatable  :: input_qrain(:) !< sensible heat due to rainfall for NSST (W)

  real(kind=dp), allocatable  :: input_wetness(:)         !< normalized soil wetness for RUC LSM
  real(kind=dp), allocatable  :: input_lai(:)             !< leaf area index for RUC LSM
  real(kind=dp), allocatable  :: input_clw_surf_land(:)   !< cloud condensed water mixing ratio at surface over land for RUC LSM
  real(kind=dp), allocatable  :: input_clw_surf_ice(:)    !< cloud condensed water mixing ratio at surface over ice for RUC LSM
  real(kind=dp), allocatable  :: input_qwv_surf_land(:)   !< water vapor mixing ratio at surface over land for RUC LSM
  real(kind=dp), allocatable  :: input_qwv_surf_ice(:)    !< water vapor mixing ratio at surface over ice for RUC LSM
  real(kind=dp), allocatable  :: input_tsnow_land(:)      !< snow temperature at the bottom of the first snow layer over land for RUC LSM
  real(kind=dp), allocatable  :: input_tsnow_ice(:)       !< snow temperature at the bottom of the first snow layer over ice for RUC LSM
  real(kind=dp), allocatable  :: input_snowfallac_land(:) !< run-total snow accumulation on the ground over land for RUC LSM
  real(kind=dp), allocatable  :: input_snowfallac_ice(:)  !< run-total snow accumulation on the ground over ice for RUC LSM
  real(kind=dp), allocatable  :: input_sncovr_ice(:)      !<
  real(kind=dp), allocatable  :: input_sfalb_lnd(:)       !<
  real(kind=dp), allocatable  :: input_sfalb_lnd_bck(:)   !<
  real(kind=dp), allocatable  :: input_sfalb_ice(:)       !<
  real(kind=dp), allocatable  :: input_emis_ice(:)        !<

  ! forcing variables
  real(kind=sp), allocatable :: input_force_pres_surf(:) !< forcing surface pressure (Pa)
  real(kind=sp), allocatable :: input_force_height(:,:) !< forcing height levels (m)
  real(kind=sp), allocatable :: input_force_pres(:,:) !< forcing pressure levels (Pa)
  real(kind=sp), allocatable :: input_force_u_g(:,:) !< forcing 2D geostrophic east-west wind (m s^-1)
  real(kind=sp), allocatable :: input_force_v_g(:,:) !< forcing 2D geostrophic north-south wind (m s^-1)
  real(kind=sp), allocatable :: input_force_w(:,:)
  real(kind=sp), allocatable :: input_force_omega(:,:)
  real(kind=sp), allocatable :: input_force_u_adv(:,:)
  real(kind=sp), allocatable :: input_force_v_adv(:,:)
  real(kind=sp), allocatable :: input_force_temp_adv(:,:)
  real(kind=sp), allocatable :: input_force_theta_adv(:,:)
  real(kind=sp), allocatable :: input_force_thetal_adv(:,:)
  real(kind=sp), allocatable :: input_force_qt_adv(:,:)
  real(kind=sp), allocatable :: input_force_qv_adv(:,:)
  real(kind=sp), allocatable :: input_force_rt_adv(:,:)
  real(kind=sp), allocatable :: input_force_rv_adv(:,:)
  real(kind=sp), allocatable :: input_force_temp_rad(:,:)
  real(kind=sp), allocatable :: input_force_theta_rad(:,:)
  real(kind=sp), allocatable :: input_force_thetal_rad(:,:)
  real(kind=sp), allocatable :: input_force_sfc_sens_flx(:)
  real(kind=sp), allocatable :: input_force_sfc_lat_flx(:)
  real(kind=sp), allocatable :: input_force_wpthetap(:)
  real(kind=sp), allocatable :: input_force_wpqvp(:)
  real(kind=sp), allocatable :: input_force_wpqtp(:)
  real(kind=sp), allocatable :: input_force_wprvp(:)
  real(kind=sp), allocatable :: input_force_wprtp(:)
  real(kind=sp), allocatable :: input_force_ts(:)
  real(kind=sp), allocatable :: input_force_ustar(:)
  real(kind=sp), allocatable :: input_force_temp_nudging(:,:)
  real(kind=sp), allocatable :: input_force_theta_nudging(:,:)
  real(kind=sp), allocatable :: input_force_thetal_nudging(:,:)
  real(kind=sp), allocatable :: input_force_qv_nudging(:,:)
  real(kind=sp), allocatable :: input_force_qt_nudging(:,:)
  real(kind=sp), allocatable :: input_force_rv_nudging(:,:)
  real(kind=sp), allocatable :: input_force_rt_nudging(:,:)
  real(kind=sp), allocatable :: input_force_u_nudging(:,:)
  real(kind=sp), allocatable :: input_force_v_nudging(:,:)

  integer :: ncid, varID, allocate_status, ierr, i, k
  integer :: active_lon, active_lat, active_init_time
  CHARACTER(LEN=nf90_max_name) :: tmpName
  CHARACTER(LEN=nf90_max_name) :: tmpUnits
  real(kind=sp), parameter :: p0 = 100000.0
  real(kind=sp) :: exner, exner_inv, rho, elapsed_sec, missing_value_eps
  real(kind=dp) :: rinc(5)
  integer :: jdat(1:8), idat(1:8) !(yr, mon, day, t-zone, hr, min, sec, mil-sec)
  logical :: needed_for_lsm_ics, needed_for_model_ics, lev_in_altitude

  integer :: input_n_init_times, input_n_forcing_times, input_n_lev, input_n_snow, input_n_ice, input_n_soil, input_nvegcat, input_nsoilcat
  
  missing_value_eps = missing_value + 0.01

  !> - Open the case input file found in the processed_case_input dir corresponding to the experiment name.
  call check(NF90_OPEN(trim(adjustl(scm_state%case_name))//'_SCM_driver.nc',nf90_nowrite,ncid),"nf90_open()")

  !> - Get the dimensions.

  !required dimensions
  call check(NF90_INQ_DIMID(ncid,"t0",varID),"nf90_inq_dimid(t0)")
  call check(NF90_INQUIRE_DIMENSION(ncid, varID, tmpName, input_n_init_times),"nf90_inq_dim(t0)")
  call check(NF90_INQ_DIMID(ncid,"time",varID),"nf90_inq_dimid(time)")
  call check(NF90_INQUIRE_DIMENSION(ncid, varID, tmpName, input_n_forcing_times),"nf90_inq_dim(time)")
  call check(NF90_INQ_DIMID(ncid,"lev",varID),"nf90_inq_dimid(lev)")
  call check(NF90_INQUIRE_DIMENSION(ncid, varID, tmpName, input_n_lev),"nf90_inq_dim(lev)")
  !Check whether long_name = 'altitude', units='m' OR long_name = 'pressure', units='Pa'?
  !It may not matter, because 'lev' may not be needed when the IC pressure and height are BOTH already provided
  call check(NF90_INQ_VARID(ncid,"lev",varID),"nf90_inq_varid(lev)")
  call check(NF90_GET_ATT(ncid, varID, "units", tmpUnits),"nf90_get_att(units)")
  if (adjustl(trim(tmpUnits)) == 'pa' .or. adjustl(trim(tmpUnits)) == 'Pa') then
    lev_in_altitude = .false.
  else if (adjustl(trim(tmpUnits)) == 'm') then
    lev_in_altitude = .true.
  else
    write(0,'(a,i0,a)') "The variable 'lev' in the case data file had units different than 'm', 'pa', or 'Pa', but it is expected to be altitude in m or pressure in Pa. Stopping..."
    STOP
  end if
  
  !### TO BE USED IF DEPHY-SCM can be extended to include model ICs ###
  !possible dimensions (if using model ICs)
  ierr = NF90_INQ_DIMID(ncid,"nsoil",varID)
  if(ierr /= NF90_NOERR) then
    input_n_soil = missing_soil_layers
  else
    call check(NF90_INQUIRE_DIMENSION(ncid, varID, tmpName, input_n_soil),"nf90_inq_dim(nsoil)")
  end if
  ierr = NF90_INQ_DIMID(ncid,"nsnow",varID)
  if(ierr /= NF90_NOERR) then
    input_n_snow = missing_snow_layers
  else
    call check(NF90_INQUIRE_DIMENSION(ncid, varID, tmpName, input_n_snow),"nf90_inq_dim(nsnow)")
  end if
  ierr = NF90_INQ_DIMID(ncid,"nice",varID)
  if(ierr /= NF90_NOERR) then
    input_n_ice = missing_ice_layers
  else
    call check(NF90_INQUIRE_DIMENSION(ncid, varID, tmpName, input_n_ice),"nf90_inq_dim(nice)")
  end if
  ierr = NF90_INQ_DIMID(ncid,"nvegcat",varID)
  if(ierr /= NF90_NOERR) then
    input_nvegcat = missing_nvegcat
  else
    call check(NF90_INQUIRE_DIMENSION(ncid, varID, tmpName, input_nvegcat),"nf90_inq_dim(nvegcat)")
  end if
  ierr = NF90_INQ_DIMID(ncid,"nsoilcat",varID)
  if(ierr /= NF90_NOERR) then
    input_nsoilcat = missing_nsoilcat
  else
    call check(NF90_INQUIRE_DIMENSION(ncid, varID, tmpName, input_nsoilcat),"nf90_inq_dim(nsoilcat)")
  end if  
  
  !> - Allocate the dimension variables.
  allocate(input_t0    (input_n_init_times),                                        &
           input_time  (input_n_forcing_times),                                     &
           input_lev   (input_n_lev),                                               &
    stat=allocate_status)

  !> - Read in the dimension variables (required).
  call NetCDF_read_var(ncid, "t0", .True., input_t0)
  call NetCDF_read_var(ncid, "time", .True., input_time)
  call NetCDF_read_var(ncid, "lev", .True., input_lev)

  !> - Read in global attributes

  call NetCDF_read_att(ncid, NF90_GLOBAL, 'start_date', .True., char_startDate)

  read(char_startDate(1:4),'(i4)')   init_year
  read(char_startDate(6:7),'(i2)')   init_month
  read(char_startDate(9:10),'(i2)')  init_day
  read(char_startDate(12:13),'(i2)') init_hour
  read(char_startDate(15:16),'(i2)') init_min
  read(char_startDate(18:19),'(i2)') init_sec

  call NetCDF_read_att(ncid, NF90_GLOBAL, 'end_date', .True., char_endDate)

  read(char_endDate(1:4),'(i4)')   end_year
  read(char_endDate(6:7),'(i2)')   end_month
  read(char_endDate(9:10),'(i2)')  end_day
  read(char_endDate(12:13),'(i2)') end_hour
  read(char_endDate(15:16),'(i2)') end_min
  read(char_endDate(18:19),'(i2)') end_sec

  !compare init time to what was in case config file? replace?
  call NetCDF_read_att(ncid, NF90_GLOBAL, 'adv_ua',             .False., adv_u)
  call NetCDF_read_att(ncid, NF90_GLOBAL, 'adv_va',             .False., adv_v)
  call NetCDF_read_att(ncid, NF90_GLOBAL, 'adv_ta',             .False., adv_temp)
  call NetCDF_read_att(ncid, NF90_GLOBAL, 'adv_theta',          .False., adv_theta)
  call NetCDF_read_att(ncid, NF90_GLOBAL, 'adv_thetal',         .False., adv_thetal)
  call NetCDF_read_att(ncid, NF90_GLOBAL, 'rad_ta',             .False., rad_temp, char_rad_temp)
  call NetCDF_read_att(ncid, NF90_GLOBAL, 'rad_theta',          .False., rad_theta, char_rad_theta)
  call NetCDF_read_att(ncid, NF90_GLOBAL, 'rad_thetal',         .False., rad_thetal, char_rad_thetal)
  call NetCDF_read_att(ncid, NF90_GLOBAL, 'adv_qv',             .False., adv_qv)
  call NetCDF_read_att(ncid, NF90_GLOBAL, 'adv_qt',             .False., adv_qt)
  call NetCDF_read_att(ncid, NF90_GLOBAL, 'adv_rv',             .False., adv_rv)
  call NetCDF_read_att(ncid, NF90_GLOBAL, 'adv_rt',             .False., adv_rt)
  call NetCDF_read_att(ncid, NF90_GLOBAL, 'forc_wa',            .False., forc_w)
  call NetCDF_read_att(ncid, NF90_GLOBAL, 'forc_wap',           .False., forc_omega)
  call NetCDF_read_att(ncid, NF90_GLOBAL, 'forc_geo',           .False., forc_geo)
  call NetCDF_read_att(ncid, NF90_GLOBAL, 'nudging_ta',         .False., nudging_temp)
  call NetCDF_read_att(ncid, NF90_GLOBAL, 'nudging_theta',      .False., nudging_theta)
  call NetCDF_read_att(ncid, NF90_GLOBAL, 'nudging_thetal',     .False., nudging_thetal)
  call NetCDF_read_att(ncid, NF90_GLOBAL, 'nudging_qv',         .False., nudging_qv)
  call NetCDF_read_att(ncid, NF90_GLOBAL, 'nudging_qt',         .False., nudging_qt)
  call NetCDF_read_att(ncid, NF90_GLOBAL, 'nudging_rv',         .False., nudging_rv)
  call NetCDF_read_att(ncid, NF90_GLOBAL, 'nudging_rt',         .False., nudging_rt)
  call NetCDF_read_att(ncid, NF90_GLOBAL, 'nudging_ua',         .False., nudging_u)
  call NetCDF_read_att(ncid, NF90_GLOBAL, 'nudging_va',         .False., nudging_v)
  call NetCDF_read_att(ncid, NF90_GLOBAL, 'zh_nudging_ta',      .False., z_nudging_temp)
  call NetCDF_read_att(ncid, NF90_GLOBAL, 'zh_nudging_theta',   .False., z_nudging_theta)
  call NetCDF_read_att(ncid, NF90_GLOBAL, 'zh_nudging_thetal',  .False., z_nudging_thetal)
  call NetCDF_read_att(ncid, NF90_GLOBAL, 'zh_nudging_qv',      .False., z_nudging_qv)
  call NetCDF_read_att(ncid, NF90_GLOBAL, 'zh_nudging_qt',      .False., z_nudging_qt)
  call NetCDF_read_att(ncid, NF90_GLOBAL, 'zh_nudging_rv',      .False., z_nudging_rv)
  call NetCDF_read_att(ncid, NF90_GLOBAL, 'zh_nudging_rt',      .False., z_nudging_rt)
  call NetCDF_read_att(ncid, NF90_GLOBAL, 'zh_nudging_ua',      .False., z_nudging_u)
  call NetCDF_read_att(ncid, NF90_GLOBAL, 'zh_nudging_va',      .False., z_nudging_v)
  call NetCDF_read_att(ncid, NF90_GLOBAL, 'pa_nudging_ta',      .False., p_nudging_temp)
  call NetCDF_read_att(ncid, NF90_GLOBAL, 'pa_nudging_theta',   .False., p_nudging_theta)
  call NetCDF_read_att(ncid, NF90_GLOBAL, 'pa_nudging_thetal',  .False., p_nudging_thetal)
  call NetCDF_read_att(ncid, NF90_GLOBAL, 'pa_nudging_qv',      .False., p_nudging_qv)
  call NetCDF_read_att(ncid, NF90_GLOBAL, 'pa_nudging_qt',      .False., p_nudging_qt)
  call NetCDF_read_att(ncid, NF90_GLOBAL, 'pa_nudging_rv',      .False., p_nudging_rv)
  call NetCDF_read_att(ncid, NF90_GLOBAL, 'pa_nudging_rt',      .False., p_nudging_rt)
  call NetCDF_read_att(ncid, NF90_GLOBAL, 'pa_nudging_ua',      .False., p_nudging_u)
  call NetCDF_read_att(ncid, NF90_GLOBAL, 'pa_nudging_va',      .False., p_nudging_v)
  call NetCDF_read_att(ncid, NF90_GLOBAL, 'surface_type',       .False., input_surfaceType)
  call NetCDF_read_att(ncid, NF90_GLOBAL, 'surface_forcing_temp',     .False., input_surfaceForcingTemp)
  call NetCDF_read_att(ncid, NF90_GLOBAL, 'surface_forcing_moisture', .False., input_surfaceForcingMoist)
  call NetCDF_read_att(ncid, NF90_GLOBAL, 'surface_forcing_wind',     .False., input_surfaceForcingWind)
  call NetCDF_read_att(ncid, NF90_GLOBAL, 'surface_forcing_lsm',      .False., input_surfaceForcingLSM)

  !> - Allocate the initial variables.
  allocate(input_pres     (input_n_lev, input_n_init_times), &
           input_height   (input_n_lev, input_n_init_times), &
           input_pres_surf(input_n_init_times),              &
           input_u        (input_n_lev, input_n_init_times), &
           input_v        (input_n_lev, input_n_init_times), &
           input_temp     (input_n_lev, input_n_init_times), &
           input_theta    (input_n_lev, input_n_init_times), &
           input_thetal   (input_n_lev, input_n_init_times), &
           input_qv       (input_n_lev, input_n_init_times), &
           input_qt       (input_n_lev, input_n_init_times), &
           input_ql       (input_n_lev, input_n_init_times), &
           input_qi       (input_n_lev, input_n_init_times), &
           input_rv       (input_n_lev, input_n_init_times), &
           input_rt       (input_n_lev, input_n_init_times), &
           input_rl       (input_n_lev, input_n_init_times), &
           input_ri       (input_n_lev, input_n_init_times), &
           input_rh       (input_n_lev, input_n_init_times), &
           input_tke      (input_n_lev, input_n_init_times), &
           input_ozone    (input_n_lev, input_n_init_times), &
           stat=allocate_status)

  if (trim(input_surfaceForcingLSM) == "lsm") then
    !if model ICs are included in the file
    scm_state%lsm_ics = .true.
  endif

    !variables with vertical extent
    allocate(input_stc     (input_n_soil, input_n_init_times), &
             input_smc     (input_n_soil, input_n_init_times), &
             input_slc     (input_n_soil, input_n_init_times), &
             input_snicexy (input_n_snow, input_n_init_times), &
             input_snliqxy (input_n_snow, input_n_init_times), &
             input_tsnoxy  (input_n_snow, input_n_init_times), &
             input_smoiseq (input_n_soil, input_n_init_times), &
             input_zsnsoxy (input_n_soil + input_n_snow, input_n_init_times), &
             input_tiice   (input_n_ice,  input_n_init_times), &
             input_tslb    (input_n_soil, input_n_init_times), &
             input_smois   (input_n_soil, input_n_init_times), &
             input_sh2o    (input_n_soil, input_n_init_times), &
             input_smfr    (input_n_soil, input_n_init_times), &
             input_flfr    (input_n_soil, input_n_init_times), &
             stat=allocate_status)


    !variables without vertical extent
    allocate(input_area      (          input_n_init_times), &
             input_tsfco     (          input_n_init_times), &
             input_vegsrc    (          input_n_init_times), &
             input_vegtyp    (          input_n_init_times), &
             input_soiltyp   (          input_n_init_times), &
             input_scolor    (          input_n_init_times), &
             input_slopetype (          input_n_init_times), &
             input_vegfrac   (          input_n_init_times), &
             input_shdmin    (          input_n_init_times), &
             input_shdmax    (          input_n_init_times), &
             input_slmsk     (          input_n_init_times), &
             input_canopy    (          input_n_init_times), &
             input_hice      (          input_n_init_times), &
             input_fice      (          input_n_init_times), &
             input_tisfc     (          input_n_init_times), &
             input_snwdph    (          input_n_init_times), &
             input_snoalb    (          input_n_init_times), &
             input_sncovr    (          input_n_init_times), &
             input_tg3       (          input_n_init_times), &
             input_uustar    (          input_n_init_times), &
             input_alvsf     (          input_n_init_times), &
             input_alnsf     (          input_n_init_times), &
             input_alvwf     (          input_n_init_times), &
             input_alnwf     (          input_n_init_times), &
             input_facsf     (          input_n_init_times), &
             input_facwf     (          input_n_init_times), &
             input_weasd     (          input_n_init_times), &
             input_f10m      (          input_n_init_times), &
             input_t2m       (          input_n_init_times), &
             input_q2m       (          input_n_init_times), &
             input_ffmm      (          input_n_init_times), &
             input_ffhh      (          input_n_init_times), &
             input_tprcp     (          input_n_init_times), &
             input_srflag    (          input_n_init_times), &
             input_tsfcl     (          input_n_init_times), &
             input_zorll     (          input_n_init_times), &
             input_zorli     (          input_n_init_times), &
             input_zorlw     (          input_n_init_times), &
             stat=allocate_status)
    allocate(input_stddev    (          input_n_init_times), &
             input_convexity (          input_n_init_times), &
             input_ol1       (          input_n_init_times), &
             input_ol2       (          input_n_init_times), &
             input_ol3       (          input_n_init_times), &
             input_ol4       (          input_n_init_times), &
             input_oa1       (          input_n_init_times), &
             input_oa2       (          input_n_init_times), &
             input_oa3       (          input_n_init_times), &
             input_oa4       (          input_n_init_times), &
             input_sigma     (          input_n_init_times), &
             input_theta_oro (          input_n_init_times), &
             input_gamma     (          input_n_init_times), &
             input_elvmax    (          input_n_init_times), &
             input_oro       (          input_n_init_times), &
             input_oro_uf    (          input_n_init_times), &
             input_landfrac  (          input_n_init_times), &
             input_lakefrac  (          input_n_init_times), &
             input_lakedepth (          input_n_init_times), &
             input_vegtype_frac (input_nvegcat, input_n_init_times), &
             input_soiltype_frac (input_nsoilcat, input_n_init_times),&
             stat=allocate_status)
    allocate(input_tvxy      (          input_n_init_times), &
             input_tgxy      (          input_n_init_times), &
             input_tahxy     (          input_n_init_times), &
             input_canicexy  (          input_n_init_times), &
             input_canliqxy  (          input_n_init_times), &
             input_eahxy     (          input_n_init_times), &
             input_cmxy      (          input_n_init_times), &
             input_chxy      (          input_n_init_times), &
             input_fwetxy    (          input_n_init_times), &
             input_sneqvoxy  (          input_n_init_times), &
             input_alboldxy  (          input_n_init_times), &
             input_qsnowxy   (          input_n_init_times), &
             input_wslakexy  (          input_n_init_times), &
             input_taussxy   (          input_n_init_times), &
             input_waxy      (          input_n_init_times), &
             input_wtxy      (          input_n_init_times), &
             input_zwtxy     (          input_n_init_times), &
             input_xlaixy    (          input_n_init_times), &
             input_xsaixy    (          input_n_init_times), &
             input_lfmassxy  (          input_n_init_times), &
             input_stmassxy  (          input_n_init_times), &
             input_rtmassxy  (          input_n_init_times), &
             input_woodxy    (          input_n_init_times), &
             input_stblcpxy  (          input_n_init_times), &
             input_fastcpxy  (          input_n_init_times), &
             input_smcwtdxy  (          input_n_init_times), &
             input_deeprechxy(          input_n_init_times), &
             input_rechxy    (          input_n_init_times), &
             input_snowxy    (          input_n_init_times), &
             stat=allocate_status)
    allocate(input_tref      (          input_n_init_times), &
             input_z_c       (          input_n_init_times), &
             input_c_0       (          input_n_init_times), &
             input_c_d       (          input_n_init_times), &
             input_w_0       (          input_n_init_times), &
             input_w_d       (          input_n_init_times), &
             input_xt        (          input_n_init_times), &
             input_xs        (          input_n_init_times), &
             input_xu        (          input_n_init_times), &
             input_xv        (          input_n_init_times), &
             input_xz        (          input_n_init_times), &
             input_zm        (          input_n_init_times), &
             input_xtts      (          input_n_init_times), &
             input_xzts      (          input_n_init_times), &
             input_d_conv    (          input_n_init_times), &
             input_ifd       (          input_n_init_times), &
             input_dt_cool   (          input_n_init_times), &
             input_qrain     (          input_n_init_times), &
             stat=allocate_status)
    allocate(input_wetness         (          input_n_init_times), &
             input_lai             (          input_n_init_times), &
             input_clw_surf_land   (          input_n_init_times), &
             input_clw_surf_ice    (          input_n_init_times), &
             input_qwv_surf_land   (          input_n_init_times), &
             input_qwv_surf_ice    (          input_n_init_times), &
             input_tsnow_land      (          input_n_init_times), &
             input_tsnow_ice       (          input_n_init_times), &
             input_snowfallac_land (          input_n_init_times), &
             input_snowfallac_ice  (          input_n_init_times), &
             input_sncovr_ice      (          input_n_init_times), &
             input_sfalb_lnd       (          input_n_init_times), &
             input_sfalb_lnd_bck   (          input_n_init_times), &
             input_sfalb_ice       (          input_n_init_times), &
             input_emis_ice        (          input_n_init_times), &
             stat=allocate_status)
  
  needed_for_lsm_ics = .False.
  needed_for_model_ics = .False.
  if (scm_state%lsm_ics .or. trim(input_surfaceForcingLSM) == "lsm") needed_for_lsm_ics = .True.
  if (scm_state%model_ics) needed_for_model_ics = .True.
  
  !>  - Read in the initial profiles.
  
  if (lev_in_altitude) then
    call NetCDF_read_var(ncid, "pa", .True., input_pres)
    !zh could be defined in addition to lev, use if so
    call NetCDF_read_var(ncid, "zh", .False., input_height)
    if (input_height(1,1) == missing_value) then
      do i=1, input_n_init_times
        do k=1, input_n_lev
          input_height(k,i) = input_lev(k)
        end do
      end do
    end if
  else
    call NetCDF_read_var(ncid, "zh", .True., input_height)
    !pa could be defined in addition to lev, use if so
    call NetCDF_read_var(ncid, "pa", .False., input_pres)
    if (input_pres(1,1) == missing_value) then
      do i=1, input_n_init_times
        do k=1, input_n_lev
          input_pres(k,i) = input_lev(k)
        end do
      end do
    end if
  end if
  
  call NetCDF_read_var(ncid, "ps", .True., input_pres_surf)
  call NetCDF_read_var(ncid, "ua", .True., input_u)
  call NetCDF_read_var(ncid, "va", .True., input_v)

  !one of the following should be present, but not all, hence they are not requried
  call NetCDF_read_var(ncid, "ta", .False., input_temp)
  call NetCDF_read_var(ncid, "theta", .False., input_theta)
  call NetCDF_read_var(ncid, "thetal", .False., input_thetal)

  !one or more of the following should be present, but not all, hence they are not requried
  call NetCDF_read_var(ncid, "qv",  .False., input_qv)
  call NetCDF_read_var(ncid, "qt",  .False., input_qt)
  call NetCDF_read_var(ncid, "ql",  .False., input_ql)
  call NetCDF_read_var(ncid, "qi",  .False., input_qi)
  call NetCDF_read_var(ncid, "rv",  .False., input_rv)
  call NetCDF_read_var(ncid, "rt",  .False., input_rt)
  call NetCDF_read_var(ncid, "rl",  .False., input_rl)
  call NetCDF_read_var(ncid, "ri",  .False., input_ri)
  call NetCDF_read_var(ncid, "hur", .False., input_rh)
<<<<<<< HEAD
 
  call NetCDF_read_var(ncid, "tke", .False., input_tke)
  
  
  call NetCDF_read_var(ncid, "o3",      .False.,  input_ozone)
  call NetCDF_read_var(ncid, "area",    .False.,  input_area)
    
=======
  call NetCDF_read_var(ncid, "tke", .False., input_tke)
  
  call NetCDF_read_var(ncid, "o3",      .False.,  input_ozone)
  call NetCDF_read_var(ncid, "area",    .False.,  input_area)
>>>>>>> 7ede2321
  !orographic parameters
  call NetCDF_read_var(ncid, "stddev",    needed_for_model_ics, input_stddev)
  call NetCDF_read_var(ncid, "convexity", needed_for_model_ics, input_convexity)
  call NetCDF_read_var(ncid, "oa1",       needed_for_model_ics, input_oa1)
  call NetCDF_read_var(ncid, "oa2",       needed_for_model_ics, input_oa2)
  call NetCDF_read_var(ncid, "oa3",       needed_for_model_ics, input_oa3)
  call NetCDF_read_var(ncid, "oa4",       needed_for_model_ics, input_oa4)
  call NetCDF_read_var(ncid, "ol1",       needed_for_model_ics, input_ol1)
  call NetCDF_read_var(ncid, "ol2",       needed_for_model_ics, input_ol2)
  call NetCDF_read_var(ncid, "ol3",       needed_for_model_ics, input_ol3)
  call NetCDF_read_var(ncid, "ol4",       needed_for_model_ics, input_ol4)
  call NetCDF_read_var(ncid, "theta_oro", needed_for_model_ics, input_theta_oro)
  call NetCDF_read_var(ncid, "gamma",     needed_for_model_ics, input_gamma)
  call NetCDF_read_var(ncid, "sigma",     needed_for_model_ics, input_sigma)
  call NetCDF_read_var(ncid, "elvmax",    needed_for_model_ics, input_elvmax)
  call NetCDF_read_var(ncid, "oro",       needed_for_model_ics, input_oro)
  call NetCDF_read_var(ncid, "oro_uf",    needed_for_model_ics, input_oro_uf)
  call NetCDF_read_var(ncid, "landfrac",  needed_for_model_ics, input_landfrac)
  call NetCDF_read_var(ncid, "lakefrac",  needed_for_model_ics, input_lakefrac)
  call NetCDF_read_var(ncid, "lakedepth", needed_for_model_ics, input_lakedepth)
<<<<<<< HEAD
  call NetCDF_read_var(ncid, "vegtype_frac", needed_for_model_ics, input_vegtype_frac)
  call NetCDF_read_var(ncid, "soiltype_frac", needed_for_model_ics, input_soiltype_frac)
=======
>>>>>>> 7ede2321
    
  !NSST variables
  call NetCDF_read_var(ncid, "tref",    needed_for_model_ics, input_tref)
  call NetCDF_read_var(ncid, "z_c",     needed_for_model_ics, input_z_c)
  call NetCDF_read_var(ncid, "c_0",     needed_for_model_ics, input_c_0)
  call NetCDF_read_var(ncid, "c_d",     needed_for_model_ics, input_c_d)
  call NetCDF_read_var(ncid, "w_0",     needed_for_model_ics, input_w_0)
  call NetCDF_read_var(ncid, "w_d",     needed_for_model_ics, input_w_d)
  call NetCDF_read_var(ncid, "xt",      needed_for_model_ics, input_xt)
  call NetCDF_read_var(ncid, "xs",      needed_for_model_ics, input_xs)
  call NetCDF_read_var(ncid, "xu",      needed_for_model_ics, input_xu)
  call NetCDF_read_var(ncid, "xv",      needed_for_model_ics, input_xv)
  call NetCDF_read_var(ncid, "xz",      needed_for_model_ics, input_xz)
  call NetCDF_read_var(ncid, "zm",      needed_for_model_ics, input_zm)
  call NetCDF_read_var(ncid, "xtts",    needed_for_model_ics, input_xtts)
  call NetCDF_read_var(ncid, "xzts",    needed_for_model_ics, input_xzts)
  call NetCDF_read_var(ncid, "d_conv",  needed_for_model_ics, input_d_conv)
  call NetCDF_read_var(ncid, "ifd",     needed_for_model_ics, input_ifd)
  call NetCDF_read_var(ncid, "dt_cool", needed_for_model_ics, input_dt_cool)
  call NetCDF_read_var(ncid, "qrain",   needed_for_model_ics, input_qrain)
  
  
  !> - Allocate the forcing variables.

  !allocate all, but conditionally read forcing variables given global atts; set unused forcing variables to missing

  allocate(input_lat                  (input_n_forcing_times),              &
           input_lon                  (input_n_forcing_times),              &
           input_z0                   (input_n_forcing_times),              &
           input_force_pres_surf      (input_n_forcing_times),              &
           input_force_pres           (input_n_lev, input_n_forcing_times), &
           input_force_height         (input_n_lev, input_n_forcing_times), &
           input_force_u_g            (input_n_lev, input_n_forcing_times), &
           input_force_v_g            (input_n_lev, input_n_forcing_times), &
           input_force_w              (input_n_lev, input_n_forcing_times), &
           input_force_omega          (input_n_lev, input_n_forcing_times), &
           input_force_u_adv          (input_n_lev, input_n_forcing_times), &
           input_force_v_adv          (input_n_lev, input_n_forcing_times), &
           input_force_temp_adv       (input_n_lev, input_n_forcing_times), &
           input_force_theta_adv      (input_n_lev, input_n_forcing_times), &
           input_force_thetal_adv     (input_n_lev, input_n_forcing_times), &
           input_force_qt_adv         (input_n_lev, input_n_forcing_times), &
           input_force_qv_adv         (input_n_lev, input_n_forcing_times), &
           input_force_rt_adv         (input_n_lev, input_n_forcing_times), &
           input_force_rv_adv         (input_n_lev, input_n_forcing_times), &
           input_force_temp_rad       (input_n_lev, input_n_forcing_times), &
           input_force_theta_rad      (input_n_lev, input_n_forcing_times), &
           input_force_thetal_rad     (input_n_lev, input_n_forcing_times), &
           input_force_sfc_sens_flx   (input_n_forcing_times),              &
           input_force_sfc_lat_flx    (input_n_forcing_times),              &
           input_force_wpthetap       (input_n_forcing_times),              &
           input_force_wpqvp          (input_n_forcing_times),              &
           input_force_wpqtp          (input_n_forcing_times),              &
           input_force_wprvp          (input_n_forcing_times),              &
           input_force_wprtp          (input_n_forcing_times),              &
           input_force_ts             (input_n_forcing_times),              &
           input_force_ustar          (input_n_forcing_times),              &
           input_force_u_nudging      (input_n_lev, input_n_forcing_times), &
           input_force_v_nudging      (input_n_lev, input_n_forcing_times), &
           input_force_temp_nudging   (input_n_lev, input_n_forcing_times), &
           input_force_theta_nudging  (input_n_lev, input_n_forcing_times), &
           input_force_thetal_nudging (input_n_lev, input_n_forcing_times), &
           input_force_qt_nudging     (input_n_lev, input_n_forcing_times), &
           input_force_qv_nudging     (input_n_lev, input_n_forcing_times), &
           input_force_rt_nudging     (input_n_lev, input_n_forcing_times), &
           input_force_rv_nudging     (input_n_lev, input_n_forcing_times), &
    stat=allocate_status)

  call NetCDF_read_var(ncid, "lat",     .True., input_lat)
  call NetCDF_read_var(ncid, "lon",     .True., input_lon)
  call NetCDF_read_var(ncid, "ps_forc", .True., input_force_pres_surf)
  !zh_forc and pa_forc should be present according to the DEPHY standard; if not, assume that zh_forc = input_height and pa_forc = input_pres
  call NetCDF_read_var(ncid, "zh_forc", .False., input_force_height)
  if (input_force_height(1,1) == missing_value) then
    do i=1, input_n_forcing_times
      do k=1, input_n_lev
        input_force_height(k,i) = input_height(k,1)
      end do
    end do
  end if
  call NetCDF_read_var(ncid, "pa_forc", .False., input_force_pres)
  if (input_force_pres(1,1) == missing_value) then
    do i=1, input_n_forcing_times
      do k=1, input_n_lev
        input_force_pres(k,i) = input_pres(k,1)
      end do
    end do
  end if
  
  !conditionally read forcing vars (or set to missing); if the global attribute is set to expect a variable and it doesn't exist, stop the model
  call NetCDF_conditionally_read_var(adv_u,      "adv_ua",     "tnua_adv",     trim(adjustl(scm_state%case_name))//'.nc', ncid, input_force_u_adv)
  call NetCDF_conditionally_read_var(adv_v,      "adv_va",     "tnva_adv",     trim(adjustl(scm_state%case_name))//'.nc', ncid, input_force_v_adv)
  call NetCDF_conditionally_read_var(adv_temp,   "adv_ta",     "tnta_adv",     trim(adjustl(scm_state%case_name))//'.nc', ncid, input_force_temp_adv)
  call NetCDF_conditionally_read_var(adv_theta,  "adv_theta",  "tntheta_adv",  trim(adjustl(scm_state%case_name))//'.nc', ncid, input_force_theta_adv)
  call NetCDF_conditionally_read_var(adv_thetal, "adv_thetal", "tnthetal_adv", trim(adjustl(scm_state%case_name))//'.nc', ncid, input_force_thetal_adv)
  call NetCDF_conditionally_read_var(adv_qt,     "adv_qt",     "tnqt_adv",     trim(adjustl(scm_state%case_name))//'.nc', ncid, input_force_qt_adv)
  call NetCDF_conditionally_read_var(adv_qv,     "adv_qv",     "tnqv_adv",     trim(adjustl(scm_state%case_name))//'.nc', ncid, input_force_qv_adv)
  call NetCDF_conditionally_read_var(adv_rt,     "adv_rt",     "tnrt_adv",     trim(adjustl(scm_state%case_name))//'.nc', ncid, input_force_rt_adv)
  call NetCDF_conditionally_read_var(adv_rv,     "adv_rv",     "tnrv_adv",     trim(adjustl(scm_state%case_name))//'.nc', ncid, input_force_rv_adv)
  call NetCDF_conditionally_read_var(rad_temp,   "rad_ta",     "tnta_rad",     trim(adjustl(scm_state%case_name))//'.nc', ncid, input_force_temp_rad)
  call NetCDF_conditionally_read_var(rad_theta,  "rad_theta",  "tntheta_rad",  trim(adjustl(scm_state%case_name))//'.nc', ncid, input_force_theta_rad)
  call NetCDF_conditionally_read_var(rad_thetal, "rad_thetal", "tnthetal_rad", trim(adjustl(scm_state%case_name))//'.nc', ncid, input_force_thetal_rad)
  !need to also handle the case when rad_[temp,theta,thetal]_char = 'adv' (make sure [temp,theta,thetal]_adv is not missing)
  !need to also turn off radiation when radiation is being forced (put in a warning that this is not supported for now?)

  call NetCDF_conditionally_read_var(forc_w,     "forc_w",   "wa",    trim(adjustl(scm_state%case_name))//'.nc', ncid, input_force_w)
  call NetCDF_conditionally_read_var(forc_omega, "forc_wap", "wap",   trim(adjustl(scm_state%case_name))//'.nc', ncid, input_force_omega)
  call NetCDF_conditionally_read_var(forc_geo,   "forc_geo", "ug",    trim(adjustl(scm_state%case_name))//'.nc', ncid, input_force_u_g)
  call NetCDF_conditionally_read_var(forc_geo,   "forc_geo", "vg",    trim(adjustl(scm_state%case_name))//'.nc', ncid, input_force_v_g)

  call NetCDF_conditionally_read_var(nudging_u,      "nudging_u",      "ua_nud",     trim(adjustl(scm_state%case_name))//'.nc', ncid, input_force_u_nudging)
  call NetCDF_conditionally_read_var(nudging_v,      "nudging_v",      "va_nud",     trim(adjustl(scm_state%case_name))//'.nc', ncid, input_force_v_nudging)
  call NetCDF_conditionally_read_var(nudging_temp,   "nudging_temp",   "ta_nud",     trim(adjustl(scm_state%case_name))//'.nc', ncid, input_force_temp_nudging)
  call NetCDF_conditionally_read_var(nudging_theta,  "nudging_theta",  "theta_nud",  trim(adjustl(scm_state%case_name))//'.nc', ncid, input_force_theta_nudging)
  call NetCDF_conditionally_read_var(nudging_thetal, "nudging_thetal", "thetal_nud", trim(adjustl(scm_state%case_name))//'.nc', ncid, input_force_thetal_nudging)
  call NetCDF_conditionally_read_var(nudging_qv,     "nudging_qv",     "qv_nud",     trim(adjustl(scm_state%case_name))//'.nc', ncid, input_force_qv_nudging)
  call NetCDF_conditionally_read_var(nudging_qt,     "nudging_qt",     "qt_nud",     trim(adjustl(scm_state%case_name))//'.nc', ncid, input_force_qt_nudging)
  call NetCDF_conditionally_read_var(nudging_rv,     "nudging_rv",     "rv_nud",     trim(adjustl(scm_state%case_name))//'.nc', ncid, input_force_rv_nudging)
  call NetCDF_conditionally_read_var(nudging_rt,     "nudging_rt",     "rt_nud",     trim(adjustl(scm_state%case_name))//'.nc', ncid, input_force_rt_nudging)

  !
  ! Surface forcing: Temperature
  !
  if (trim(input_surfaceForcingTemp) == 'kinematic') then
     call NetCDF_read_var(ncid, "wpthetap_s", .False., input_force_wpthetap)
     call NetCDF_read_var(ncid, "ts_forc",    .False., input_force_ts)
  else if (trim(input_surfaceForcingTemp) == 'surface_flux') then
     call NetCDF_read_var(ncid, "hfss",       .False., input_force_sfc_sens_flx)
     call NetCDF_read_var(ncid, "ts_forc",    .False., input_force_ts)
  else if (trim(input_surfaceForcingTemp) == 'ts') then
     call NetCDF_read_var(ncid, "ts_forc",    .False., input_force_ts)
  endif

  !
  ! Surface forcing: Moisture
  !
  if (trim(input_surfaceForcingMoist) == 'kinematic') then
     call NetCDF_read_var(ncid, "wpqvp_s",    .False., input_force_wpqvp)
     call NetCDF_read_var(ncid, "wpqtp_s",    .False., input_force_wpqtp)
     call NetCDF_read_var(ncid, "wprvp_s",    .False., input_force_wprvp)
     call NetCDF_read_var(ncid, "wprtp_s",    .False., input_force_wprtp)
  else if (trim(input_surfaceForcingMoist) == 'surface_flux') then
     call NetCDF_read_var(ncid, "hfls",       .False., input_force_sfc_lat_flx)
  endif

  !
  ! Surface forcing: Wind
  !
  if (trim(input_surfaceForcingWind) == 'z0') then
     call NetCDF_read_var(ncid, "z0",    .False., input_z0)
  else if (trim(input_surfaceForcingWind) == 'ustar') then
     call NetCDF_read_var(ncid, "ustar", .False., input_force_ustar)
  end if

  !
  ! Surface forcing Model LSM ICs
  !
  
  call NetCDF_read_var(ncid, "stc",     .False., input_stc)
  call NetCDF_read_var(ncid, "smc",     .False., input_smc)
  call NetCDF_read_var(ncid, "slc",     .False., input_slc)
  
  call NetCDF_read_var(ncid, "tiice",   .False., input_tiice)
     
  call NetCDF_read_var(ncid, "vegsrc",   .False., input_vegsrc   )
  call NetCDF_read_var(ncid, "vegtyp",   .False., input_vegtyp   )
  call NetCDF_read_var(ncid, "soiltyp",  .False., input_soiltyp  )
  call NetCDF_read_var(ncid, "scolor",   .False., input_scolor)
  call NetCDF_read_var(ncid, "slopetyp", .False., input_slopetype)
  call NetCDF_read_var(ncid, "tsfco",    .False., input_tsfco)
  call NetCDF_read_var(ncid, "vegfrac",  .False., input_vegfrac)
  call NetCDF_read_var(ncid, "shdmin",   .False., input_shdmin)
  call NetCDF_read_var(ncid, "shdmax",   .False., input_shdmax)
  call NetCDF_read_var(ncid, "slmsk",    .False., input_slmsk)
  call NetCDF_read_var(ncid, "canopy",   .False., input_canopy)
  call NetCDF_read_var(ncid, "hice",     .False., input_hice)
  call NetCDF_read_var(ncid, "fice",     .False., input_fice)
  call NetCDF_read_var(ncid, "tisfc",    .False., input_tisfc)
  call NetCDF_read_var(ncid, "snowd",    .False., input_snwdph)
  call NetCDF_read_var(ncid, "snoalb",   .False., input_snoalb)
  call NetCDF_read_var(ncid, "tg3",      .False., input_tg3)
  call NetCDF_read_var(ncid, "uustar",   .False., input_uustar)
  call NetCDF_read_var(ncid, "alvsf",    .False., input_alvsf)
  call NetCDF_read_var(ncid, "alnsf",    .False., input_alnsf)
  call NetCDF_read_var(ncid, "alvwf",    .False., input_alvwf)
  call NetCDF_read_var(ncid, "alnwf",    .False., input_alnwf)
  call NetCDF_read_var(ncid, "facsf",    .False., input_facsf)
  call NetCDF_read_var(ncid, "facwf",    .False., input_facwf)
  call NetCDF_read_var(ncid, "weasd",    .False., input_weasd)
  call NetCDF_read_var(ncid, "f10m",     .False., input_f10m)
  call NetCDF_read_var(ncid, "t2m",      .False., input_t2m)
  call NetCDF_read_var(ncid, "q2m",      .False., input_q2m)
  call NetCDF_read_var(ncid, "ffmm",     .False., input_ffmm)
  call NetCDF_read_var(ncid, "ffhh",     .False., input_ffhh)
  call NetCDF_read_var(ncid, "tprcp",    .False., input_tprcp)
  call NetCDF_read_var(ncid, "srflag",   .False., input_srflag)
  call NetCDF_read_var(ncid, "sncovr",   .False., input_sncovr)
  call NetCDF_read_var(ncid, "tsfcl",    .False., input_tsfcl)
  call NetCDF_read_var(ncid, "zorll",    .False., input_zorll)
  call NetCDF_read_var(ncid, "zorli",    .False., input_zorli)
  call NetCDF_read_var(ncid, "zorlw",    .False., input_zorlw)
 
  !NoahMP parameters
  call NetCDF_read_var(ncid, "snicexy", .False., input_snicexy)
  call NetCDF_read_var(ncid, "snliqxy", .False., input_snliqxy)
  call NetCDF_read_var(ncid, "tsnoxy",  .False., input_tsnoxy )
  call NetCDF_read_var(ncid, "smoiseq", .False., input_smoiseq)
  call NetCDF_read_var(ncid, "zsnsoxy", .False., input_zsnsoxy)
  
  call NetCDF_read_var(ncid, "tvxy",      .False., input_tvxy)
  call NetCDF_read_var(ncid, "tgxy",      .False., input_tgxy)
  call NetCDF_read_var(ncid, "tahxy",     .False., input_tahxy)
  call NetCDF_read_var(ncid, "canicexy",  .False., input_canicexy)
  call NetCDF_read_var(ncid, "canliqxy",  .False., input_canliqxy)
  call NetCDF_read_var(ncid, "eahxy",     .False., input_eahxy)
  call NetCDF_read_var(ncid, "cmxy",      .False., input_cmxy)
  call NetCDF_read_var(ncid, "chxy",      .False., input_chxy)
  call NetCDF_read_var(ncid, "fwetxy",    .False., input_fwetxy)
  call NetCDF_read_var(ncid, "sneqvoxy",  .False., input_sneqvoxy)
  call NetCDF_read_var(ncid, "alboldxy",  .False., input_alboldxy)
  call NetCDF_read_var(ncid, "qsnowxy",   .False., input_qsnowxy)
  call NetCDF_read_var(ncid, "wslakexy",  .False., input_wslakexy)
  call NetCDF_read_var(ncid, "taussxy",   .False., input_taussxy)
  call NetCDF_read_var(ncid, "waxy",      .False., input_waxy)
  call NetCDF_read_var(ncid, "wtxy",      .False., input_wtxy)
  call NetCDF_read_var(ncid, "zwtxy",     .False., input_zwtxy)
  call NetCDF_read_var(ncid, "xlaixy",    .False., input_xlaixy)
  call NetCDF_read_var(ncid, "xsaixy",    .False., input_xsaixy)
  call NetCDF_read_var(ncid, "lfmassxy",  .False., input_lfmassxy)
  call NetCDF_read_var(ncid, "stmassxy",  .False., input_stmassxy)
  call NetCDF_read_var(ncid, "rtmassxy",  .False., input_rtmassxy)
  call NetCDF_read_var(ncid, "woodxy",    .False., input_woodxy)
  call NetCDF_read_var(ncid, "stblcpxy",  .False., input_stblcpxy)
  call NetCDF_read_var(ncid, "fastcpxy",  .False., input_fastcpxy)
  call NetCDF_read_var(ncid, "smcwtdxy",  .False., input_smcwtdxy)
  call NetCDF_read_var(ncid, "deeprechxy",.False., input_deeprechxy)
  call NetCDF_read_var(ncid, "rechxy",    .False., input_rechxy)
  call NetCDF_read_var(ncid, "snowxy",    .False., input_snowxy)
  !RUC LSM variables
  call NetCDF_read_var(ncid, "tslb",             .False., input_tslb )
  call NetCDF_read_var(ncid, "smois",            .False., input_smois)
  call NetCDF_read_var(ncid, "sh2o",             .False., input_sh2o )
  call NetCDF_read_var(ncid, "smfr",             .False., input_smfr )
  call NetCDF_read_var(ncid, "flfr",             .False., input_flfr )
  call NetCDF_read_var(ncid, "wetness",          .False., input_wetness)
  call NetCDF_read_var(ncid, "clw_surf_land",    .False., input_clw_surf_land)
  call NetCDF_read_var(ncid, "clw_surf_ice",     .False., input_clw_surf_ice)
  call NetCDF_read_var(ncid, "qwv_surf_land",    .False., input_qwv_surf_land)
  call NetCDF_read_var(ncid, "qwv_surf_ice",     .False., input_qwv_surf_ice)
  call NetCDF_read_var(ncid, "tsnow_land",       .False., input_tsnow_land)
  call NetCDF_read_var(ncid, "tsnow_ice",        .False., input_tsnow_ice)
  call NetCDF_read_var(ncid, "snowfallac_land",  .False., input_snowfallac_land)
  call NetCDF_read_var(ncid, "snowfallac_ice",   .False., input_snowfallac_ice)
  call NetCDF_read_var(ncid, "sncovr_ice",       .False., input_sncovr_ice)
  call NetCDF_read_var(ncid, "sfalb_lnd",        .False., input_sfalb_lnd)
  call NetCDF_read_var(ncid, "sfalb_lnd_bck",    .False., input_sfalb_lnd_bck)
  call NetCDF_read_var(ncid, "emis_ice",         .False., input_emis_ice)
  call NetCDF_read_var(ncid, "lai",              .False., input_lai)
  
  
  call check(NF90_CLOSE(NCID=ncid),"nf90_close()")
  
  call scm_input%create(input_n_forcing_times, input_n_lev, input_n_soil, input_n_snow, input_n_ice, input_nvegcat, input_nsoilcat)
  
  !fill the scm_input DDT

  !There may need to be logic to control which of the lon, lat, and init_times to use in the future, but for now, just take the first
  active_lon = 1
  active_lat = 1
  active_init_time = 1

  rinc(1:5)   = 0
  idat = 0
  jdat = 0
  idat(1) = init_year
  idat(2) = init_month
  idat(3) = init_day
  idat(5) = init_hour
  idat(6) = init_min
  idat(7) = init_sec
  jdat(1) = end_year
  jdat(2) = end_month
  jdat(3) = end_day
  jdat(5) = end_hour
  jdat(6) = end_min
  jdat(7) = end_sec
  call w3difdat(jdat,idat,4,rinc)
  elapsed_sec = rinc(4)

  !the following variables replace what is in the case configuration file
  scm_state%init_year = init_year
  scm_state%init_month = init_month
  scm_state%init_day = init_day
  scm_state%init_hour = init_hour
  scm_state%init_min = init_min
  scm_state%runtime = elapsed_sec

  scm_input%input_time = input_time
  scm_input%input_pres_surf(1) = input_pres_surf(active_init_time) !perhaps input_pres_surf should only be equal to input_force_pres_surf?
  scm_input%input_pres = input_pres(:,active_init_time)
  scm_input%input_u = input_u(:,active_init_time)
  scm_input%input_v = input_v(:,active_init_time)
  scm_input%input_tke = input_tke(:,active_init_time)

  !if mixing ratios are present, and not specific humidities, convert from mixing ratio to specific humidities
  if ((maxval(input_qv(:,active_init_time)) < 0 .and. &
       maxval(input_qt(:,active_init_time)) < 0) .and. &
      (maxval(input_rv(:,active_init_time)) > 0 .or. &
       maxval(input_rt(:,active_init_time)) > 0)) then
     if (maxval(input_rv(:,active_init_time)) > 0) then
       do k=1, input_n_lev
         input_qv(k,active_init_time) = input_rv(k,active_init_time)/&
            (1.0 + input_rv(k,active_init_time))
       end do
     end if
     if (maxval(input_rt(:,active_init_time)) > 0) then
       do k=1, input_n_lev
         input_qt(k,active_init_time) = input_rt(k,active_init_time)/&
            (1.0 + input_rt(k,active_init_time))
       end do
     end if
     if (maxval(input_rl(:,active_init_time)) > 0) then
       do k=1, input_n_lev
         input_ql(k,active_init_time) = input_rl(k,active_init_time)/&
            (1.0 + input_rl(k,active_init_time))
       end do
     end if
     if (maxval(input_ri(:,active_init_time)) > 0) then
       do k=1, input_n_lev
         input_qi(k,active_init_time) = input_ri(k,active_init_time)/&
            (1.0 + input_ri(k,active_init_time))
       end do
     end if
  end if

  !make sure that one of qv or qt (and rv or rt due to above conversion) is present (add support for rh later)
  if (maxval(input_qv(:,active_init_time)) >= 0) then
    if (maxval(input_qt(:,active_init_time)) >= 0) then
      if (maxval(input_ql(:,active_init_time)) >= 0) then
        if (maxval(input_qi(:,active_init_time)) >= 0) then
          !all of qv, qt, ql, qi (need to check for consistency that they add up correctly?)
          scm_input%input_qv = input_qv(:,active_init_time)
          scm_input%input_qt = input_qt(:,active_init_time)
          scm_input%input_ql = input_ql(:,active_init_time)
          scm_input%input_qi = input_qi(:,active_init_time)
        else !qv, qt, ql, but not qi
          scm_input%input_qv = input_qv(:,active_init_time)
          scm_input%input_qt = input_qt(:,active_init_time)
          scm_input%input_ql = input_ql(:,active_init_time)
          !derive qi
          do k=1, input_n_lev
            scm_input%input_qi(k) = max(0.0, scm_input%input_qt(k) - scm_input%input_qv(k) - scm_input%input_ql(k))
          end do
        end if !qi test
      else
        if (maxval(input_qi(:,active_init_time)) >= 0) then !qv, qt, qi, but no ql
          scm_input%input_qv = input_qv(:,active_init_time)
          scm_input%input_qt = input_qt(:,active_init_time)
          scm_input%input_qi = input_qi(:,active_init_time)
          !derive ql
          do k=1, input_n_lev
            scm_input%input_ql(k) = max(0.0, scm_input%input_qt(k) - scm_input%input_qv(k) - scm_input%input_qi(k))
          end do
        else !qv, qt, no ql or qi
          scm_input%input_qv = input_qv(:,active_init_time)
          scm_input%input_qt = input_qt(:,active_init_time)
          !assume that all cloud is liquid for now (could implement partitioning later)
          do k=1, input_n_lev
            scm_input%input_ql(k) = max(0.0, scm_input%input_qt(k) - scm_input%input_qv(k))
          end do
          scm_input%input_qi = 0.0
        end if !qi test
      end if !ql test
    else !qv, but not qt
      if (maxval(input_ql(:,active_init_time)) >= 0) then
        if (maxval(input_qi(:,active_init_time)) >= 0) then !qv, no qt, ql, qi
          scm_input%input_qv = input_qv(:,active_init_time)
          scm_input%input_ql = input_ql(:,active_init_time)
          scm_input%input_qi = input_qi(:,active_init_time)
          !derive qt
          do k=1, input_n_lev
            scm_input%input_qt(k) = max(0.0, scm_input%input_qv(k) + scm_input%input_ql(k) + scm_input%input_qi(k))
          end do
        else !qv, no qt, ql, no qi
          scm_input%input_qv = input_qv(:,active_init_time)
          scm_input%input_ql = input_ql(:,active_init_time)
          !derive qt
          do k=1, input_n_lev
            scm_input%input_qt(k) = max(0.0, scm_input%input_qv(k) + scm_input%input_ql(k))
          end do
          scm_input%input_qi = 0.0
        end if ! qi test
      else
        if (maxval(input_qi(:,active_init_time)) >= 0) then !qv, no qt, no ql, qi
          scm_input%input_qv = input_qv(:,active_init_time)
          scm_input%input_qi = input_qi(:,active_init_time)
          !derive qt
          do k=1, input_n_lev
            scm_input%input_qt(k) = max(0.0, scm_input%input_qv(k) + scm_input%input_qi(k))
          end do
          scm_input%input_ql = 0.0
        else !qv, no qt, no ql, no qi
          scm_input%input_qv = input_qv(:,active_init_time)
          scm_input%input_qt = scm_input%input_qv
          scm_input%input_ql = 0.0
          scm_input%input_qi = 0.0
        end if ! qi test
      end if ! ql test
    end if !qt test
  else if (maxval(input_qt(:,active_init_time)) >= 0) then !qt, but not qv
    if (maxval(input_ql(:,active_init_time)) >= 0) then
      if (maxval(input_qi(:,active_init_time)) >= 0) then !no qv, qt, ql, qi
        scm_input%input_qt = input_qt(:,active_init_time)
        scm_input%input_ql = input_ql(:,active_init_time)
        scm_input%input_qi = input_qi(:,active_init_time)
        !derive qv
        do k=1, input_n_lev
          scm_input%input_qv(k) = max(0.0, scm_input%input_qt(k) - scm_input%input_ql(k) - scm_input%input_qi(k))
        end do
      else !no qv, qt, ql, no qi
        scm_input%input_qt = input_qt(:,active_init_time)
        scm_input%input_ql = input_ql(:,active_init_time)
        !derive qv
        do k=1, input_n_lev
          scm_input%input_qv(k) = max(0.0, scm_input%input_qt(k) - scm_input%input_ql(k))
        end do
        scm_input%input_qi = 0.0
      end if
    else
      if (maxval(input_qi(:,active_init_time)) >= 0) then !no qv, qt, no ql, qi
        scm_input%input_qt = input_qt(:,active_init_time)
        scm_input%input_qi = input_qi(:,active_init_time)
        !derive qv
        do k=1, input_n_lev
          scm_input%input_qv(k) = max(0.0, scm_input%input_qt(k) - scm_input%input_qi(k))
        end do
        scm_input%input_ql = 0.0
      else !no qv, qt, no ql, no qi
        scm_input%input_qt = input_qt(:,active_init_time)
        scm_input%input_qv = scm_input%input_qt
        scm_input%input_ql = 0.0
        scm_input%input_qi = 0.0
      end if
    end if !ql test
  else
    !no qv or qt
    write(*,*) 'When reading '//trim(adjustl(scm_state%case_name))//'.nc, all of the supported moisture variables (qv, qt, rv, rt) were missing. Stopping...'
    error stop "Aall of the supported moisture variables (qv, qt, rv, rt) were missing"
  end if

  !make sure that at least one of temp, theta, thetal is present;
  !the priority for use is temp, thetal, theta
  if (maxval(input_temp(:,active_init_time)) > 0) then
    scm_input%input_temp = input_temp(:,active_init_time)
    !since temperature was present (and is ultimately needed in the physics), choose to use it, and set the alternative to missing, even if it is also present in the file
    scm_input%input_thetail = missing_value
  else if (maxval(input_thetal(:,active_init_time)) > 0) then
    !convert thetal to thetail
    do k=1, input_n_lev
      exner_inv = (p0/scm_input%input_pres(k))**con_rocp
      scm_input%input_thetail(k) = input_thetal(k,active_init_time) - &
        (con_hfus/con_cp)*exner_inv*(scm_input%input_qi(k)/(1.0 - scm_input%input_qi(k)))
    end do
    !since thetail is present, choose to use it, and set the alternative temperature to missing, even if it is also present in the file
    scm_input%input_temp = missing_value
  else if (maxval(input_theta(:,active_init_time)) > 0) then
    !convert theta to thetail
    do k=1, input_n_lev
      exner_inv = (p0/scm_input%input_pres(k))**con_rocp
      scm_input%input_thetail(k) = input_theta(k,active_init_time) - &
        (con_hvap/con_cp)*exner_inv*(scm_input%input_ql(k)/(1.0 - scm_input%input_ql(k))) - &
        (con_hfus/con_cp)*exner_inv*(scm_input%input_qi(k)/(1.0 - scm_input%input_qi(k)))
    end do
    !since thetail is present, choose to use it, and set the alternative temperature to missing, even if it is also present in the file
    scm_input%input_temp = missing_value
  else
    write(*,*) 'When reading '//trim(adjustl(scm_state%case_name))//'.nc, all of the supported temperature variables (temp, theta, thetal) were missing. Stopping...'
    error stop "All of the supported temperature variables (temp, theta, thetal) were missing"
  end if

  if (trim(input_surfaceForcingLSM) == "lsm") then
    scm_input%input_ozone = input_ozone(:,active_init_time)
    scm_input%input_area = input_area(active_init_time)

    scm_input%input_stddev   = input_stddev(active_init_time)
    scm_input%input_convexity= input_convexity(active_init_time)
    scm_input%input_oa1      = input_oa1(active_init_time)
    scm_input%input_oa2      = input_oa2(active_init_time)
    scm_input%input_oa3      = input_oa3(active_init_time)
    scm_input%input_oa4      = input_oa4(active_init_time)
    scm_input%input_ol1      = input_ol1(active_init_time)
    scm_input%input_ol2      = input_ol2(active_init_time)
    scm_input%input_ol3      = input_ol3(active_init_time)
    scm_input%input_ol4      = input_ol4(active_init_time)
    scm_input%input_sigma    = input_sigma(active_init_time)
    scm_input%input_theta    = input_theta_oro(active_init_time)
    scm_input%input_gamma    = input_gamma(active_init_time)
    scm_input%input_elvmax   = input_elvmax(active_init_time)
    scm_input%input_oro      = input_oro(active_init_time)
    scm_input%input_oro_uf   = input_oro_uf(active_init_time)
    scm_input%input_landfrac = input_landfrac(active_init_time)
    scm_input%input_lakefrac = input_lakefrac(active_init_time)
    scm_input%input_lakedepth= input_lakedepth(active_init_time)
    scm_input%input_vegtype_frac = input_vegtype_frac(:,active_init_time)
    scm_input%input_soiltype_frac = input_soiltype_frac(:,active_init_time)
    
    scm_input%input_tref    = input_tref(active_init_time)
    scm_input%input_z_c     = input_z_c(active_init_time)
    scm_input%input_c_0     = input_c_0(active_init_time)
    scm_input%input_c_d     = input_c_d(active_init_time)
    scm_input%input_w_0     = input_w_0(active_init_time)
    scm_input%input_w_d     = input_w_d(active_init_time)
    scm_input%input_xt      = input_xt(active_init_time)
    scm_input%input_xs      = input_xs(active_init_time)
    scm_input%input_xu      = input_xu(active_init_time)
    scm_input%input_xv      = input_xv(active_init_time)
    scm_input%input_xz      = input_xz(active_init_time)
    scm_input%input_zm      = input_zm(active_init_time)
    scm_input%input_xtts    = input_xtts(active_init_time)
    scm_input%input_xzts    = input_xzts(active_init_time)
    scm_input%input_d_conv  = input_d_conv(active_init_time)
    scm_input%input_ifd     = input_ifd(active_init_time)
    scm_input%input_dt_cool = input_dt_cool(active_init_time)
    scm_input%input_qrain   = input_qrain(active_init_time)
  else
    !### what to do about ozone??? ### read in standard profile if not included in DEPHY file as part of model ICs?
    scm_input%input_ozone = 0.0
  end if
  scm_input%input_lat = input_lat(active_lat)
  scm_input%input_lon = input_lon(active_lon)

  scm_input%input_pres_surf = input_force_pres_surf(:)

  do i=1, input_n_forcing_times
    scm_input%input_pres_forcing(i,:) = input_force_pres(:,i)
  end do

  if (input_SurfaceType == 'ocean') then
    scm_state%sfc_type = 0.0
  else if (input_SurfaceType == 'land') then
    scm_state%sfc_type = 1.0
  end if
  !no sea ice type?

  if (input_surfaceForcingTemp == 'ts') then
    if (maxval(input_force_ts) < 0) then
      write(*,*) 'The global attribute surfaceForcing in '//trim(adjustl(scm_state%case_name))//'.nc indicates that the variable ts should be present, but it is missing. Stopping ...'
      error stop "The global attribute surfaceForcing indicates that the variable ts should be present, but it is missing"
    else
      !overwrite sfc_flux_spec
      scm_state%sfc_flux_spec = .false.
      scm_input%input_T_surf = input_force_ts(:)
      scm_state%surface_thermo_control = 2
    end if
  else if (input_surfaceForcingTemp == 'kinematic') then
    !overwrite sfc_flux_spec
    scm_state%sfc_flux_spec = .true.
    scm_state%surface_thermo_control = 0

    if (maxval(input_force_ts) < 0) then
      !since no surface temperature is given, assume that the surface temperature is equivalent to the static, surface-adjacent temperature in the initial profile
      if (maxval(scm_input%input_temp) > 0) then
        !temperature profile is available
        scm_input%input_T_surf = scm_input%input_temp(1)
      else
        !ice-liquid potential temperature profile is available
        exner = (scm_input%input_pres(1)/p0)**con_rocp
        exner_inv = (p0/scm_input%input_pres(1))**con_rocp
        scm_input%input_T_surf = exner*(scm_input%input_thetail(1) + &
          (con_hvap/con_cp)*exner_inv*(scm_input%input_ql(1)/(1.0 - scm_input%input_ql(1))) + &
          (con_hfus/con_cp)*exner_inv*(scm_input%input_qi(1)/(1.0 - scm_input%input_qi(1))))
      end if
    else
      scm_input%input_T_surf = input_force_ts(:)
    end if

    !kinematic surface fluxes are specified (but may need to be converted)
    if (maxval(input_force_wpthetap(:)) < missing_value_eps) then
      write(*,*) 'The global attribute surfaceForcing in '//trim(adjustl(scm_state%case_name))//'.nc indicates that the variable wpthetap should be present, but it is missing. Stopping ...'
      error stop "The global attribute surfaceForcing indicates that the variable wpthetap should be present, but it is missing."
    else
      !convert from theta to T
      do i=1, input_n_forcing_times
        exner = (scm_input%input_pres_surf(i)/p0)**con_rocp
        scm_input%input_sh_flux_sfc_kin(i) = exner*input_force_wpthetap(i)
      end do
    end if

    !if mixing ratios are present, and not specific humidities, convert from mixing ratio to specific humidities
    if ((maxval(input_force_wpqvp(:)) < missing_value_eps .and. &
         maxval(input_force_wpqtp(:)) < missing_value_eps) .and. &
        (maxval(input_force_wprvp(:)) > missing_value_eps .or. &
         maxval(input_force_wprtp(:)) > missing_value_eps)) then
       if (maxval(input_force_wprvp(:)) > missing_value_eps) then
         do i=1, input_n_forcing_times
           input_force_wpqvp(i) = input_force_wprvp(i)/&
              (1.0 + input_force_wprvp(i))
         end do
       end if
       if (maxval(input_force_wprtp(:)) > missing_value_eps) then
         do i=1, input_n_forcing_times
           input_force_wpqtp(i) = input_force_wprtp(i)/&
              (1.0 + input_force_wprtp(i))
         end do
       end if
    end if

    if (maxval(input_force_wpqvp(:)) < missing_value_eps .and. maxval(input_force_wpqtp(:)) < missing_value_eps) then
      write(*,*) 'The global attribute surfaceForcing in '//trim(adjustl(scm_state%case_name))//'.nc indicates that the variable wpqvp, wpqtp, wprvp, or wprtp should be present, but all are missing. Stopping ...'
      error stop "The global attribute surfaceForcing indicates that the variable wpqvp, wpqtp, wprvp, or wprtp should be present, but all are missing."
    else
      if (maxval(input_force_wpqvp(:)) > missing_value_eps) then !use wpqvp if available
        scm_input%input_lh_flux_sfc_kin = input_force_wpqvp(:)
      else
        !surface total flux of water should just be vapor
        scm_input%input_lh_flux_sfc_kin = input_force_wpqtp(:)
      end if
    end if
  else if (input_surfaceForcingTemp == 'surface_flux') then
    !overwrite sfc_flux_spec
    scm_state%sfc_flux_spec = .true.
    scm_state%surface_thermo_control = 1

    if (maxval(input_force_ts) < 0) then
      !since no surface temperature is given, assume that the surface temperature is equivalent to the static, surface-adjacent temperature in the initial profile
      if (maxval(scm_input%input_temp) > 0) then
        !temperature profile is available
        scm_input%input_T_surf = scm_input%input_temp(1)
      else
        !ice-liquid potential temperature profile is available
        exner = (scm_input%input_pres(1)/p0)**con_rocp
        exner_inv = (p0/scm_input%input_pres(1))**con_rocp
        scm_input%input_T_surf = exner*(scm_input%input_thetail(1) + &
          (con_hvap/con_cp)*exner_inv*(scm_input%input_ql(1)/(1.0 - scm_input%input_ql(1))) + &
          (con_hfus/con_cp)*exner_inv*(scm_input%input_qi(1)/(1.0 - scm_input%input_qi(1))))
      end if
    else
      scm_input%input_T_surf = input_force_ts(:)
    end if


    if (maxval(input_force_sfc_sens_flx(:)) < missing_value_eps) then
      write(*,*) 'The global attribute surfaceForcing in '//trim(adjustl(scm_state%case_name))//'.nc indicates that the variable sfc_sens_flx should be present, but it is missing. Stopping ...'
      error stop "The global attribute surfaceForcing in indicates that the variable sfc_sens_flx should be present, but it is missing."
    else
      scm_input%input_sh_flux_sfc = input_force_sfc_sens_flx(:)
    end if

    if (maxval(input_force_sfc_lat_flx(:)) < missing_value_eps) then
      write(*,*) 'The global attribute surfaceForcing in '//trim(adjustl(scm_state%case_name))//'.nc indicates that the variable sfc_lat_flx should be present, but it is missing. Stopping ...'
      error stop "The global attribute surfaceForcing indicates that the variable sfc_lat_flx should be present, but it is missing."
    else
      scm_input%input_lh_flux_sfc = input_force_sfc_lat_flx(:)
    end if
  end if
  
  if (trim(input_surfaceForcingLSM) == 'lsm') then
    !these were considered required variables above, so they should not need to be checked for missing
    scm_input%input_stc   = input_stc(:,active_init_time)
    scm_input%input_smc   = input_smc(:,active_init_time)
    scm_input%input_slc   = input_slc(:,active_init_time)

    scm_input%input_snicexy    = input_snicexy(:,active_init_time)
    scm_input%input_snliqxy    = input_snliqxy(:,active_init_time)
    scm_input%input_tsnoxy     = input_tsnoxy(:,active_init_time)
    scm_input%input_smoiseq    = input_smoiseq(:,active_init_time)
    scm_input%input_zsnsoxy    = input_zsnsoxy(:,active_init_time)

    scm_input%input_tiice      = input_tiice(:,active_init_time)
    scm_input%input_tslb       = input_tslb(:,active_init_time)
    scm_input%input_smois      = input_smois(:,active_init_time)
    scm_input%input_sh2o       = input_sh2o(:,active_init_time)
    scm_input%input_smfr       = input_smfr(:,active_init_time)
    scm_input%input_flfr       = input_flfr(:,active_init_time)

    scm_input%input_vegsrc   = input_vegsrc(active_init_time)
    scm_input%input_vegtyp   = REAL(input_vegtyp(active_init_time), kind=dp)
    scm_input%input_soiltyp  = REAL(input_soiltyp(active_init_time), kind=dp)
    scm_input%input_slopetype = REAL(input_slopetype(active_init_time), kind=dp)
    scm_input%input_scolor   = REAL(input_scolor(active_init_time), kind=dp)
    scm_input%input_tsfco    = input_tsfco(active_init_time)
    scm_input%input_vegfrac  = input_vegfrac(active_init_time)
    scm_input%input_shdmin   = input_shdmin(active_init_time)
    scm_input%input_shdmax   = input_shdmax(active_init_time)
    scm_input%input_slmsk    = input_slmsk(active_init_time)
    scm_input%input_canopy   = input_canopy(active_init_time)
    scm_input%input_hice     = input_hice(active_init_time)
    scm_input%input_fice     = input_fice(active_init_time)
    scm_input%input_tisfc    = input_tisfc(active_init_time)
    scm_input%input_snwdph   = input_snwdph(active_init_time)
    scm_input%input_snoalb   = input_snoalb(active_init_time)
    scm_input%input_sncovr   = input_sncovr(active_init_time)
    scm_input%input_tg3      = input_tg3(active_init_time)
    scm_input%input_uustar   = input_uustar(active_init_time)
    scm_input%input_alvsf    = input_alvsf(active_init_time)
    scm_input%input_alnsf    = input_alnsf(active_init_time)
    scm_input%input_alvwf    = input_alvwf(active_init_time)
    scm_input%input_alnwf    = input_alnwf(active_init_time)
    scm_input%input_facsf    = input_facsf(active_init_time)
    scm_input%input_facwf    = input_facwf(active_init_time)
    scm_input%input_weasd    = input_weasd(active_init_time)
    scm_input%input_f10m     = input_f10m(active_init_time)
    scm_input%input_t2m      = input_t2m(active_init_time)
    scm_input%input_q2m      = input_q2m(active_init_time)
    scm_input%input_ffmm     = input_ffmm(active_init_time)
    scm_input%input_ffhh     = input_ffhh(active_init_time)
    scm_input%input_tprcp    = input_tprcp(active_init_time)
    scm_input%input_srflag   = input_srflag(active_init_time)
    scm_input%input_tsfcl    = input_tsfcl(active_init_time)
    scm_input%input_zorll    = input_zorll(active_init_time)
    scm_input%input_zorli    = input_zorli(active_init_time)
    scm_input%input_zorlw    = input_zorlw(active_init_time)

    scm_input%input_tvxy     = input_tvxy(active_init_time)
    scm_input%input_tgxy     = input_tgxy(active_init_time)
    scm_input%input_tahxy    = input_tahxy(active_init_time)
    scm_input%input_canicexy = input_canicexy(active_init_time)
    scm_input%input_canliqxy = input_canliqxy(active_init_time)
    scm_input%input_eahxy    = input_eahxy(active_init_time)
    scm_input%input_cmxy     = input_cmxy(active_init_time)
    scm_input%input_chxy     = input_chxy(active_init_time)
    scm_input%input_fwetxy   = input_fwetxy(active_init_time)
    scm_input%input_sneqvoxy = input_sneqvoxy(active_init_time)
    scm_input%input_alboldxy = input_alboldxy(active_init_time)
    scm_input%input_qsnowxy  = input_qsnowxy(active_init_time)
    scm_input%input_wslakexy = input_wslakexy(active_init_time)
    scm_input%input_taussxy  = input_taussxy(active_init_time)
    scm_input%input_waxy     = input_waxy(active_init_time)
    scm_input%input_wtxy     = input_wtxy(active_init_time)
    scm_input%input_zwtxy    = input_zwtxy(active_init_time)
    scm_input%input_xlaixy   = input_xlaixy(active_init_time)
    scm_input%input_xsaixy   = input_xsaixy(active_init_time)
    scm_input%input_lfmassxy = input_lfmassxy(active_init_time)
    scm_input%input_stmassxy = input_stmassxy(active_init_time)
    scm_input%input_rtmassxy = input_rtmassxy(active_init_time)
    scm_input%input_woodxy   = input_woodxy(active_init_time)
    scm_input%input_stblcpxy = input_stblcpxy(active_init_time)
    scm_input%input_fastcpxy = input_fastcpxy(active_init_time)
    scm_input%input_smcwtdxy = input_smcwtdxy(active_init_time)
    scm_input%input_deeprechxy = input_deeprechxy(active_init_time)
    scm_input%input_rechxy   = input_rechxy(active_init_time)
    scm_input%input_snowxy   = input_snowxy(active_init_time)
    scm_input%input_wetness    = input_wetness(active_init_time)
    scm_input%input_lai        = input_lai(active_init_time)
    scm_input%input_clw_surf_land   = input_clw_surf_land(active_init_time)
    scm_input%input_clw_surf_ice    = input_clw_surf_ice(active_init_time)
    scm_input%input_qwv_surf_land   = input_qwv_surf_land(active_init_time)
    scm_input%input_qwv_surf_ice    = input_qwv_surf_ice(active_init_time)
    scm_input%input_tsnow_land      = input_tsnow_land(active_init_time)
    scm_input%input_tsnow_ice       = input_tsnow_ice(active_init_time)
    scm_input%input_snowfallac_land = input_snowfallac_land(active_init_time)
    scm_input%input_snowfallac_ice  = input_snowfallac_ice(active_init_time)
    scm_input%input_sncovr_ice      = input_sncovr_ice(active_init_time)
    scm_input%input_sfalb_lnd       = input_sfalb_lnd(active_init_time)
    scm_input%input_sfalb_lnd_bck   = input_sfalb_lnd_bck(active_init_time)
    scm_input%input_emis_ice        = input_emis_ice(active_init_time)
  end if

  if (input_surfaceForcingWind == 'z0') then
    scm_state%surface_momentum_control = 0
    scm_state%sfc_roughness_length_cm = input_z0*100.0 !convert from m to cm
  else if (input_surfaceForcingWind == 'ustar') then
    !not supported
    scm_state%surface_momentum_control = 1
    write(*,*) 'The global attribute surfaceForcingWind in '//trim(adjustl(scm_state%case_name))//'.nc indicates that surface wind is controlled by a specified time-series of ustar. This is currently not supported. Stopping ...'
    error stop "The global attribute surfaceForcingWind indicates that surface wind is controlled by a specified time-series of ustar. This is currently not supported."
  end if

  if (forc_omega > 0) then
    do i=1, input_n_forcing_times
      scm_input%input_omega(i,:) = input_force_omega(:,i)
    end do
    scm_state%force_omega = .true.
    scm_state%force_w = .false. ! only one of forc_w, forc_omega should be true, with forc_omega having higher priority
    !set all individual w forcing controls to .true. until finer control is available from the input file
    scm_state%force_sub_for_T = .true.
    scm_state%force_sub_for_qv = .true.
    !scm_state%force_sub_for_u = .true.
    !scm_state%force_sub_for_v = .true.
  else if (forc_w > 0) then
    do i=1, input_n_forcing_times
      scm_input%input_w_ls(i,:) = input_force_w(:,i)
    end do
    scm_state%force_w = .true.
    scm_state%force_omega = .false.
    !set all individual w forcing controls to .true. until finer control is available from the input file
    scm_state%force_sub_for_T = .true.
    scm_state%force_sub_for_qv = .true.
    ! scm_state%force_sub_for_u = .true.
    ! scm_state%force_sub_for_v = .true.
  end if

  if (forc_geo > 0) then
    do i=1, input_n_forcing_times
      scm_input%input_u_g(i,:) = input_force_u_g(:,i)
      scm_input%input_v_g(i,:) = input_force_v_g(:,i)
    end do
    scm_state%force_geo = .true.
  end if

  if (adv_temp > 0) then
    do i=1, input_n_forcing_times
      scm_input%input_tot_advec_T(i,:) = input_force_temp_adv(:,i)
    end do
    scm_state%force_adv_T = 1
  else if (adv_theta > 0) then
    do i=1, input_n_forcing_times
      scm_input%input_tot_advec_theta(i,:) = input_force_theta_adv(:,i)
    end do
    scm_state%force_adv_T = 2
  else if (adv_thetal > 0) then
    do i=1, input_n_forcing_times
      scm_input%input_tot_advec_thetal(i,:) = input_force_thetal_adv(:,i)
    end do
    scm_state%force_adv_T = 3
  end if

  if (adv_qv > 0) then
    do i=1, input_n_forcing_times
      scm_input%input_tot_advec_qv(i,:) = input_force_qv_adv(:,i)
    end do
    scm_state%force_adv_qv = .true.
  else if (adv_qt > 0) then
    !since there is no information about individual advected species, assume it is all vapor
    do i=1, input_n_forcing_times
      scm_input%input_tot_advec_qv(i,:) = input_force_qt_adv(:,i)
    end do
    scm_state%force_adv_qv = .true.
  else if (adv_rv > 0 .or. adv_rt > 0) then
    !convert to specific humidity
    if (adv_rv > 0) then
      do i=1, input_n_forcing_times
        do k=1, input_n_lev
          scm_input%input_tot_advec_qv(i,k) = input_force_rv_adv(k,i)/&
            (1.0 + input_force_rv_adv(k,i))
        end do
      end do
    else if (adv_rt > 0) then
      !since there is no information about individual advected species, assume it is all vapor
      do i=1, input_n_forcing_times
        do k=1, input_n_lev
          scm_input%input_tot_advec_qv(i,k) = input_force_rt_adv(k,i)/&
            (1.0 + input_force_rt_adv(k,i))
        end do
      end do
    end if
    scm_state%force_adv_qv = .true.
  end if

  if (adv_u > 0) then
    do i=1, input_n_forcing_times
      scm_input%input_tot_advec_u(i,:) = input_force_u_adv(:,i)
    end do
    scm_state%force_adv_u = .true.
  end if

  if (adv_v > 0) then
    do i=1, input_n_forcing_times
      scm_input%input_tot_advec_v(i,:) = input_force_v_adv(:,i)
    end do
    scm_state%force_adv_v = .true.
  end if

  if (char_rad_temp == 'adv' .or. char_rad_theta == 'adv' .or. char_rad_thetal == 'adv') then
    scm_state%force_rad_T = 4
    if (scm_state%force_adv_T == 0) then
      write(*,*) 'The global attribute rad_temp, rad_theta, or rad_thetal in '//trim(adjustl(scm_state%case_name))//'.nc indicates that radiative forcing is included in the advection term, but there is no advection term. Stopping ...'
      error stop "The global attribute rad_temp, rad_theta, or rad_thetal indicates that radiative forcing is included in the advection term, but there is no advection term."
    end if
  else if (rad_temp > 0) then
    do i=1, input_n_forcing_times
      scm_input%input_dT_dt_rad(i,:) = input_force_temp_rad(:,i)
    end do
    scm_state%force_rad_T = 1
  else if (rad_theta > 0) then
    scm_state%force_rad_T = 2
    do i=1, input_n_forcing_times
      do k=1, input_n_lev
        exner = (scm_input%input_pres(k)/p0)**con_rocp
        scm_input%input_dT_dt_rad(i,k) = exner*input_force_theta_rad(k,i)
      end do
    end do
  else if (rad_thetal > 0) then
    scm_state%force_rad_T = 3
    do i=1, input_n_forcing_times
      do k=1, input_n_lev
        exner = (scm_input%input_pres(k)/p0)**con_rocp
        scm_input%input_dT_dt_rad(i,k) = exner*input_force_thetal_rad(k,i)
      end do
    end do
  else
    scm_state%force_rad_T = 0
  end if

  if (nudging_temp > 0) then
    do i=1, input_n_forcing_times
      scm_input%input_T_nudge(i,:) = input_force_temp_nudging(:,i)
    end do
    scm_state%force_nudging_T = 1
    scm_state%force_nudging_T_time = nudging_temp
    if (p_nudging_temp > 0) then
      do i=1, input_n_forcing_times
        call find_vertical_index_pressure(p_nudging_temp, input_force_pres(:,i), scm_input%input_k_T_nudge(i))
        if (scm_input%input_k_T_nudge(i) < 0) then
          !if the vertical index is not found (when it is less than 0), set the nudging index to the top of the input profile so that nudging is turned off
          scm_input%input_k_T_nudge(i) = input_n_lev
        end if
      end do
    else if (z_nudging_temp > 0) then
      do i=1, input_n_forcing_times
        call find_vertical_index_height(z_nudging_temp, input_force_height(:,i), scm_input%input_k_T_nudge(i))
        if (scm_input%input_k_T_nudge(i) < 0) then
          !if the vertical index is not found (when it is less than 0), set the nudging index to the top of the input profile so that nudging is turned off
          scm_input%input_k_T_nudge(i) = input_n_lev
        end if
      end do
    else
      scm_input%input_k_T_nudge(:) = 1
    end if
  else if (nudging_theta > 0) then
    !assume no cloud water since there is no associate [ql,qi]_nudge in the input?
    do i=1, input_n_forcing_times
      scm_input%input_thil_nudge(i,:) = input_force_theta_nudging(:,i)
    end do
    scm_state%force_nudging_T = 2
    scm_state%force_nudging_T_time = nudging_theta
    if (p_nudging_theta > 0) then
      do i=1, input_n_forcing_times
        call find_vertical_index_pressure(p_nudging_theta, input_force_pres(:,i), scm_input%input_k_thil_nudge(i))
        if (scm_input%input_k_thil_nudge(i) < 0) then
          !if the vertical index is not found (when it is less than 0), set the nudging index to the top of the input profile so that nudging is turned off
          scm_input%input_k_thil_nudge(i) = input_n_lev
        end if
      end do
    else if (z_nudging_theta > 0) then
      do i=1, input_n_forcing_times
        call find_vertical_index_height(z_nudging_theta, input_force_height(:,i), scm_input%input_k_thil_nudge(i))
        if (scm_input%input_k_thil_nudge(i) < 0) then
          !if the vertical index is not found (when it is less than 0), set the nudging index to the top of the input profile so that nudging is turned off
          scm_input%input_k_thil_nudge(i) = input_n_lev
        end if
      end do
    else
      scm_input%input_k_thil_nudge(:) = 1
    end if
  else if (nudging_thetal > 0) then
    !assume no cloud water since there is no associate [ql,qi]_nudge in the input?
    do i=1, input_n_forcing_times
      scm_input%input_thil_nudge(i,:) = input_force_thetal_nudging(:,i)
    end do
    scm_state%force_nudging_T = 3
    scm_state%force_nudging_T_time = nudging_thetal
    if (p_nudging_thetal > 0) then
      do i=1, input_n_forcing_times
        call find_vertical_index_pressure(p_nudging_thetal, input_force_height(:,i), scm_input%input_k_thil_nudge(i))
        if (scm_input%input_k_thil_nudge(i) < 0) then
          !if the vertical index is not found (when it is less than 0), set the nudging index to the top of the input profile so that nudging is turned off
          scm_input%input_k_thil_nudge(i) = input_n_lev
        end if
      end do
    else if (z_nudging_thetal > 0) then
      do i=1, input_n_forcing_times
        call find_vertical_index_height(z_nudging_thetal, input_force_height(:,i), scm_input%input_k_thil_nudge(i))
        if (scm_input%input_k_thil_nudge(i) < 0) then
          !if the vertical index is not found (when it is less than 0), set the nudging index to the top of the input profile so that nudging is turned off
          scm_input%input_k_thil_nudge(i) = input_n_lev
        end if
      end do
    else
      scm_input%input_k_thil_nudge(:) = 1
    end if
  end if

  if (nudging_qv > 0) then
    do i=1, input_n_forcing_times
      scm_input%input_qt_nudge(i,:) = input_force_qv_nudging(:,i)
    end do
    scm_state%force_nudging_qv = .true.
    scm_state%force_nudging_qv_time = nudging_qv
    if (p_nudging_qv > 0) then
      do i=1, input_n_forcing_times
        call find_vertical_index_pressure(p_nudging_qv, input_force_pres(:,i), scm_input%input_k_qt_nudge(i))
        if (scm_input%input_k_qt_nudge(i) < 0) then
          !if the vertical index is not found (when it is less than 0), set the nudging index to the top of the input profile so that nudging is turned off
          scm_input%input_k_qt_nudge(i) = input_n_lev
        end if
      end do
    else if (z_nudging_qv > 0) then
      do i=1, input_n_forcing_times
        call find_vertical_index_height(z_nudging_qv, input_force_height(:,i), scm_input%input_k_qt_nudge(i))
        if (scm_input%input_k_qt_nudge(i) < 0) then
          !if the vertical index is not found (when it is less than 0), set the nudging index to the top of the input profile so that nudging is turned off
          scm_input%input_k_qt_nudge(i) = input_n_lev
        end if
      end do
    else
      scm_input%input_k_qt_nudge(:) = 1
    end if
  else if (nudging_qt > 0) then
    do i=1, input_n_forcing_times
      scm_input%input_qt_nudge(i,:) = input_force_qt_nudging(:,i)
    end do
    scm_state%force_nudging_qv = .true.
    scm_state%force_nudging_qv_time = nudging_qt
    if (p_nudging_qt > 0) then
      do i=1, input_n_forcing_times
        call find_vertical_index_pressure(p_nudging_qt, input_force_pres(:,i), scm_input%input_k_qt_nudge(i))
        if (scm_input%input_k_qt_nudge(i) < 0) then
          !if the vertical index is not found (when it is less than 0), set the nudging index to the top of the input profile so that nudging is turned off
          scm_input%input_k_qt_nudge(i) = input_n_lev
        end if
      end do
    else if (z_nudging_qt > 0) then
      do i=1, input_n_forcing_times
        call find_vertical_index_height(z_nudging_qt, input_force_height(:,i), scm_input%input_k_qt_nudge(i))
        if (scm_input%input_k_qt_nudge(i) < 0) then
          !if the vertical index is not found (when it is less than 0), set the nudging index to the top of the input profile so that nudging is turned off
          scm_input%input_k_qt_nudge(i) = input_n_lev
        end if
      end do
    else
      scm_input%input_k_qt_nudge(:) = 1
    end if
  else if (nudging_rv > 0) then
    do i=1, input_n_forcing_times
      do k=1, input_n_lev
        scm_input%input_qt_nudge(i,:) = input_force_rv_nudging(:,i)/&
          (1.0 + input_force_rv_nudging(:,i))
      end do
    end do
    scm_state%force_nudging_qv = .true.
    scm_state%force_nudging_qv_time = nudging_rv
    if (p_nudging_rv > 0) then
      do i=1, input_n_forcing_times
        call find_vertical_index_pressure(p_nudging_rv, input_force_pres(:,i), scm_input%input_k_qt_nudge(i))
        if (scm_input%input_k_qt_nudge(i) < 0) then
          !if the vertical index is not found (when it is less than 0), set the nudging index to the top of the input profile so that nudging is turned off
          scm_input%input_k_qt_nudge(i) = input_n_lev
        end if
      end do
    else if (z_nudging_rv > 0) then
      do i=1, input_n_forcing_times
        call find_vertical_index_height(z_nudging_rv, input_force_height(:,i), scm_input%input_k_qt_nudge(i))
        if (scm_input%input_k_qt_nudge(i) < 0) then
          !if the vertical index is not found (when it is less than 0), set the nudging index to the top of the input profile so that nudging is turned off
          scm_input%input_k_qt_nudge(i) = input_n_lev
        end if
      end do
    else
      scm_input%input_k_qt_nudge(:) = 1
    end if
  else if (nudging_rt > 0) then
    do i=1, input_n_forcing_times
      do k=1, input_n_lev
        scm_input%input_qt_nudge(i,:) = input_force_rt_nudging(:,i)/&
          (1.0 + input_force_rt_nudging(:,i))
      end do
    end do
    scm_state%force_nudging_qv = .true.
    scm_state%force_nudging_qv_time = nudging_rt
    if (p_nudging_rt > 0) then
      do i=1, input_n_forcing_times
        call find_vertical_index_pressure(p_nudging_rt, input_force_pres(:,i), scm_input%input_k_qt_nudge(i))
        if (scm_input%input_k_qt_nudge(i) < 0) then
          !if the vertical index is not found (when it is less than 0), set the nudging index to the top of the input profile so that nudging is turned off
          scm_input%input_k_qt_nudge(i) = input_n_lev
        end if
      end do
    else if (z_nudging_rt > 0) then
      do i=1, input_n_forcing_times
        call find_vertical_index_height(z_nudging_rt, input_force_height(:,i), scm_input%input_k_qt_nudge(i))
        if (scm_input%input_k_qt_nudge(i) < 0) then
          !if the vertical index is not found (when it is less than 0), set the nudging index to the top of the input profile so that nudging is turned off
          scm_input%input_k_qt_nudge(i) = input_n_lev
        end if
      end do
    else
      scm_input%input_k_qt_nudge(:) = 1
    end if
  end if

  if (nudging_u > 0) then
    do i=1, input_n_forcing_times
      scm_input%input_u_nudge(i,:) = input_force_u_nudging(:,i)
    end do
    scm_state%force_nudging_u = .true.
    scm_state%force_nudging_u_time = nudging_u
    if (p_nudging_u > 0) then
      do i=1, input_n_forcing_times
        call find_vertical_index_pressure(p_nudging_u, input_force_pres(:,i), scm_input%input_k_u_nudge(i))
        if (scm_input%input_k_u_nudge(i) < 0) then
          !if the vertical index is not found (when it is less than 0), set the nudging index to the top of the input profile so that nudging is turned off
          scm_input%input_k_u_nudge(i) = input_n_lev
        end if
      end do
    else if (z_nudging_u > 0) then
      do i=1, input_n_forcing_times
        call find_vertical_index_height(z_nudging_u, input_force_height(:,i), scm_input%input_k_u_nudge(i))
        if (scm_input%input_k_u_nudge(i) < 0) then
          !if the vertical index is not found (when it is less than 0), set the nudging index to the top of the input profile so that nudging is turned off
          scm_input%input_k_u_nudge(i) = input_n_lev
        end if
      end do
    else
      scm_input%input_k_u_nudge(:) = 1
    end if
  end if

  if (nudging_v > 0) then
    do i=1, input_n_forcing_times
      scm_input%input_v_nudge(i,:) = input_force_v_nudging(:,i)
    end do
    scm_state%force_nudging_v = .true.
    scm_state%force_nudging_v_time = nudging_v
    if (p_nudging_v > 0) then
      do i=1, input_n_forcing_times
        call find_vertical_index_pressure(p_nudging_v, input_force_pres(:,i), scm_input%input_k_v_nudge(i))
        if (scm_input%input_k_v_nudge(i) < 0) then
          !if the vertical index is not found (when it is less than 0), set the nudging index to the top of the input profile so that nudging is turned off
          scm_input%input_k_v_nudge(i) = input_n_lev
        end if
      end do
    else if (z_nudging_v > 0) then
      do i=1, input_n_forcing_times
        call find_vertical_index_height(z_nudging_v, input_force_height(:,i), scm_input%input_k_v_nudge(i))
        if (scm_input%input_k_v_nudge(i) < 0) then
          !if the vertical index is not found (when it is less than 0), set the nudging index to the top of the input profile so that nudging is turned off
          scm_input%input_k_v_nudge(i) = input_n_lev
        end if
      end do
    else
      scm_input%input_k_v_nudge(:) = 1
    end if
  end if

end subroutine get_case_init_DEPHY

!> Subroutine to get reference profile to use above the case data (temporarily hard-coded profile)
subroutine get_reference_profile(scm_state, scm_reference)
  use scm_type_defs, only : scm_state_type, scm_reference_type
  use NetCDF_read, only: check

  type(scm_state_type), target, intent(in) :: scm_state
  type(scm_reference_type), target, intent(inout) :: scm_reference

  integer  :: nlev !< number of pressure levels in the reference profile
  real(kind=dp), allocatable :: pres(:)  !< reference profile pressure (Pa)
  real(kind=dp), allocatable :: T(:) !< reference profile temperature (K)
  real(kind=dp), allocatable :: qv(:) !< reference profile specific humidity (kg kg^-1)
  real(kind=dp), allocatable :: ozone(:) !< reference profile ozone concentration (kg kg^-1)

  integer :: i, ioerror
  character(len=120)                 :: line
  real :: dummy

  integer                           :: ncid, varID, allocate_status
  CHARACTER(LEN=nf90_max_name)      :: tmpName

  select case (scm_state%reference_profile_choice)
    case (1)
      open(unit=1, file='McCProfiles.dat', status='old', action='read', iostat=ioerror)
      if(ioerror /= 0) then
        write(*,*) 'There was an error opening the file McCprofiles.dat in the processed_case_input directory. &
          Error code = ',ioerror
        error stop "There was an error opening the file McCprofiles.dat in the processed_case_input directory."
      endif

      ! find number of records
      read(1, '(a)', iostat=ioerror) line !first line is header
      nlev = 0
      do
        read(1, '(a)', iostat=ioerror) line
        if (ioerror /= 0) exit
        nlev = nlev + 1
      end do

      allocate(pres(nlev), T(nlev), qv(nlev), ozone(nlev))

      rewind(1)
      read(1, '(a)', iostat=ioerror) line !first line is header
      do i=1, nlev
        read(1,'(5ES16.4)', iostat=ioerror) dummy, pres(i), T(i), qv(i), ozone(i)
      END DO
      close(1)
    case (2)
      call check(NF90_OPEN('mid_lat_summer_std.nc',nf90_nowrite,ncid),"nf90_open()")

      call check(NF90_INQ_DIMID(ncid,"height",varID),"nf90_inq_dimid(height)")
      call check(NF90_INQUIRE_DIMENSION(ncid, varID, tmpName, nlev),"nf90_inq_dim(height)")

      !> - Allocate the dimension variables.
      allocate(pres(nlev), T(nlev), qv(nlev), ozone(nlev), stat=allocate_status)

      call check(NF90_INQ_VARID(ncid,"pressure",varID),"nf90_inq_varid(pressure)")
      call check(NF90_GET_VAR(ncid,varID,pres),"nf90_get_var(pressure)")
      call check(NF90_INQ_VARID(ncid,"temperature",varID),"nf90_inq_varid(temperature)")
      call check(NF90_GET_VAR(ncid,varID,T),"nf90_get_var(temperature)")
      call check(NF90_INQ_VARID(ncid,"q_v",varID),"nf90_inq_varid(q_v)")
      call check(NF90_GET_VAR(ncid,varID,qv),"nf90_get_var(q_v)")
      call check(NF90_INQ_VARID(ncid,"o3",varID),"nf90_inq_varid(o3)")
      call check(NF90_GET_VAR(ncid,varID,ozone),"nf90_get_var(o3)")

      call check(NF90_CLOSE(NCID=ncid),"nf90_close()")

  end select

  call scm_reference%create(nlev)

  scm_reference%ref_nlev = nlev
  scm_reference%ref_pres = pres
  scm_reference%ref_T = T
  scm_reference%ref_qv = qv
  scm_reference%ref_ozone = ozone

end subroutine get_reference_profile

!> Subroutine to get reference profile to use above the case data (temporarily hard-coded profile)
subroutine get_reference_profile_old(nlev, pres, T, qv, ozone)
  integer, intent(out)  :: nlev !< number of pressure levels in the reference profile
  real(kind=dp), allocatable, intent(out) :: pres(:)  !< reference profile pressure (Pa)
  real(kind=dp), allocatable, intent(out) :: T(:) !< reference profile temperature (K)
  real(kind=dp), allocatable, intent(out) :: qv(:) !< reference profile specific humidity (kg kg^-1)
  real(kind=dp), allocatable, intent(out) :: ozone(:) !< reference profile ozone concentration (kg kg^-1)

  !> \todo write a more sophisticated reference profile subroutine (can choose between reference profiles)

  !> - For the prototype, the 'McClatchey' sounding used in Jennifer Fletcher's code is hardcoded.
  nlev = 20

  allocate(pres(nlev), T(nlev), qv(nlev), ozone(nlev))

  pres = (/ 1030.0, 902.0, 802.0, 710.0, 628.0, 554.0, 487.0, 426.0, 372.0, 281.0, 209.0, 130.0, 59.5, 27.7, 13.2, 6.52, 3.33, &
    0.951, 0.0671, 0.000300 /)
  pres = pres*100.0

  T = (/ 294., 290., 285., 279., 273., 267., 261., 255., 248., 235., 222., 216., 218., 224., 234., 245., 258., 276., 218., 210. /)

  qv = (/ 11.75, 8.611, 6.047, 3.877, 2.363, 1.387, 0.9388, 0.6364, 0.4019, 0.1546, 0.01976, 0.004002, 0.003999, 0.004011, &
    0.004002, 0.004004, 0.003994, 0.003995, 0.003996, 0.004000 /)
  qv = qv*1.0E-3

  ozone = (/ 6., 6., 6., 6.2, 6.4, 6.6, 6.9, 7.5, 7.9, 9., 12., 19., 34., 30., 20., 9.2, 4.1, 0.43, 0.0086, 0.0000043 /)
  ozone = ozone*1.0E-5

end subroutine get_reference_profile_old

subroutine get_tracers(tracer_names, tracer_types)
  character(len=character_length), allocatable, intent(inout), dimension(:) :: tracer_names
  integer,                         allocatable, intent(inout), dimension(:) :: tracer_types

  character(len=*), parameter :: file_name = 'tracers.txt'

  character(len=100) :: name!, std_name, units
  integer            :: i, fu, rc, n_lines

  open (action='read', file=FILE_NAME, iostat=rc, newunit=fu)
    if (rc == 0) then
        n_lines = 0
        do
            read (fu, *, iostat=rc) name!, std_name, units
            if (rc /= 0) exit
            n_lines = n_lines + 1
        end do
        allocate(tracer_names(n_lines),tracer_types(n_lines))
        rewind(fu)
        do i=1,n_lines
            read (fu, *, iostat=rc) name!, std_name, units
            if (rc /= 0) exit
            tracer_names(i) = trim(name)
            tracer_types(i) = 0 ! temporary until SCM is configured to work with GOCART
        end do
    else
        write(*,'(a,i0)') 'There was an error opening the file ' // FILE_NAME // &
                          '; error code = ', rc
        error stop "Error opening tracers file"
    end if

    close (fu)
end subroutine get_tracers

!> @}
!> @}
end module scm_input<|MERGE_RESOLUTION|>--- conflicted
+++ resolved
@@ -1546,20 +1546,10 @@
   call NetCDF_read_var(ncid, "rl",  .False., input_rl)
   call NetCDF_read_var(ncid, "ri",  .False., input_ri)
   call NetCDF_read_var(ncid, "hur", .False., input_rh)
-<<<<<<< HEAD
- 
-  call NetCDF_read_var(ncid, "tke", .False., input_tke)
-  
-  
-  call NetCDF_read_var(ncid, "o3",      .False.,  input_ozone)
-  call NetCDF_read_var(ncid, "area",    .False.,  input_area)
-    
-=======
   call NetCDF_read_var(ncid, "tke", .False., input_tke)
   
   call NetCDF_read_var(ncid, "o3",      .False.,  input_ozone)
   call NetCDF_read_var(ncid, "area",    .False.,  input_area)
->>>>>>> 7ede2321
   !orographic parameters
   call NetCDF_read_var(ncid, "stddev",    needed_for_model_ics, input_stddev)
   call NetCDF_read_var(ncid, "convexity", needed_for_model_ics, input_convexity)
@@ -1580,11 +1570,8 @@
   call NetCDF_read_var(ncid, "landfrac",  needed_for_model_ics, input_landfrac)
   call NetCDF_read_var(ncid, "lakefrac",  needed_for_model_ics, input_lakefrac)
   call NetCDF_read_var(ncid, "lakedepth", needed_for_model_ics, input_lakedepth)
-<<<<<<< HEAD
   call NetCDF_read_var(ncid, "vegtype_frac", needed_for_model_ics, input_vegtype_frac)
   call NetCDF_read_var(ncid, "soiltype_frac", needed_for_model_ics, input_soiltype_frac)
-=======
->>>>>>> 7ede2321
     
   !NSST variables
   call NetCDF_read_var(ncid, "tref",    needed_for_model_ics, input_tref)
