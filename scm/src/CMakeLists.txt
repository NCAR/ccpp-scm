CMAKE_MINIMUM_REQUIRED(VERSION 2.8)
PROJECT(scm)
set(PROJECT "CCPP-SCM")

# The only option to build is the static build
set(STATIC TRUE)

####################################################################
# Begin CCPP prebuild step                                         #
####################################################################
if(STATIC)
  # Start with empty list of suites
  message (STATUS "Generating list of suites to compile for static CCPP")
  set(SUITES "")
  # Get list of all suite definition files (with full path)
  file(GLOB SUITE_DEFINITION_FILES
      "${CMAKE_CURRENT_SOURCE_DIR}/../../ccpp/suites/suite_*.xml"
  )
  # Extract file name and suite name and append to SUITES
  foreach(suite_definition_filepath IN LISTS SUITE_DEFINITION_FILES)
    get_filename_component(suite_definition_filename ${suite_definition_filepath} NAME)
    string(REGEX REPLACE "^suite_(.+)\\.xml$" "\\1" suite_name ${suite_definition_filename})
    set(SUITES ${SUITES}${suite_name},)
    message (STATUS "  adding suite ${suite_name}")
  endforeach(suite_definition_filepath IN LISTS SUITE_DEFINITION_FILES)
  # Abort if no suites found
  if ("${SUITES}" STREQUAL "")
    message(FATAL_ERROR "No suites found to compile for static CCPP")
  endif("${SUITES}" STREQUAL "")
  # Remove trailing comma from list of suites
  string(REGEX REPLACE "(.+),$" "\\1" SUITES ${SUITES})
  # Run CCPP prebuild.py
  message (STATUS "Running ccpp_prebuild.py for static CCPP")
  execute_process(
    COMMAND ccpp/framework/scripts/ccpp_prebuild.py --config=ccpp/config/ccpp_prebuild_config.py --static --suites=${SUITES} --builddir=${CMAKE_CURRENT_BINARY_DIR}/..
    OUTPUT_FILE ${PROJECT_BINARY_DIR}/ccpp_prebuild.out
    ERROR_FILE ${PROJECT_BINARY_DIR}/ccpp_prebuild.err
    WORKING_DIRECTORY ${CMAKE_CURRENT_SOURCE_DIR}/../..
    RESULT_VARIABLE return_code
  )
else(STATIC)
  message(FATAL_ERROR "Dynamic CCPP build no longer supported")
endif(STATIC)
# Check return code from CCPP prebuild.py
if(return_code EQUAL 0)
  message (STATUS "CCPP prebuild step completed successfully")
else(return_code EQUAL 0)
  message (FATAL_ERROR "CCPP prebuild step failed, check ccpp_prebuild.out/ccpp_prebuild.err")
endif(return_code EQUAL 0)
####################################################################
# End CCPP prebuild step                                           #
####################################################################

ENABLE_LANGUAGE(Fortran)

include(CMakeForceCompiler)

SET(CMAKE_MODULE_PATH ${CMAKE_MODULE_PATH} ${CMAKE_SOURCE_DIR}/cmake/modules)

IF(DEFINED ENV{NETCDF})
  MESSAGE(STATUS "The NETCDF environment variable is $ENV{NETCDF}")
  SET(CMAKE_PREFIX_PATH ${CMAKE_PREFIX_PATH} $ENV{NETCDF})
ELSE(DEFINED ENV{NETCDF})
  MESSAGE(FATAL_ERROR "The NETCDF environement variable must be set to point to your NetCDF installation before building. Stopping...")
ENDIF(DEFINED ENV{NETCDF})

<<<<<<< HEAD
if(NOT DEFINED ENV{BACIO_LIB4} OR NOT DEFINED ENV{SP_LIBd} OR NOT DEFINED ENV{W3NCO_LIBd})
    message(FATAL_ERROR "Environment variables BACIO_LIB4, SP_LIBd, W3NCO_LIBd not set")
endif()
set(BACIO_LIB4   $ENV{BACIO_LIB4})
set(SP_LIBd      $ENV{SP_LIBd})
set(W3NCO_LIBd   $ENV{W3NCO_LIBd})
=======
IF(DEFINED ENV{BACIO_LIB4})
  MESSAGE(STATUS "The BACIO_LIB4 environment variable is $ENV{BACIO_LIB4}")
  SET(CMAKE_PREFIX_PATH ${CMAKE_PREFIX_PATH} $ENV{BACIO_LIB4})
  SET(BACIO_LIB4 $ENV{BACIO_LIB4})
ELSE(DEFINED ENV{BACIO_LIB4})
  MESSAGE(FATAL_ERROR "The BACIO_LIB4 environment variable must be set to point to your BACIO installation (part of NCEPLIBS) before building. Stopping...")
ENDIF(DEFINED ENV{BACIO_LIB4})

IF(DEFINED ENV{SP_LIBd})
  MESSAGE(STATUS "The SP_LIBd environment variable is $ENV{SP_LIBd}")
  SET(CMAKE_PREFIX_PATH ${CMAKE_PREFIX_PATH} $ENV{SP_LIBd})
  SET(SP_LIBd $ENV{SP_LIBd})
ELSE(DEFINED ENV{SP_LIBd})
  MESSAGE(FATAL_ERROR "The SP_LIBd environment variable must be set to point to your SP installation (part of NCEPLIBS) before building. Stopping...")
ENDIF(DEFINED ENV{SP_LIBd})

IF(DEFINED ENV{W3NCO_LIBd})
  MESSAGE(STATUS "The W3NCO_LIBd environment variable is $ENV{W3NCO_LIBd}")
  SET(CMAKE_PREFIX_PATH ${CMAKE_PREFIX_PATH} $ENV{W3NCO_LIBd})
  SET(W3NCO_LIBd $ENV{W3NCO_LIBd})
ELSE(DEFINED ENV{W3NCO_LIBd})
  MESSAGE(FATAL_ERROR "The W3NCO_LIBd environment variable must be set to point to your W3NCO installation (part of NCEPLIBS) before building. Stopping...")
ENDIF(DEFINED ENV{W3NCO_LIBd})
>>>>>>> fdf1e658

if(STATIC)
  ADD_DEFINITIONS(-DSTATIC)
endif(STATIC)

SET(CCPP_SRC ${CMAKE_SOURCE_DIR}/../../ccpp/framework)
SET(GFSPHYSICS_SRC ${CMAKE_SOURCE_DIR}/../../ccpp/physics)

# Use rpaths on MacOSX
set(CMAKE_MACOSX_RPATH 1)

#------------------------------------------------------------------------------
# Set a default build type if none was specified
if(NOT CMAKE_BUILD_TYPE AND NOT CMAKE_CONFIGURATION_TYPES)
    message(STATUS "Setting build type to 'Release' as none was specified.")
    set(CMAKE_BUILD_TYPE Release CACHE STRING "Choose the type of build." FORCE)

    # Set the possible values of build type for cmake-gui
    set_property(CACHE CMAKE_BUILD_TYPE PROPERTY STRINGS "Debug" "Release"
                 "MinSizeRel" "RelWithDebInfo")
endif()

INCLUDE_DIRECTORIES(${CMAKE_BINARY_DIR}/ccpp/framework/src)
INCLUDE_DIRECTORIES(${CMAKE_BINARY_DIR}/ccpp/physics)

#------------------------------------------------------------------------------
# Add required preprocessor flags for build type
if (${CMAKE_BUILD_TYPE} MATCHES "Debug")
  ADD_DEFINITIONS(-DDEBUG)
endif (${CMAKE_BUILD_TYPE} MATCHES "Debug")

#------------------------------------------------------------------------------
# Add -DCCPP preprocessor flag (needed to preprocess GFS_typedefs.F90 from FV3)
ADD_DEFINITIONS(-DCCPP)

#------------------------------------------------------------------------------
# Add host-model specific preprocessor flag (needed for some physics schemes)
ADD_DEFINITIONS(-DSCM)

#------------------------------------------------------------------------------
# Add model-specific flags for C/C++/Fortran preprocessor
#ADD_DEFINITIONS(-DMOIST_CAPPA -DUSE_COND -DNEMS_GSM)
ADD_DEFINITIONS(-DMOIST_CAPPA -DUSE_COND -DNEMS_GSM -DGFSL64)  # add GFSL64 to use correct GFS ak and bks
#ADD_DEFINITIONS(-DINTERNAL_FILE_NML)

#------------------------------------------------------------------------------
# Detect OS and set preprocessor flags
if(APPLE)
  ADD_DEFINITIONS(-DMACOSX)
elseif(UNIX)
  ADD_DEFINITIONS(-DLINUX)
else (APPLE)
  message (FATAL_ERROR "Unsupported platform, only Linux and MacOSX are supported at this time.")
endif()

#------------------------------------------------------------------------------
# Set compile options
if (${CMAKE_BUILD_TYPE} MATCHES "Debug")
  # Basic settings
  #if CFLAGS, CXX_FLAGS, or FFLAGS are defined via environment variables, use them
  if (DEFINED ENV{CFLAGS})
    set (CMAKE_C_FLAGS       "${CMAKE_C_FLAGS} -O0 -g -fPIC" CACHE STRING "" FORCE)
  else (DEFINED ENV{CFLAGS})
    set (CMAKE_C_FLAGS       "-O0 -g -fPIC" CACHE STRING "" FORCE)
  endif (DEFINED ENV{CFLAGS})
  if (DEFINED ENV{CXXFLAGS})
    set (CMAKE_CXX_FLAGS     "${CMAKE_CXX_FLAGS} -O0 -g -fPIC" CACHE STRING "" FORCE)
  else (DEFINED ENV{CXXFLAGS})
    set (CMAKE_CXX_FLAGS     "-O0 -g -fPIC" CACHE STRING "" FORCE)
  endif (DEFINED ENV{CXXFLAGS})
  if (DEFINED ENV{FFLAGS})
    set (CMAKE_Fortran_FLAGS "${CMAKE_Fortran_FLAGS} -O0 -g -fPIC" CACHE STRING "" FORCE)
  else (DEFINED ENV{FFLAGS})
    set (CMAKE_Fortran_FLAGS "-O0 -g -fPIC" CACHE STRING "" FORCE)
  endif (DEFINED ENV{FFLAGS})
  # Compiler-dependent settings
  if (${CMAKE_Fortran_COMPILER_ID} MATCHES "GNU")
    set (CMAKE_C_FLAGS       "${CMAKE_C_FLAGS} -ggdb")
    set (CMAKE_CXX_FLAGS     "${CMAKE_CXX_FLAGS} -ggdb")
    set (CMAKE_Fortran_FLAGS "${CMAKE_Fortran_FLAGS} -fcheck=all -fbacktrace -ffpe-trap=zero -finit-real=nan -ggdb -ffree-line-length-none -cpp -fdefault-real-8")
  elseif (${CMAKE_Fortran_COMPILER_ID} MATCHES "Intel")
    set (CMAKE_C_FLAGS       "${CMAKE_C_FLAGS} -traceback")
    set (CMAKE_CXX_FLAGS     "${CMAKE_CXX_FLAGS} -traceback")
    set (CMAKE_Fortran_FLAGS "${CMAKE_Fortran_FLAGS} -fpe0 -warn -traceback -debug extended -fpp -r8")
  elseif (${CMAKE_Fortran_COMPILER_ID} MATCHES "PGI")
    set (CMAKE_C_FLAGS       "${CMAKE_C_FLAGS} -traceback")
    set (CMAKE_CXX_FLAGS     "${CMAKE_CXX_FLAGS} -traceback")
    set (CMAKE_Fortran_FLAGS "${CMAKE_Fortran_FLAGS} -Mnoipa -traceback -Mpreprocess -r8")
  else (${CMAKE_Fortran_COMPILER_ID} MATCHES "GNU")
    message (FATAL_ERROR "This program has only been compiled with gfortran, pgf90 and ifort. If another compiler is needed, the appropriate flags must be added in ${CMAKE_SOURCE_DIR}/CMakeLists.txt")
  endif (${CMAKE_Fortran_COMPILER_ID} MATCHES "GNU")
elseif (${CMAKE_BUILD_TYPE} MATCHES "Release")
  #if CFLAGS, CXX_FLAGS, or FFLAGS are defined via environment variables, use them
  if (DEFINED ENV{CFLAGS})
    set (CMAKE_C_FLAGS       "${CMAKE_C_FLAGS} -O2 -g -fPIC" CACHE STRING "" FORCE)
  else (DEFINED ENV{CFLAGS})
    set (CMAKE_C_FLAGS       "-O2 -g -fPIC" CACHE STRING "" FORCE)
  endif (DEFINED ENV{CFLAGS})
  if (DEFINED ENV{CXXFLAGS})
    set (CMAKE_CXX_FLAGS     "${CMAKE_CXX_FLAGS} -O2 -g -fPIC" CACHE STRING "" FORCE)
  else (DEFINED ENV{CXXFLAGS})
    set (CMAKE_CXX_FLAGS     "-O2 -g -fPIC" CACHE STRING "" FORCE)
  endif (DEFINED ENV{CXXFLAGS})
  if (DEFINED ENV{FFLAGS})
    set (CMAKE_Fortran_FLAGS "${CMAKE_Fortran_FLAGS} -O2 -g -fPIC" CACHE STRING "" FORCE)
  else (DEFINED ENV{FFLAGS})
    set (CMAKE_Fortran_FLAGS "-O2 -g -fPIC" CACHE STRING "" FORCE)
  endif (DEFINED ENV{FFLAGS})
  # Compiler-dependent settings
  if (${CMAKE_Fortran_COMPILER_ID} MATCHES "GNU")
    set (CMAKE_Fortran_FLAGS  "${CMAKE_Fortran_FLAGS} -ffree-line-length-none -cpp -fdefault-real-8")
  elseif (${CMAKE_Fortran_COMPILER_ID} MATCHES "Intel")
    set (CMAKE_Fortran_FLAGS  "${CMAKE_Fortran_FLAGS} -ftz -debug minimal -fpp -r8")
  elseif (${CMAKE_Fortran_COMPILER_ID} MATCHES "PGI")
    set (CMAKE_Fortran_FLAGS  "${CMAKE_Fortran_FLAGS} -Mipa=noconst -Mpreprocess -r8")
  else (${CMAKE_Fortran_COMPILER_ID} MATCHES "GNU")
    message (FATAL_ERROR "This program has only been compiled with gfortran, pgf90 and ifort. If another compiler is needed, the appropriate flags must be added in ${CMAKE_SOURCE_DIR}/CMakeLists.txt")
  endif (${CMAKE_Fortran_COMPILER_ID} MATCHES "GNU")
endif (${CMAKE_BUILD_TYPE} MATCHES "Debug")

#------------------------------------------------------------------------------
# Set netCDF flags for preprocessor, compiler and linker (if defined)
set(NETCDF_DIR $ENV{NETCDF})
if(NETCDF_DIR)
  set (NETCDF_INC "-I${NETCDF_DIR}/include")
  set (NETCDF_LIB "-L${NETCDF_DIR}/lib -lnetcdff -lnetcdf")
  set (CMAKE_Fortran_FLAGS "${CMAKE_Fortran_FLAGS} ${NETCDF_INC} ${NETCDF_LIB}")
  ADD_DEFINITIONS(-DNETCDF)
  message (STATUS "Enable netCDF support")
else(NETCDF_DIR)
  message (STATUS "Disable netCDF support")
endif(NETCDF_DIR)

#------------------------------------------------------------------------------
# Set SIONlib flags for preprocessor, compiler and linker (if defined)
set(SIONLIB $ENV{SIONLIB})
if (SIONLIB)
  execute_process(COMMAND ${SIONLIB}/bin/sionconfig --mpi --cflags --f90
                  RESULT_VARIABLE exit_code
                  OUTPUT_VARIABLE SIONlib_Fortran_FLAGS
                  ERROR_VARIABLE stderr
                  OUTPUT_STRIP_TRAILING_WHITESPACE
                  ERROR_STRIP_TRAILING_WHITESPACE)
  if (NOT exit_code EQUAL "0")
     message (FATAL_ERROR "Execution of '${SIONLIB}/bin/sionconfig --mpi --cflags --f90' failed")
  endif (NOT exit_code EQUAL "0")
  execute_process(COMMAND ${SIONLIB}/bin/sionconfig --mpi --libs --f90
                  RESULT_VARIABLE exit_code
                  OUTPUT_VARIABLE SIONlib_Fortran_LIBS
                  ERROR_VARIABLE stderr
                  OUTPUT_STRIP_TRAILING_WHITESPACE
                  ERROR_STRIP_TRAILING_WHITESPACE)
  if (NOT exit_code EQUAL "0")
     message (FATAL_ERROR "Execution of '${SIONLIB}/bin/sionconfig --mpi --libs --f90' failed")
  endif (NOT exit_code EQUAL "0")
  set (CMAKE_Fortran_FLAGS "${CMAKE_Fortran_FLAGS} ${SIONlib_Fortran_FLAGS} ${SIONlib_Fortran_LIBS}")
  ADD_DEFINITIONS(-DSION)
  message (STATUS "Enable SIONlib support")
else (SIONLIB)
  message (STATUS "Disable SIONlib support")
endif (SIONLIB)

#------------------------------------------------------------------------------
# The Fortran compiler/linker flag inserted by cmake to create shared libraries
# with the Intel compiler is deprecated (-i_dynamic), correct here.
# CMAKE_Fortran_COMPILER_ID = {"Intel", "PGI", "GNU", "Clang", "MSVC", ...}
if ("${CMAKE_Fortran_COMPILER_ID}" STREQUAL "Intel")
    string(REPLACE "-i_dynamic" "-shared-intel"
           CMAKE_SHARED_LIBRARY_CREATE_Fortran_FLAGS
           "${CMAKE_SHARED_LIBRARY_CREATE_Fortran_FLAGS}")
    string(REPLACE "-i_dynamic" "-shared-intel"
           CMAKE_SHARED_LIBRARY_LINK_Fortran_FLAGS
           "${CMAKE_SHARED_LIBRARY_LINK_Fortran_FLAGS}")
endif()

#------------------------------------------------------------------------------
# CMake Modules
# Set the CMake module path
list(APPEND CMAKE_MODULE_PATH "${CMAKE_CURRENT_SOURCE_DIR}/../../ccpp/framework/cmake")
#------------------------------------------------------------------------------
# Set OpenMP flags for C/C++/Fortran
if (OPENMP)
  include(detect_openmp)
  detect_openmp()
  set (CMAKE_C_FLAGS "${CMAKE_C_FLAGS} ${OpenMP_C_FLAGS}")
  set (CMAKE_CXX_FLAGS "${CMAKE_CXX_FLAGS} ${OpenMP_CXX_FLAGS}")
  set (CMAKE_Fortran_FLAGS "${CMAKE_Fortran_FLAGS} ${OpenMP_Fortran_FLAGS}")
  message(STATUS "Enable OpenMP support for C/C++/Fortran compiler")
else(OPENMP)
  message (STATUS "Disable OpenMP support for C/C++/Fortran compiler")
endif()

#------------------------------------------------------------------------------
# Configure sources
ADD_SUBDIRECTORY(${CCPP_SRC} ${CMAKE_BINARY_DIR}/ccpp/framework)
ADD_SUBDIRECTORY(${GFSPHYSICS_SRC} ${CMAKE_BINARY_DIR}/ccpp/physics)
ADD_DEPENDENCIES(ccppphys ccpp)

SET(scm_source_files gmtb_scm.F90
            gmtb_scm_input.f90
            gmtb_scm_utils.f90
            gmtb_scm_vgrid.F90
            gmtb_scm_setup.f90
            gmtb_scm_forcing.f90
            gmtb_scm_time_integration.f90
            gmtb_scm_output.f90
            gmtb_scm_kinds.f90
            gmtb_scm_physical_constants.f90
            gmtb_scm_type_defs.f90
)

if(STATIC)
  ADD_EXECUTABLE(gmtb_scm ${scm_source_files} ccpp_static_api.F90)
  TARGET_LINK_LIBRARIES(gmtb_scm ccppphys ccpp ${BACIO_LIB4} ${SP_LIBd} ${W3NCO_LIBd})
else(STATIC)
  ADD_EXECUTABLE(gmtb_scm ${scm_source_files})
  TARGET_LINK_LIBRARIES(gmtb_scm ccppphys ccpp)
endif(STATIC)

set_target_properties(gmtb_scm PROPERTIES
                               COMPILE_FLAGS "${CMAKE_Fortran_FLAGS}"
                               LINK_FLAGS "${CMAKE_Fortran_FLAGS}")

add_custom_command(
        TARGET gmtb_scm POST_BUILD
        COMMAND ${CMAKE_COMMAND} -E create_symlink
                ${CMAKE_SOURCE_DIR}/run_gmtb_scm.py
                ${CMAKE_CURRENT_BINARY_DIR}/run_gmtb_scm.py)

add_custom_command(
        TARGET gmtb_scm POST_BUILD
        COMMAND ${CMAKE_COMMAND} -E create_symlink
                ${CMAKE_SOURCE_DIR}/multi_run_gmtb_scm.py
                ${CMAKE_CURRENT_BINARY_DIR}/multi_run_gmtb_scm.py)<|MERGE_RESOLUTION|>--- conflicted
+++ resolved
@@ -64,14 +64,6 @@
   MESSAGE(FATAL_ERROR "The NETCDF environement variable must be set to point to your NetCDF installation before building. Stopping...")
 ENDIF(DEFINED ENV{NETCDF})
 
-<<<<<<< HEAD
-if(NOT DEFINED ENV{BACIO_LIB4} OR NOT DEFINED ENV{SP_LIBd} OR NOT DEFINED ENV{W3NCO_LIBd})
-    message(FATAL_ERROR "Environment variables BACIO_LIB4, SP_LIBd, W3NCO_LIBd not set")
-endif()
-set(BACIO_LIB4   $ENV{BACIO_LIB4})
-set(SP_LIBd      $ENV{SP_LIBd})
-set(W3NCO_LIBd   $ENV{W3NCO_LIBd})
-=======
 IF(DEFINED ENV{BACIO_LIB4})
   MESSAGE(STATUS "The BACIO_LIB4 environment variable is $ENV{BACIO_LIB4}")
   SET(CMAKE_PREFIX_PATH ${CMAKE_PREFIX_PATH} $ENV{BACIO_LIB4})
@@ -95,7 +87,6 @@
 ELSE(DEFINED ENV{W3NCO_LIBd})
   MESSAGE(FATAL_ERROR "The W3NCO_LIBd environment variable must be set to point to your W3NCO installation (part of NCEPLIBS) before building. Stopping...")
 ENDIF(DEFINED ENV{W3NCO_LIBd})
->>>>>>> fdf1e658
 
 if(STATIC)
   ADD_DEFINITIONS(-DSTATIC)
