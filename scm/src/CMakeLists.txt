--- conflicted
+++ resolved
@@ -4,6 +4,63 @@
         VERSION 5.0.0
         LANGUAGES C Fortran)
 set(PROJECT "CCPP-SCM")
+
+####################################################################
+# Begin CCPP prebuild step                                         #
+####################################################################
+if(DEFINED CCPP_SUITES)
+  if (${CCPP_SUITES} MATCHES "ALL")
+    message("Calling CCPP code generator (ccpp_prebuild.py) for all available suites ...")
+  else()
+    set(_ccpp_suites_arg "--suites=${CCPP_SUITES}")
+    message("Calling CCPP code generator (ccpp_prebuild.py) for suites ${_ccpp_suites_arg} ...")
+  endif()
+  unset(CCPP_SUITES CACHE)
+else()
+  execute_process(
+    COMMAND scm/src/suite_info.py
+    WORKING_DIRECTORY ${CMAKE_CURRENT_SOURCE_DIR}/../..
+    OUTPUT_VARIABLE suite_string
+    OUTPUT_STRIP_TRAILING_WHITESPACE
+    )
+    set(_ccpp_suites_arg "--suites=${suite_string}")
+    message("Calling CCPP code generator (ccpp_prebuild.py) for SUPPORTED suites ${_ccpp_suites_arg} ...")
+endif()
+# Run CCPP prebuild.py
+message (STATUS "Running ccpp_prebuild.py for CCPP")
+# Make the directories where the ccpp_prebuild.py script wants to write caps and make snippets
+file(MAKE_DIRECTORY ${CMAKE_CURRENT_BINARY_DIR}/ccpp/physics/physics)
+if (NOT EXISTS "${CMAKE_SOURCE_DIR}/../../ccpp/framework/scripts/ccpp_prebuild.py")
+  message( FATAL_ERROR "ccpp_prebuild.py script does not exist, did you check out the code recursively?" )
+endif()
+if (${CMAKE_BUILD_TYPE} MATCHES "Debug")
+  execute_process(
+    COMMAND ccpp/framework/scripts/ccpp_prebuild.py --config=ccpp/config/ccpp_prebuild_config.py ${_ccpp_suites_arg} --builddir=${CMAKE_CURRENT_BINARY_DIR} --debug --verbose
+    OUTPUT_FILE ${PROJECT_BINARY_DIR}/ccpp_prebuild.out
+    ERROR_FILE ${PROJECT_BINARY_DIR}/ccpp_prebuild.err
+    WORKING_DIRECTORY ${CMAKE_CURRENT_SOURCE_DIR}/../..
+    RESULT_VARIABLE return_code
+    )
+else()
+  execute_process(
+    COMMAND ccpp/framework/scripts/ccpp_prebuild.py --config=ccpp/config/ccpp_prebuild_config.py ${_ccpp_suites_arg} --builddir=${CMAKE_CURRENT_BINARY_DIR}
+    OUTPUT_FILE ${PROJECT_BINARY_DIR}/ccpp_prebuild.out
+    ERROR_FILE ${PROJECT_BINARY_DIR}/ccpp_prebuild.err
+    WORKING_DIRECTORY ${CMAKE_CURRENT_SOURCE_DIR}/../..
+    RESULT_VARIABLE return_code
+    )
+endif()
+  
+# Check return code from CCPP prebuild.py
+if(return_code EQUAL 0)
+  message (STATUS "CCPP prebuild step completed successfully")
+else(return_code EQUAL 0)
+  message (FATAL_ERROR "CCPP prebuild step failed, check ccpp_prebuild.out/ccpp_prebuild.err")
+endif(return_code EQUAL 0)
+####################################################################
+# End CCPP prebuild step                                           #
+####################################################################
+
 ENABLE_LANGUAGE(Fortran)
 include(CMakeForceCompiler)
 SET(CMAKE_MODULE_PATH ${CMAKE_MODULE_PATH} ${CMAKE_SOURCE_DIR}/../../CMakeModules/Modules)
@@ -58,7 +115,6 @@
     set_property(CACHE CMAKE_BUILD_TYPE PROPERTY STRINGS "Debug" "Release"
                  "MinSizeRel" "RelWithDebInfo")
 endif()
-<<<<<<< HEAD
 
 ADD_COMPILE_OPTIONS(-O0)
 
@@ -98,31 +154,6 @@
   message(STATUS "Enable OpenMP support for C/C++/Fortran compiler")
 else(OPENMP)
   message (STATUS "Disable OpenMP support for C/C++/Fortran compiler")
-=======
-# Run CCPP prebuild.py
-message (STATUS "Running ccpp_prebuild.py for CCPP")
-# Make the directories where the ccpp_prebuild.py script wants to write caps and make snippets
-file(MAKE_DIRECTORY ${CMAKE_CURRENT_BINARY_DIR}/ccpp/physics/physics)
-if (NOT EXISTS "${CMAKE_SOURCE_DIR}/../../ccpp/framework/scripts/ccpp_prebuild.py")
-  message( FATAL_ERROR "ccpp_prebuild.py script does not exist, did you check out the code recursively?" )
-endif()
-if (${CMAKE_BUILD_TYPE} MATCHES "Debug")
-  execute_process(
-    COMMAND ccpp/framework/scripts/ccpp_prebuild.py --config=ccpp/config/ccpp_prebuild_config.py ${_ccpp_suites_arg} --builddir=${CMAKE_CURRENT_BINARY_DIR} --debug --verbose
-    OUTPUT_FILE ${PROJECT_BINARY_DIR}/ccpp_prebuild.out
-    ERROR_FILE ${PROJECT_BINARY_DIR}/ccpp_prebuild.err
-    WORKING_DIRECTORY ${CMAKE_CURRENT_SOURCE_DIR}/../..
-    RESULT_VARIABLE return_code
-    )
-else()
-  execute_process(
-    COMMAND ccpp/framework/scripts/ccpp_prebuild.py --config=ccpp/config/ccpp_prebuild_config.py ${_ccpp_suites_arg} --builddir=${CMAKE_CURRENT_BINARY_DIR}
-    OUTPUT_FILE ${PROJECT_BINARY_DIR}/ccpp_prebuild.out
-    ERROR_FILE ${PROJECT_BINARY_DIR}/ccpp_prebuild.err
-    WORKING_DIRECTORY ${CMAKE_CURRENT_SOURCE_DIR}/../..
-    RESULT_VARIABLE return_code
-    )
->>>>>>> be44954e
 endif()
 
 #------------------------------------------------------------------------------
