--- conflicted
+++ resolved
@@ -891,58 +891,6 @@
       physics%Stateout%gq0 => scm_state%state_tracer(:,:,:,1)
     endif
 
-<<<<<<< HEAD
-    if(scm_state%sfc_flux_spec) then
-      physics%Sfcprop(col)%spec_sh_flux => scm_state%sh_flux
-      physics%Sfcprop(col)%spec_lh_flux => scm_state%lh_flux
-      physics%Sfcprop(col)%zorl => scm_state%sfc_roughness_length_cm
-    endif
-    if(scm_state%model_ics) then
-      physics%Sfcprop(col)%zorl => scm_state%sfc_roughness_length_cm
-      physics%Sfcprop(col)%canopy => scm_state%canopy(col,:)
-      physics%Sfcprop(col)%hice => scm_state%hice(col,:)
-      physics%Sfcprop(col)%fice => scm_state%fice(col,:)
-      physics%Sfcprop(col)%tisfc => scm_state%tisfc(col,:)
-      physics%Sfcprop(col)%snowd  => scm_state%snwdph(col,:)
-      physics%Sfcprop(col)%snoalb => scm_state%snoalb(col,:)
-      physics%Sfcprop(col)%sncovr => scm_state%sncovr(col,:)
-      if (physics%Model(col)%lsm == physics%Model(col)%lsm_noahmp) then
-        physics%Sfcprop(col)%snowxy     => scm_state%snowxy(col,:)
-        physics%Sfcprop(col)%tvxy       => scm_state%tvxy(col,:)
-        physics%Sfcprop(col)%tgxy       => scm_state%tgxy(col,:)
-        physics%Sfcprop(col)%canicexy   => scm_state%canicexy(col,:)
-        physics%Sfcprop(col)%canliqxy   => scm_state%canliqxy(col,:)
-        physics%Sfcprop(col)%eahxy      => scm_state%eahxy(col,:)
-        physics%Sfcprop(col)%tahxy      => scm_state%tahxy(col,:)
-        physics%Sfcprop(col)%cmxy       => scm_state%cmxy(col,:)
-        physics%Sfcprop(col)%chxy       => scm_state%chxy(col,:)
-        physics%Sfcprop(col)%fwetxy     => scm_state%fwetxy(col,:)
-        physics%Sfcprop(col)%sneqvoxy   => scm_state%sneqvoxy(col,:)
-        physics%Sfcprop(col)%alboldxy   => scm_state%alboldxy(col,:)
-        physics%Sfcprop(col)%qsnowxy    => scm_state%qsnowxy(col,:)
-        physics%Sfcprop(col)%wslakexy   => scm_state%wslakexy(col,:)
-        physics%Sfcprop(col)%zwtxy      => scm_state%zwtxy(col,:)
-        physics%Sfcprop(col)%waxy       => scm_state%waxy(col,:)
-        physics%Sfcprop(col)%wtxy       => scm_state%wtxy(col,:)
-        physics%Sfcprop(col)%lfmassxy   => scm_state%lfmassxy(col,:)
-        physics%Sfcprop(col)%rtmassxy   => scm_state%rtmassxy(col,:)
-        physics%Sfcprop(col)%stmassxy   => scm_state%stmassxy(col,:)
-        physics%Sfcprop(col)%woodxy     => scm_state%woodxy(col,:)
-        physics%Sfcprop(col)%stblcpxy   => scm_state%stblcpxy(col,:)
-        physics%Sfcprop(col)%fastcpxy   => scm_state%fastcpxy(col,:)
-        physics%Sfcprop(col)%xsaixy     => scm_state%xsaixy(col,:)
-        physics%Sfcprop(col)%xlaixy     => scm_state%xlaixy(col,:)
-        physics%Sfcprop(col)%taussxy    => scm_state%taussxy(col,:)
-        physics%Sfcprop(col)%smcwtdxy   => scm_state%smcwtdxy(col,:)
-        physics%Sfcprop(col)%deeprechxy => scm_state%deeprechxy(col,:)
-        physics%Sfcprop(col)%rechxy     => scm_state%rechxy(col,:)
-
-        physics%Sfcprop(col)%snicexy    => scm_state%snicexy(col,:,:)
-        physics%Sfcprop(col)%snliqxy    => scm_state%snliqxy(col,:,:)
-        physics%Sfcprop(col)%tsnoxy     => scm_state%tsnoxy(col,:,:)
-        physics%Sfcprop(col)%smoiseq    => scm_state%smoiseq(col,:,:)
-        physics%Sfcprop(col)%zsnsoxy    => scm_state%zsnsoxy(col,:,:)
-=======
     physics%Sfcprop%zorl => scm_state%sfc_roughness_length_cm
     if(scm_state%sfc_flux_spec) then
       physics%Sfcprop%spec_sh_flux => scm_state%sh_flux
@@ -993,7 +941,6 @@
         physics%Sfcprop%tsnoxy     => scm_state%tsnoxy
         physics%Sfcprop%smoiseq    => scm_state%smoiseq
         physics%Sfcprop%zsnsoxy    => scm_state%zsnsoxy
->>>>>>> cd5f6464
       endif
     endif
 
