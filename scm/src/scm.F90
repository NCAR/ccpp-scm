module scm_main

implicit none

contains

subroutine scm_main_sub()

  use iso_fortran_env, only: error_unit
  use scm_kinds, only: sp, dp, qp
  use scm_input
  use scm_utils
  use scm_vgrid
  use scm_setup
  use scm_forcing
  use scm_time_integration
  use scm_output
  use scm_type_defs, only: physics, scm_state_type, scm_input_type, scm_reference_type
  use ccpp_config,   only: ty_ccpp_config
  use mpi_f08
  
  use :: SCM_ccpp_cap,  only: &
          ccpp_physics_init              => SCM_ccpp_physics_initialize,       &
          ccpp_physics_timestep_init     => SCM_ccpp_physics_timestep_initial, &
          ccpp_physics_run               => SCM_ccpp_physics_run,              &
          ccpp_physics_timestep_finalize => SCM_ccpp_physics_timestep_final,   &
          ccpp_physics_finalize          => SCM_ccpp_physics_finalize,         &
          ccpp_physics_suite_part_list

  implicit none

  type(scm_state_type),     target :: scm_state
  type(scm_input_type),     target :: scm_input_instance
  type(scm_reference_type), target :: scm_reference
  type(ty_ccpp_config),     target :: ccpp_cfg
  type(MPI_Comm)                   :: fcst_mpi_comm
  integer             :: i, j, kdt_rad, idtend, itrac, n_tasks, n_threads
  real(kind=8)        :: rinc(5) !(DAYS, HOURS, MINUTES, SECONDS, MILLISECONDS)
  integer             :: jdat(1:8)
  integer             :: cdata_time_index
  integer             :: ierr
  character(len=16)   :: logfile_name
  logical             :: in_spinup
  character(len=128), allocatable :: ccpp_suite_parts(:)
  integer             :: isuite_part

  ! Initialize error handling variables.
  ccpp_cfg%ccpp_errflg = 0
  ccpp_cfg%ccpp_errmsg = ''

  call MPI_INIT(ierr)
  if (ierr/=0) then
      write(error_unit,*) 'An error occurred in MPI_INIT: ', ierr
      error stop
  end if
  fcst_mpi_comm = MPI_COMM_WORLD
  n_tasks   = 1
  n_threads = 1

  call get_config_nml(scm_state)

  select case(scm_state%input_type)
    case(0)
      call get_case_init(scm_state, scm_input_instance)
    case(1)
      call get_case_init_DEPHY(scm_state, scm_input_instance)
    case default
      write(error_unit,*) 'An unrecognized specification of the input_type namelist variable is being used. Exiting...'
      error stop
  end select

  call get_reference_profile(scm_state, scm_reference)

  call get_FV3_vgrid(scm_input_instance, scm_state)

  call set_state(scm_input_instance, scm_reference, scm_state)

  call calc_geopotential(1, scm_state)

  scm_state%model_time = 0.0
  scm_state%itt = 1

  in_spinup = (scm_state%do_spinup .and. scm_state%itt <= scm_state%spinup_timesteps)

  if (in_spinup) then
    call set_spinup_nudging(scm_state)
  end if

  call interpolate_forcing(scm_input_instance, scm_state, in_spinup)

  call physics%create(scm_state%n_cols, n_threads)

  !physics initialization section

  !set the array index of the time level of the state variables that the cdata
  !points to (this is the time level that will be updated during ipd_run;
  !if suite returns tendencies, SCM must apply them to this time level)
  select case(scm_state%time_scheme)
    case(1)
      cdata_time_index = 1
    case(2)
      cdata_time_index = 2
    case default
      cdata_time_index = 2
  end select

  !open a logfile
  if (physics%Init_parm%me == physics%Init_parm%master .and. physics%Init_parm%logunit>=0) then
    write (logfile_name, '(A7,I0.5,A4)') 'logfile.out'
    open(unit=physics%Init_parm%logunit, file=trim(scm_state%output_dir)//'/'//logfile_name, action='write', status='replace')
  end if

  physics%Init_parm%fcst_mpi_comm   =  fcst_mpi_comm
  physics%Init_parm%levs = scm_state%n_levels
  physics%Init_parm%bdat(1) = scm_state%init_year
  physics%Init_parm%bdat(2) = scm_state%init_month
  physics%Init_parm%bdat(3) = scm_state%init_day
  physics%Init_parm%bdat(5) = scm_state%init_hour
  physics%Init_parm%cdat(:) = physics%Init_parm%bdat
  physics%Init_parm%dt_dycore = scm_state%dt
  physics%Init_parm%dt_phys = scm_state%dt
  physics%Init_parm%ak => scm_state%a_k
  physics%Init_parm%bk => scm_state%b_k
  !physics%Init_parm%xlon => scm_state%lon  !rank mismatch -> why does Init_parm%xlon have 2 dimensions?
  !physics%Init_parm%xlat => scm_state%lat  !rank mismatch -> why does Init_parm%xlat have 2 dimensions?
  !physics%Init_parm%area => scm_state%area !rank mismatch -> why does Init_parm%area have 2 dimensions?
  physics%Init_parm%tracer_names => scm_state%tracer_names
  physics%Init_parm%tracer_types => scm_state%tracer_types
  physics%Init_parm%fn_nml = scm_state%physics_nml
  physics%Init_parm%blksz => scm_state%blksz
  physics%Init_parm%tile_num = 1
  physics%Init_parm%hydrostatic = .true.
  physics%Init_parm%restart = .false.
  physics%Init_parm%nwat = scm_state%nwat

  ! Allocate and initialize DDTs
  call GFS_suite_setup(physics%Model, physics%Statein, physics%Stateout,           &
                       physics%Sfcprop, physics%Coupling, physics%Grid,            &
                       physics%Tbd, physics%Cldprop, physics%Radtend,              &
                       physics%Diag, physics%Interstitial, n_tasks, n_threads,     &
                       physics%Init_parm, scm_state%n_cols, scm_state%lon,         &
                       scm_state%lat, scm_state%area)

  !override radiation frequency
  if (scm_state%force_rad_T > 0) then
    !turn off radiation since it is already accounted for in the forcing
    !set radiation calling periods to -1 in order to prevent lsswr/lslwr from being be set to true in GFS_time_vary_pre
    physics%Model%nsswr = -1
    physics%Model%nslwr = -1
  end if

  !override fhzero in physics namelist if n_itt_diag is set in the case namelist
  if (scm_state%n_itt_diag >= 1) then
    physics%Model%nszero = scm_state%n_itt_diag
    physics%Model%fhzero = scm_state%n_itt_diag*scm_state%dt/3600.0
  end if

  !check for problematic diagnostic and radiation periods
  if (mod(physics%Model%nszero,scm_state%n_itt_out) /= 0) then
    write(error_unit,*) "***ERROR***: The diagnostic output period must be a multiple of the output period."
    write(error_unit,*) "From ", adjustl(trim(scm_state%physics_nml)), ", fhzero = ",physics%Model%fhzero
    write(error_unit,*) "implying a diagnostic output period of ", physics%Model%nszero*scm_state%dt, "seconds."
    write(error_unit,*) "The given output period in the case configuration namelist is ", scm_state%output_period,"seconds."
    error stop
  end if

  if (mod(physics%Model%nsswr,scm_state%n_itt_out) /= 0) then
    write(*,*) "***WARNING***: The shortwave radiation calling period is different than the output period."
    write(*,*) "From ", adjustl(trim(scm_state%physics_nml)), ", fhswr = ",physics%Model%fhswr
    write(*,*) "The given output period in the case configuration namelist is ", scm_state%output_period
    write(*,*) "This will cause the effective output period of variables that are only given values during shortwave calls to be ",&
      lcm(scm_state%n_itt_out,physics%Model%nsswr)*scm_state%dt," seconds."
  end if

  if (mod(physics%Model%nslwr,scm_state%n_itt_out) /= 0) then
    write(*,*) "***WARNING***: The longwave radiation calling period is different than the output period."
    write(*,*) "From ", adjustl(trim(scm_state%physics_nml)), ", fhlwr = ",physics%Model%fhlwr
    write(*,*) "The given output period in the case configuration namelist is ", scm_state%output_period
    write(*,*) "This will cause the effective output period of variables that are only given values during longwave calls to be ",&
      lcm(scm_state%n_itt_out,physics%Model%nslwr)*scm_state%dt," seconds."
  end if

  ! Initialize CCPP physics control.
  ccpp_cfg%thrd_no     = 1
  ccpp_cfg%thrd_cnt    = n_threads
  ccpp_cfg%chunk_no    = 1

  call physics%associate(scm_state)
  call physics%set(scm_input_instance, scm_state)

  ! When asked to calculate 3-dim. tendencies, set Stateout variables to
  ! Statein variables here in order to capture the first call to dycore
  if (physics%Model%ldiag3d) then
    physics%Stateout%gu0 = physics%Statein%ugrs
    physics%Stateout%gv0 = physics%Statein%vgrs
    physics%Stateout%gt0 = physics%Statein%tgrs
    physics%Stateout%gq0 = physics%Statein%qgrs
  endif

  !initialize the column's physics
<<<<<<< HEAD
  write(0,'(a,i0,a)') "Calling ccpp_physics_suite_part_list with suite '" // trim(trim(adjustl(scm_state%physics_suite_name))) // "'"
  call ccpp_physics_suite_part_list(suite_name  = trim(trim(adjustl(scm_state%physics_suite_name))), &
                                    part_list   = ccpp_suite_parts, &
                                    ccpp_errmsg = ccpp_cfg%ccpp_errmsg,      &
                                    ccpp_errflg = ccpp_cfg%ccpp_errflg)
  write(0,'(a,i0,a)') "Calling ccpp_physics_init with suite '" // trim(trim(adjustl(scm_state%physics_suite_name))) // "'"
  call ccpp_physics_init(suite_name = trim(trim(adjustl(scm_state%physics_suite_name))), &
                         physics    = physics,     &
                         ccpp_cfg   = ccpp_cfg)
  write(0,'(a,i0,a,i0)') "Called ccpp_physics_init with suite '" // trim(trim(adjustl(scm_state%physics_suite_name))) // "', ccpp_errflg=", ccpp_cfg%ccpp_errflg
  if (ccpp_cfg%ccpp_errflg/=0) then
      write(*,'(a,i0,a)') 'An error occurred in ccpp_physics_init: ' // trim(ccpp_cfg%ccpp_errmsg) // '. Exiting...'
=======

  write(*,'(a,i0,a)') "Calling ccpp_physics_init with suite '" // trim(trim(adjustl(scm_state%physics_suite_name))) // "'"
  call ccpp_physics_init(cdata, suite_name=trim(trim(adjustl(scm_state%physics_suite_name))), ierr=ierr)
  write(*,'(a,i0,a,i0)') "Called ccpp_physics_init with suite '" // trim(trim(adjustl(scm_state%physics_suite_name))) // "', ierr=", ierr
  if (ierr/=0) then
      write(error_unit,'(a,i0,a)') 'An error occurred in ccpp_physics_init: ' // trim(cdata%errmsg) // '. Exiting...'
>>>>>>> 75842973
      error stop
  end if

  physics%Model%first_time_step = .true.

  call output_init(scm_state, physics)
  call output_append(scm_state, physics, force=.true.)

  !first time step (call once)

  if (scm_state%time_scheme == 1) then
     if (.not. in_spinup) then
       scm_state%dt_now = scm_state%dt
       scm_state%model_time = scm_state%dt_now
     end if

     call interpolate_forcing(scm_input_instance, scm_state, in_spinup)

     if (.not. scm_state%model_ics) call calc_pres_exner_geopotential(1, scm_state)

     !pass in state variables to be modified by forcing and physics
     call do_time_step(scm_state, physics, ccpp_cfg, in_spinup, ccpp_suite_parts)

  else if (scm_state%time_scheme == 2) then
  !   !if using the leapfrog scheme, we initialize by taking one half forward time step and one half (unfiltered) leapfrog time step to get to the end of the first time step
    if (.not. in_spinup) then
      scm_state%dt_now = 0.5*scm_state%dt
      scm_state%model_time = scm_state%dt_now
    end if

    !save initial state
    scm_state%temp_tracer(:,:,:,1) = scm_state%state_tracer(:,:,:,1)
    scm_state%temp_T(:,:,1) = scm_state%state_T(:,:,1)
    scm_state%temp_u(:,:,1) = scm_state%state_u(:,:,1)
    scm_state%temp_v(:,:,1) = scm_state%state_v(:,:,1)

    call interpolate_forcing(scm_input_instance, scm_state, in_spinup)

    call calc_pres_exner_geopotential(1, scm_state)

    if (scm_state%input_type == 0) then
      call apply_forcing_forward_Euler(scm_state, in_spinup)
    else
      call apply_forcing_DEPHY(scm_state, in_spinup)
    end if

    !apply_forcing_forward_Euler updates state variables time level 1, so must copy this data to time_level 2 (where cdata points)
    scm_state%state_T(:,:,2) = scm_state%state_T(:,:,1)
    scm_state%state_tracer(:,:,:,2) = scm_state%state_tracer(:,:,:,1)
    scm_state%state_u(:,:,2) = scm_state%state_u(:,:,1)
    scm_state%state_v(:,:,2) = scm_state%state_v(:,:,1)

    ! Calculate total non-physics tendencies by substracting old Stateout
    ! variables from new/updated Statein variables (gives the tendencies
    ! due to anything else than physics)
    do i=1, scm_state%n_cols
      if (physics%Model%ldiag3d) then
        idtend = physics%Model%dtidx(physics%Model%index_of_x_wind,physics%Model%index_of_process_non_physics)
        if(idtend>=1) then
          physics%Diag%dtend(i,:,idtend) = physics%Diag%dtend(i,:,idtend) &
                 + (physics%Statein%ugrs(i,:) - physics%Stateout%gu0(i,:))
        endif

        idtend = physics%Model%dtidx(physics%Model%index_of_y_wind,physics%Model%index_of_process_non_physics)
        if(idtend>=1) then
          physics%Diag%dtend(i,:,idtend) = physics%Diag%dtend(i,:,idtend) &
                 + (physics%Statein%vgrs(i,:) - physics%Stateout%gv0(i,:))
        endif

        idtend = physics%Model%dtidx(physics%Model%index_of_temperature,physics%Model%index_of_process_non_physics)
        if(idtend>=1) then
          physics%Diag%dtend(i,:,idtend) = physics%Diag%dtend(i,:,idtend) &
                 + (physics%Statein%tgrs(i,:) - physics%Stateout%gt0(i,:))
        endif

        if (physics%Model%qdiag3d) then
          do itrac=1,physics%Model%ntrac
            idtend = physics%Model%dtidx(itrac+100,physics%Model%index_of_process_non_physics)
            if(idtend>=1) then
              physics%Diag%dtend(i,:,idtend) = physics%Diag%dtend(i,:,idtend) &
                     + (physics%Statein%qgrs(i,:,itrac) - physics%Stateout%gq0(i,:,itrac))
            endif
          enddo
        endif
      endif
    end do
<<<<<<< HEAD
    call ccpp_physics_timestep_init(suite_name = trim(trim(adjustl(scm_state%physics_suite_name))), &
                                    physics    = physics,     &
                                    ccpp_cfg   = ccpp_cfg)
    if (ccpp_cfg%ccpp_errflg/=0) then
        write(*,'(a,i0,a)') 'An error occurred in ccpp_physics_timestep_init: ' // trim(ccpp_cfg%ccpp_errmsg) // '. Exiting...'
=======

    call ccpp_physics_timestep_init(cdata, suite_name=trim(adjustl(scm_state%physics_suite_name)), ierr=ierr)
    if (ierr/=0) then
        write(error_unit,'(a,i0,a)') 'An error occurred in ccpp_physics_timestep_init: ' // trim(cdata%errmsg) // '. Exiting...'
>>>>>>> 75842973
        error stop
    end if

    !--- determine if radiation diagnostics buckets need to be cleared
    if (nint(physics%Model%fhzero*3600) >= nint(max(physics%Model%fhswr,physics%Model%fhlwr))) then
      if (mod(physics%Model%kdt,physics%Model%nszero) == 1 .or. physics%Model%nszero == 1) then
        call physics%Diag%rad_zero  (physics%Model)
      endif
    else
      kdt_rad = nint(min(physics%Model%fhswr,physics%Model%fhlwr)/physics%Model%dtp)
      if (mod(physics%Model%kdt,kdt_rad) == 1) then
        call physics%Diag%rad_zero  (physics%Model)
      endif
    endif

    !--- determine if physics diagnostics buckets need to be cleared
    if (mod(physics%Model%kdt,physics%Model%nszero) == 1 .or. physics%Model%nszero == 1) then
      call physics%Diag%phys_zero (physics%Model)
    endif

<<<<<<< HEAD
    do isuite_part=1,size(ccpp_suite_parts)
       call ccpp_physics_run(suite_name = trim(trim(adjustl(scm_state%physics_suite_name))), &
                             suite_part = ccpp_suite_parts(isuite_part), &
                             physics    = physics,     &
                             ccpp_cfg   = ccpp_cfg)
       if (ccpp_cfg%ccpp_errflg/=0) then
          write(*,'(a,i0,a)') 'An error occurred in ccpp_physics_run: ' // trim(ccpp_cfg%ccpp_errmsg) // '. Exiting...'
          error stop
       end if
    end do
    
    call ccpp_physics_timestep_finalize(suite_name = trim(trim(adjustl(scm_state%physics_suite_name))), &
                                        physics    = physics,     &
                                        ccpp_cfg   = ccpp_cfg)
    if (ccpp_cfg%ccpp_errflg/=0) then
        write(*,'(a,i0,a)') 'An error occurred in ccpp_physics_timestep_finalize: ' // trim(ccpp_cfg%ccpp_errmsg) // '. Exiting...'
        stop 1
=======
    !CCPP run phase
    ! time_vary group doesn't have any run phase (omitted)
    ! radiation group
    call physics%Interstitial(1)%rad_reset(physics%Model)
    call ccpp_physics_run(cdata, suite_name=trim(adjustl(scm_state%physics_suite_name)), group_name="radiation", ierr=ierr)
    if (ierr/=0) then
        write(error_unit,'(a,i0,a)') 'An error occurred in ccpp_physics_run for group radiation: ' // trim(cdata%errmsg) // '. Exiting...'
        error stop
    end if
    ! process-split physics
    call physics%Interstitial(1)%phys_reset(physics%Model)
    call ccpp_physics_run(cdata, suite_name=trim(adjustl(scm_state%physics_suite_name)), group_name="phys_ps", ierr=ierr)
    if (ierr/=0) then
        write(error_unit,'(a,i0,a)') 'An error occurred in ccpp_physics_run for group phys_ps: ' // trim(cdata%errmsg) // '. Exiting...'
        error stop
    end if
    ! time-split physics
    call ccpp_physics_run(cdata, suite_name=trim(adjustl(scm_state%physics_suite_name)), group_name="phys_ts", ierr=ierr)
    if (ierr/=0) then
        write(error_unit,'(a,i0,a)') 'An error occurred in ccpp_physics_run for group phys_ts: ' // trim(cdata%errmsg) // '. Exiting...'
        error stop
    end if

    call ccpp_physics_timestep_finalize(cdata, suite_name=trim(adjustl(scm_state%physics_suite_name)), ierr=ierr)
    if (ierr/=0) then
        write(error_unit,'(a,i0,a)') 'An error occurred in ccpp_physics_timestep_finalize: ' // trim(cdata%errmsg) // '. Exiting...'
        error stop
>>>>>>> 75842973
    end if

    !the filter routine (called after the following leapfrog time step) expects time level 2 in temp_tracer to be the updated, unfiltered state after the previous time step
    scm_state%temp_tracer(:,:,:,2) = scm_state%state_tracer(:,:,:,2)
    scm_state%temp_T(:,:,2) = scm_state%state_T(:,:,2)
    scm_state%temp_u(:,:,2) = scm_state%state_u(:,:,2)
    scm_state%temp_v(:,:,2) = scm_state%state_v(:,:,2)

    !do half a leapfrog time step to get to the end of one full time step
    if (.not. in_spinup) then
      scm_state%model_time = scm_state%dt
    end if
    call interpolate_forcing(scm_input_instance, scm_state, in_spinup)

    call calc_pres_exner_geopotential(1, scm_state)

    !calling do_time_step with the leapfrog scheme active expects state variables in time level 1 to have values from 2 time steps ago, so set them equal to the initial values
    scm_state%state_T(:,:,1) = scm_state%temp_T(:,:,1)
    scm_state%state_u(:,:,1) = scm_state%temp_u(:,:,1)
    scm_state%state_v(:,:,1) = scm_state%temp_v(:,:,1)
    scm_state%state_tracer(:,:,:,1) = scm_state%temp_tracer(:,:,:,1)

    !go forward one leapfrog time step
    call do_time_step(scm_state, physics, ccpp_cfg, in_spinup, ccpp_suite_parts)

    !for filtered-leapfrog scheme, call the filtering routine to calculate values of the state variables to save in slot 1 using slot 2 vars (updated, unfiltered) output from the physics
    call filter(scm_state)

    !> \todo tracers besides water vapor do not need to be filtered (is this right?)
    scm_state%state_tracer(:,:,scm_state%cloud_water_index,1) = scm_state%state_tracer(:,:,scm_state%cloud_water_index,2)
    scm_state%state_tracer(:,:,scm_state%ozone_index,1) = scm_state%state_tracer(:,:,scm_state%ozone_index,2)
  end if

  if (.not. in_spinup) then
    call output_append(scm_state, physics)
  end if

  !prepare for time loop
  scm_state%n_timesteps = ceiling(scm_state%runtime/scm_state%dt) + scm_state%spinup_timesteps

  scm_state%dt_now = scm_state%dt

  !if (.not. in_spinup) then
    physics%Model%first_time_step = .false.
  !end if

  do i = 2, scm_state%n_timesteps
    !are we still in spinup mode?
    if (scm_state%do_spinup .and. i <= scm_state%spinup_timesteps) then
      in_spinup = .true.
    else
      in_spinup = .false.
      scm_state%itt = i - scm_state%spinup_timesteps
    end if

    !>  - Calculate the elapsed model time.
    if (.not. in_spinup) then
      scm_state%model_time = scm_state%itt*scm_state%dt

      rinc = 0
      rinc(4) = (scm_state%itt-1)*scm_state%dt
      !w3movdat is a GFS routine to calculate the current date (jdat) from an elapsed time and an initial date (rinc is single prec.)
      call w3movdat(rinc, physics%Model%idat, jdat)
      physics%Model%jdat = jdat
    end if

    !>  - Save previously unfiltered state as temporary for use in the time filter.
    if(scm_state%time_scheme == 2) then
      scm_state%temp_tracer = scm_state%state_tracer
      scm_state%temp_T = scm_state%state_T
      scm_state%temp_u = scm_state%state_u
      scm_state%temp_v = scm_state%state_v
    end if

    call interpolate_forcing(scm_input_instance, scm_state, in_spinup)

    call calc_pres_exner_geopotential(1, scm_state)

    !zero out diagnostics output on EVERY time step - breaks diagnostics averaged over many timesteps
    !call physics%Diag%rad_zero(physics%Model)
    !call physics%Diag%phys_zero(physics%Model)

    !pass in state variables to be modified by forcing and physics
    call do_time_step(scm_state, physics, ccpp_cfg, in_spinup, ccpp_suite_parts)

    if (scm_state%time_scheme == 2) then
      !for filtered-leapfrog scheme, call the filtering routine to calculate values of the state variables to save in slot 1 using slot 2 vars (updated, unfiltered) output from the physics
      call filter(scm_state)

      !> \todo tracers besides water vapor do not need to be filtered (is this right?)
      scm_state%state_tracer(:,:,scm_state%cloud_water_index,1) = scm_state%state_tracer(:,:,scm_state%cloud_water_index,2)
      scm_state%state_tracer(:,:,scm_state%ozone_index,1) = scm_state%state_tracer(:,:,scm_state%ozone_index,2)
    end if

    write(*,*) "itt = ",scm_state%itt
    write(*,*) "model time (s) = ",scm_state%model_time
    if (scm_state%lsm_ics .or. scm_state%model_ics) then
      write(*,*) "Bowen ratio: ",physics%Interstitial(1)%dtsfc1(1)/physics%Interstitial(1)%dqsfc1(1)
      write(*,*) "sensible heat flux (W m-2): ",physics%Interstitial(1)%dtsfc1(1)
      write(*,*) "latent heat flux (W m-2): ",physics%Interstitial(1)%dqsfc1(1)
    end if

    if (.not. in_spinup) then
      call output_append(scm_state, physics)
    end if
  end do

<<<<<<< HEAD
  call ccpp_physics_finalize(suite_name = trim(trim(adjustl(scm_state%physics_suite_name))), &
                             physics    = physics,     &
                             ccpp_cfg   = ccpp_cfg)
  
  if (ccpp_cfg%ccpp_errflg/=0) then
      write(*,'(a,i0,a)') 'An error occurred in ccpp_physics_finalize: ' // trim(ccpp_cfg%ccpp_errmsg) // '. Exiting...'
=======
  call ccpp_physics_finalize(cdata, suite_name=trim(trim(adjustl(scm_state%physics_suite_name))), ierr=ierr)

  if (ierr/=0) then
      write(error_unit,'(a,i0,a)') 'An error occurred in ccpp_physics_finalize: ' // trim(cdata%errmsg) // '. Exiting...'
>>>>>>> 75842973
      error stop
  end if

  call MPI_FINALIZE(ierr)
  if (ierr/=0) then
      write(error_unit,*) 'An error occurred in MPI_FINALIZE: ', ierr
      error stop
  end if

end subroutine scm_main_sub

end module scm_main

!> \brief Main SCM program that calls the main SCM subroutine
!!
!! The Doxygen documentation system cannot handle in-body comments in Fortran main programs, so the "main" program was put in the
!! subroutine \ref scm_main_sub above.
program scm
  use scm_main
  use mpi_f08

  call scm_main_sub()
end program scm<|MERGE_RESOLUTION|>--- conflicted
+++ resolved
@@ -198,27 +198,18 @@
   endif
 
   !initialize the column's physics
-<<<<<<< HEAD
-  write(0,'(a,i0,a)') "Calling ccpp_physics_suite_part_list with suite '" // trim(trim(adjustl(scm_state%physics_suite_name))) // "'"
+  write(*,'(a,i0,a)') "Calling ccpp_physics_suite_part_list with suite '" // trim(trim(adjustl(scm_state%physics_suite_name))) // "'"
   call ccpp_physics_suite_part_list(suite_name  = trim(trim(adjustl(scm_state%physics_suite_name))), &
                                     part_list   = ccpp_suite_parts, &
                                     ccpp_errmsg = ccpp_cfg%ccpp_errmsg,      &
                                     ccpp_errflg = ccpp_cfg%ccpp_errflg)
-  write(0,'(a,i0,a)') "Calling ccpp_physics_init with suite '" // trim(trim(adjustl(scm_state%physics_suite_name))) // "'"
+  write(*,'(a,i0,a)') "Calling ccpp_physics_init with suite '" // trim(trim(adjustl(scm_state%physics_suite_name))) // "'"
   call ccpp_physics_init(suite_name = trim(trim(adjustl(scm_state%physics_suite_name))), &
                          physics    = physics,     &
                          ccpp_cfg   = ccpp_cfg)
-  write(0,'(a,i0,a,i0)') "Called ccpp_physics_init with suite '" // trim(trim(adjustl(scm_state%physics_suite_name))) // "', ccpp_errflg=", ccpp_cfg%ccpp_errflg
+  write(*,'(a,i0,a,i0)') "Called ccpp_physics_init with suite '" // trim(trim(adjustl(scm_state%physics_suite_name))) // "', ccpp_errflg=", ccpp_cfg%ccpp_errflg
   if (ccpp_cfg%ccpp_errflg/=0) then
-      write(*,'(a,i0,a)') 'An error occurred in ccpp_physics_init: ' // trim(ccpp_cfg%ccpp_errmsg) // '. Exiting...'
-=======
-
-  write(*,'(a,i0,a)') "Calling ccpp_physics_init with suite '" // trim(trim(adjustl(scm_state%physics_suite_name))) // "'"
-  call ccpp_physics_init(cdata, suite_name=trim(trim(adjustl(scm_state%physics_suite_name))), ierr=ierr)
-  write(*,'(a,i0,a,i0)') "Called ccpp_physics_init with suite '" // trim(trim(adjustl(scm_state%physics_suite_name))) // "', ierr=", ierr
-  if (ierr/=0) then
-      write(error_unit,'(a,i0,a)') 'An error occurred in ccpp_physics_init: ' // trim(cdata%errmsg) // '. Exiting...'
->>>>>>> 75842973
+      write(error_unit,'(a,i0,a)') 'An error occurred in ccpp_physics_init: ' // trim(ccpp_cfg%ccpp_errmsg) // '. Exiting...'
       error stop
   end if
 
@@ -305,18 +296,11 @@
         endif
       endif
     end do
-<<<<<<< HEAD
     call ccpp_physics_timestep_init(suite_name = trim(trim(adjustl(scm_state%physics_suite_name))), &
                                     physics    = physics,     &
                                     ccpp_cfg   = ccpp_cfg)
     if (ccpp_cfg%ccpp_errflg/=0) then
-        write(*,'(a,i0,a)') 'An error occurred in ccpp_physics_timestep_init: ' // trim(ccpp_cfg%ccpp_errmsg) // '. Exiting...'
-=======
-
-    call ccpp_physics_timestep_init(cdata, suite_name=trim(adjustl(scm_state%physics_suite_name)), ierr=ierr)
-    if (ierr/=0) then
-        write(error_unit,'(a,i0,a)') 'An error occurred in ccpp_physics_timestep_init: ' // trim(cdata%errmsg) // '. Exiting...'
->>>>>>> 75842973
+        write(error_unit,'(a,i0,a)') 'An error occurred in ccpp_physics_timestep_init: ' // trim(ccpp_cfg%ccpp_errmsg) // '. Exiting...'
         error stop
     end if
 
@@ -337,14 +321,15 @@
       call physics%Diag%phys_zero (physics%Model)
     endif
 
-<<<<<<< HEAD
     do isuite_part=1,size(ccpp_suite_parts)
+       call physics%Interstitial(1)%rad_reset(physics%Model)
+       call physics%Interstitial(1)%phys_reset(physics%Model)
        call ccpp_physics_run(suite_name = trim(trim(adjustl(scm_state%physics_suite_name))), &
                              suite_part = ccpp_suite_parts(isuite_part), &
                              physics    = physics,     &
                              ccpp_cfg   = ccpp_cfg)
        if (ccpp_cfg%ccpp_errflg/=0) then
-          write(*,'(a,i0,a)') 'An error occurred in ccpp_physics_run: ' // trim(ccpp_cfg%ccpp_errmsg) // '. Exiting...'
+          write(error_unit,'(a,i0,a)') 'An error occurred in ccpp_physics_run: ' // trim(ccpp_cfg%ccpp_errmsg) // '. Exiting...'
           error stop
        end if
     end do
@@ -353,37 +338,8 @@
                                         physics    = physics,     &
                                         ccpp_cfg   = ccpp_cfg)
     if (ccpp_cfg%ccpp_errflg/=0) then
-        write(*,'(a,i0,a)') 'An error occurred in ccpp_physics_timestep_finalize: ' // trim(ccpp_cfg%ccpp_errmsg) // '. Exiting...'
+        write(error_unit,'(a,i0,a)') 'An error occurred in ccpp_physics_timestep_finalize: ' // trim(ccpp_cfg%ccpp_errmsg) // '. Exiting...'
         stop 1
-=======
-    !CCPP run phase
-    ! time_vary group doesn't have any run phase (omitted)
-    ! radiation group
-    call physics%Interstitial(1)%rad_reset(physics%Model)
-    call ccpp_physics_run(cdata, suite_name=trim(adjustl(scm_state%physics_suite_name)), group_name="radiation", ierr=ierr)
-    if (ierr/=0) then
-        write(error_unit,'(a,i0,a)') 'An error occurred in ccpp_physics_run for group radiation: ' // trim(cdata%errmsg) // '. Exiting...'
-        error stop
-    end if
-    ! process-split physics
-    call physics%Interstitial(1)%phys_reset(physics%Model)
-    call ccpp_physics_run(cdata, suite_name=trim(adjustl(scm_state%physics_suite_name)), group_name="phys_ps", ierr=ierr)
-    if (ierr/=0) then
-        write(error_unit,'(a,i0,a)') 'An error occurred in ccpp_physics_run for group phys_ps: ' // trim(cdata%errmsg) // '. Exiting...'
-        error stop
-    end if
-    ! time-split physics
-    call ccpp_physics_run(cdata, suite_name=trim(adjustl(scm_state%physics_suite_name)), group_name="phys_ts", ierr=ierr)
-    if (ierr/=0) then
-        write(error_unit,'(a,i0,a)') 'An error occurred in ccpp_physics_run for group phys_ts: ' // trim(cdata%errmsg) // '. Exiting...'
-        error stop
-    end if
-
-    call ccpp_physics_timestep_finalize(cdata, suite_name=trim(adjustl(scm_state%physics_suite_name)), ierr=ierr)
-    if (ierr/=0) then
-        write(error_unit,'(a,i0,a)') 'An error occurred in ccpp_physics_timestep_finalize: ' // trim(cdata%errmsg) // '. Exiting...'
-        error stop
->>>>>>> 75842973
     end if
 
     !the filter routine (called after the following leapfrog time step) expects time level 2 in temp_tracer to be the updated, unfiltered state after the previous time step
@@ -491,19 +447,12 @@
     end if
   end do
 
-<<<<<<< HEAD
   call ccpp_physics_finalize(suite_name = trim(trim(adjustl(scm_state%physics_suite_name))), &
                              physics    = physics,     &
                              ccpp_cfg   = ccpp_cfg)
   
   if (ccpp_cfg%ccpp_errflg/=0) then
-      write(*,'(a,i0,a)') 'An error occurred in ccpp_physics_finalize: ' // trim(ccpp_cfg%ccpp_errmsg) // '. Exiting...'
-=======
-  call ccpp_physics_finalize(cdata, suite_name=trim(trim(adjustl(scm_state%physics_suite_name))), ierr=ierr)
-
-  if (ierr/=0) then
-      write(error_unit,'(a,i0,a)') 'An error occurred in ccpp_physics_finalize: ' // trim(cdata%errmsg) // '. Exiting...'
->>>>>>> 75842973
+      write(error_unit,'(a,i0,a)') 'An error occurred in ccpp_physics_finalize: ' // trim(ccpp_cfg%ccpp_errmsg) // '. Exiting...'
       error stop
   end if
 
