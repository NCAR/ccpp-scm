--- conflicted
+++ resolved
@@ -179,17 +179,10 @@
     write(*,*) "This will cause the effective output period of variables that are only given values during longwave calls to be ",&
       lcm(scm_state%n_itt_out,physics%Model%nslwr)*scm_state%dt," seconds."
   end if
-<<<<<<< HEAD
   
   ccpp_cfg%blk_no   = 1
   ccpp_cfg%thrd_no  = 1
   ccpp_cfg%thrd_cnt = 1
-=======
-
-  cdata%blk_no = 1
-  cdata%thrd_no = 1
-  cdata%thrd_cnt = 1
->>>>>>> 8f081a67
 
   call physics%associate(scm_state)
   call physics%set(scm_input_instance, scm_state)
@@ -210,7 +203,6 @@
                                     errmsg     = ccpp_errmsg,      &
                                     errflg     = ccpp_errflg)
   write(0,'(a,i0,a)') "Calling ccpp_physics_init with suite '" // trim(trim(adjustl(scm_state%physics_suite_name))) // "'"
-<<<<<<< HEAD
   call ccpp_physics_init(suite_name = trim(trim(adjustl(scm_state%physics_suite_name))), &
                          physics    = physics,     &
                          ccpp_cfg   = ccpp_cfg,    &
@@ -219,14 +211,7 @@
   write(0,'(a,i0,a,i0)') "Called ccpp_physics_init with suite '" // trim(trim(adjustl(scm_state%physics_suite_name))) // "', ccpp_errflg=", ccpp_errflg
   if (ccpp_errflg/=0) then
       write(*,'(a,i0,a)') 'An error occurred in ccpp_physics_init: ' // trim(ccpp_errmsg) // '. Exiting...'
-      stop 1
-=======
-  call ccpp_physics_init(cdata, suite_name=trim(trim(adjustl(scm_state%physics_suite_name))), ierr=ierr)
-  write(0,'(a,i0,a,i0)') "Called ccpp_physics_init with suite '" // trim(trim(adjustl(scm_state%physics_suite_name))) // "', ierr=", ierr
-  if (ierr/=0) then
-      write(*,'(a,i0,a)') 'An error occurred in ccpp_physics_init: ' // trim(cdata%errmsg) // '. Exiting...'
       error stop
->>>>>>> 8f081a67
   end if
 
   physics%Model%first_time_step = .true.
@@ -312,8 +297,6 @@
         endif
       endif
     end do
-<<<<<<< HEAD
-    
     call ccpp_physics_timestep_init(suite_name = trim(trim(adjustl(scm_state%physics_suite_name))), &
                                     physics    = physics,     &
                                     ccpp_cfg   = ccpp_cfg,    &
@@ -321,14 +304,7 @@
                                     errmsg     = ccpp_errmsg)
     if (ccpp_errflg/=0) then
         write(*,'(a,i0,a)') 'An error occurred in ccpp_physics_timestep_init: ' // trim(ccpp_errmsg) // '. Exiting...'
-        stop 1
-=======
-
-    call ccpp_physics_timestep_init(cdata, suite_name=trim(adjustl(scm_state%physics_suite_name)), ierr=ierr)
-    if (ierr/=0) then
-        write(*,'(a,i0,a)') 'An error occurred in ccpp_physics_timestep_init: ' // trim(cdata%errmsg) // '. Exiting...'
         error stop
->>>>>>> 8f081a67
     end if
 
     !--- determine if radiation diagnostics buckets need to be cleared
@@ -348,7 +324,6 @@
       call physics%Diag%phys_zero (physics%Model)
     endif
 
-<<<<<<< HEAD
     do isuite_part=1,ccpp_suite_parts
        call ccpp_physics_run(suite_name = trim(trim(adjustl(scm_state%physics_suite_name))), &
                              suite_part = ccpp_suite_parts(isuite_part), &
@@ -358,7 +333,7 @@
                              errmsg     = ccpp_errmsg)
        if (ccpp_errflg/=0) then
           write(*,'(a,i0,a)') 'An error occurred in ccpp_physics_run: ' // trim(ccpp_errmsg) // '. Exiting...'
-          stop 1
+          error stop
        end if
     end do
     
@@ -370,18 +345,6 @@
     if (ccpp_errflg/=0) then
         write(*,'(a,i0,a)') 'An error occurred in ccpp_physics_timestep_finalize: ' // trim(ccpp_errmsg) // '. Exiting...'
         stop 1
-=======
-    call ccpp_physics_run(cdata, suite_name=trim(adjustl(scm_state%physics_suite_name)), ierr=ierr)
-    if (ierr/=0) then
-        write(*,'(a,i0,a)') 'An error occurred in ccpp_physics_run: ' // trim(cdata%errmsg) // '. Exiting...'
-        error stop
-    end if
-
-    call ccpp_physics_timestep_finalize(cdata, suite_name=trim(adjustl(scm_state%physics_suite_name)), ierr=ierr)
-    if (ierr/=0) then
-        write(*,'(a,i0,a)') 'An error occurred in ccpp_physics_timestep_finalize: ' // trim(cdata%errmsg) // '. Exiting...'
-        error stop
->>>>>>> 8f081a67
     end if
 
     !the filter routine (called after the following leapfrog time step) expects time level 2 in temp_tracer to be the updated, unfiltered state after the previous time step
@@ -489,7 +452,6 @@
     end if
   end do
 
-<<<<<<< HEAD
   call ccpp_physics_finalize(suite_name = trim(trim(adjustl(scm_state%physics_suite_name))), &
                              physics    = physics,     &
                              ccpp_cfg   = ccpp_cfg,    &
@@ -498,14 +460,7 @@
   
   if (ccpp_errflg/=0) then
       write(*,'(a,i0,a)') 'An error occurred in ccpp_physics_finalize: ' // trim(ccpp_errmsg) // '. Exiting...'
-      stop 1
-=======
-  call ccpp_physics_finalize(cdata, suite_name=trim(trim(adjustl(scm_state%physics_suite_name))), ierr=ierr)
-
-  if (ierr/=0) then
-      write(*,'(a,i0,a)') 'An error occurred in ccpp_physics_finalize: ' // trim(cdata%errmsg) // '. Exiting...'
       error stop
->>>>>>> 8f081a67
   end if
 
   call MPI_FINALIZE(ierr)
