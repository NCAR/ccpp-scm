!> \file scm_time_integration.f90
!!  Contains subroutines to handle the SCM time stepping

module scm_time_integration

use iso_fortran_env, only: error_unit
use scm_kinds, only: sp, dp, qp
use scm_forcing
use ccpp_config, only: ty_ccpp_config

use :: SCM_ccpp_cap,  only: &
        ccpp_physics_timestep_init     => SCM_ccpp_physics_timestep_initial, &
        ccpp_physics_run               => SCM_ccpp_physics_run,              &
        ccpp_physics_timestep_finalize => SCM_ccpp_physics_timestep_final

implicit none

contains

!> \ingroup SCM
!! @{
!! \defgroup time_integration scm_time_integration
!! @{
!! Contains subroutines to handle the SCM time stepping.

!> This subroutine performs the Robert-Asselin time filtering of the state variables.
subroutine filter(scm_state)
  use scm_type_defs, only: scm_state_type

  type(scm_state_type), intent(inout)          :: scm_state

  !> \section filter_alg Algorithm
  !! The filtered state variables are calculated using
  !! \f[
  !! \overline{x^\tau}=(1-c)x^\tau + 0.5c\left(x^{\tau +1} + \overline{x^{\tau - 1}}\right)
  !! \f]
  !! where \f$\overline{x^\tau}\f$ is the filtered value of variable \f$x\f$ at the current iteration, \f$x^\tau\f$ is the unfiltered value of the previous time step, \f$x^{\tau +1}\f$ is the unfiltered
  !! value that was just updated by the forcing and physics, and \f$\overline{x^{\tau - 1}}\f$ is the filtered value of the variable from the previous iteration, and \f$c\f$ is the filtering constant.
  scm_state%state_tracer(:,:,scm_state%water_vapor_index,1) = &
    (1.0 - scm_state%c_filter)*scm_state%temp_tracer(:,:,scm_state%water_vapor_index,2) + &
    0.5*scm_state%c_filter*(scm_state%state_tracer(:,:,scm_state%water_vapor_index,2) + &
    scm_state%temp_tracer(:,:,scm_state%water_vapor_index,1))
  scm_state%state_T(:,:,1) = (1.0 - scm_state%c_filter)*scm_state%temp_T(:,:,2) + &
    0.5*scm_state%c_filter*(scm_state%state_T(:,:,2) + scm_state%temp_T(:,:,1))
  scm_state%state_u(:,:,1) = (1.0 - scm_state%c_filter)*scm_state%temp_u(:,:,2) + &
    0.5*scm_state%c_filter*(scm_state%state_u(:,:,2) + scm_state%temp_u(:,:,1))
  scm_state%state_v(:,:,1) = (1.0 - scm_state%c_filter)*scm_state%temp_v(:,:,2) + &
    0.5*scm_state%c_filter*(scm_state%state_v(:,:,2) + scm_state%temp_v(:,:,1))

end subroutine

!> This subroutine calls nuopc_rad_update and nuopc_rad_run in nuopc_physics.F90 (if necessary) and apply_forcing_leapfrog from \ref forcing and nuopc_phys_run, also from nuopc_physics.F90.
!! The subroutine nuopc_rad_update calculates the time-dependent parameters required to run radiation, and nuopc_rad_run calculates the radiative heating rate (but does not apply it). The
!! subroutine apply_forcing_leapfrog advances the state variables forward using the leapfrog method and nuopc_phys_run further changes the state variables using the forward method. By the end of
!! this subroutine, the unfiltered state variables will have been stepped forward in time.
subroutine do_time_step(scm_state, physics, ccpp_cfg, in_spinup, ccpp_suite_parts)
  use scm_type_defs, only: scm_state_type, physics_type

  type(scm_state_type), intent(inout) :: scm_state
  type(physics_type),   intent(inout) :: physics
  type(ty_ccpp_config), intent(inout) :: ccpp_cfg
  logical,              intent(in)    :: in_spinup
  character(len=128),   intent(in)    :: ccpp_suite_parts(:)

  integer :: i, ierr, kdt_rad, idtend, itrac, isuite_part

  !> \section do_time_step_alg Algorithm
  !! @{

  !> - Call apply_forcing_* from \ref forcing. This routine updates the "input" state variables for the physics call (updates filtered values from previous timestep, if leapfrog scheme). It effectively replaces the change of the state variables due to dynamics.
  select case(scm_state%time_scheme)
    case(1)
      if (scm_state%input_type == 0) then
        call apply_forcing_forward_Euler(scm_state, in_spinup)
      else
        call apply_forcing_DEPHY(scm_state, in_spinup)
      end if
    case(2)
      if (scm_state%input_type == 0) then
        call apply_forcing_leapfrog(scm_state)
      else
        error stop 'The application of forcing terms from the DEPHY file format has not been implemented for the leapfrog time scheme.'
      end if

    case default
      if (scm_state%input_type == 0) then
        call apply_forcing_forward_Euler(scm_state, in_spinup)
      else
        call apply_forcing_DEPHY(scm_state, in_spinup)
      end if
  end select

  if (scm_state%time_scheme == 2) then
    !IPD cdata points to time level 2 for updating state variables; update time level 2 state variables with those where the forcing has been applied this time step
    scm_state%state_T(:,:,2) = scm_state%state_T(:,:,1)
    scm_state%state_tracer(:,:,:,2) = scm_state%state_tracer(:,:,:,1)
    scm_state%state_u(:,:,2) = scm_state%state_u(:,:,1)
    scm_state%state_v(:,:,2) = scm_state%state_v(:,:,1)
  end if

  ! Calculate total non-physics tendencies by substracting old Stateout
  ! variables from new/updated Statein variables (gives the tendencies
  ! due to anything else than physics)
  do i=1, scm_state%n_cols
    if (physics%Model%ldiag3d) then
      idtend = physics%Model%dtidx(physics%Model%index_of_x_wind,physics%Model%index_of_process_non_physics)
      if(idtend>=1) then
        physics%Diag%dtend(i,:,idtend) = physics%Diag%dtend(i,:,idtend) &
               + (physics%Statein%ugrs(i,:) - physics%Stateout%gu0(i,:))
      endif

      idtend = physics%Model%dtidx(physics%Model%index_of_y_wind,physics%Model%index_of_process_non_physics)
      if(idtend>=1) then
        physics%Diag%dtend(i,:,idtend) = physics%Diag%dtend(i,:,idtend) &
               + (physics%Statein%vgrs(i,:) - physics%Stateout%gv0(i,:))
      endif

      idtend = physics%Model%dtidx(physics%Model%index_of_temperature,physics%Model%index_of_process_non_physics)
      if(idtend>=1) then
        physics%Diag%dtend(i,:,idtend) = physics%Diag%dtend(i,:,idtend) &
               + (physics%Statein%tgrs(i,:) - physics%Stateout%gt0(i,:))
      endif

      if (physics%Model%qdiag3d) then
        do itrac=1,physics%Model%ntrac
          idtend = physics%Model%dtidx(itrac+100,physics%Model%index_of_process_non_physics)
          if(idtend>=1) then
            physics%Diag%dtend(i,:,idtend) = physics%Diag%dtend(i,:,idtend) &
                   + (physics%Statein%qgrs(i,:,itrac) - physics%Stateout%gq0(i,:,itrac))
          endif
        enddo
      endif
    endif
  enddo
<<<<<<< HEAD
  
  call ccpp_physics_timestep_init(suite_name = trim(trim(adjustl(scm_state%physics_suite_name))), &
                                  physics    = physics, &
                                  ccpp_cfg   = ccpp_cfg)
  if (ccpp_cfg%ccpp_errflg/=0) then
      write(*,'(a,i0,a)') 'An error occurred in ccpp_physics_timestep_init: ' // trim(ccpp_cfg%ccpp_errmsg) // '. Exiting...'
      error stop trim(ccpp_cfg%ccpp_errmsg)
=======

  call ccpp_physics_timestep_init(cdata, suite_name=trim(adjustl(scm_state%physics_suite_name)), ierr=ierr)
  if (ierr/=0) then
      write(error_unit,'(a,i0,a)') 'An error occurred in ccpp_physics_timestep_init: ' // trim(cdata%errmsg) // '. Exiting...'
      error stop trim(cdata%errmsg)
>>>>>>> 1ea577dc
  end if

  !--- determine if radiation diagnostics buckets need to be cleared
  if (nint(physics%Model%fhzero*3600) >= nint(max(physics%Model%fhswr,physics%Model%fhlwr))) then
    if (mod(physics%Model%kdt,physics%Model%nszero) == 1 .or. physics%Model%nszero == 1) then
      call physics%Diag%rad_zero  (physics%Model)
    endif
  else
    kdt_rad = nint(min(physics%Model%fhswr,physics%Model%fhlwr)/physics%Model%dtp)
    if (mod(physics%Model%kdt,kdt_rad) == 1) then
      call physics%Diag%rad_zero  (physics%Model)
    endif
  endif

  !--- determine if physics diagnostics buckets need to be cleared
  if (mod(physics%Model%kdt,physics%Model%nszero) == 1 .or. physics%Model%nszero == 1) then
    call physics%Diag%phys_zero (physics%Model)
  endif

<<<<<<< HEAD
  do isuite_part=1,size(ccpp_suite_parts)
     call ccpp_physics_run(suite_name = trim(trim(adjustl(scm_state%physics_suite_name))), &
                           suite_part = trim(trim(adjustl(ccpp_suite_parts(isuite_part)))), &
                           physics    = physics, &
                           ccpp_cfg   = ccpp_cfg)
     if (ccpp_cfg%ccpp_errflg/=0) then
        write(*,'(a,i0,a)') 'An error occurred in ccpp_physics_run: ' // trim(ccpp_cfg%ccpp_errmsg) // '. Exiting...'
        error stop trim(ccpp_cfg%ccpp_errmsg)
     end if
  enddo

  call ccpp_physics_timestep_finalize(suite_name = trim(trim(adjustl(scm_state%physics_suite_name))), &
                                      physics    = physics, &
                                      ccpp_cfg   = ccpp_cfg)
  if (ccpp_cfg%ccpp_errflg/=0) then
      write(*,'(a,i0,a)') 'An error occurred in ccpp_physics_timestep_finalize: ' // trim(ccpp_cfg%ccpp_errmsg) // '. Exiting...'
      error stop trim(ccpp_cfg%ccpp_errmsg)
=======
  !CCPP run phase
  ! time_vary group doesn't have any run phase (omitted)
  ! radiation group
  call physics%Interstitial(1)%rad_reset(physics%Model)
  call ccpp_physics_run(cdata, suite_name=trim(adjustl(scm_state%physics_suite_name)), group_name="radiation", ierr=ierr)
  if (ierr/=0) then
      write(error_unit,'(a,i0,a)') 'An error occurred in ccpp_physics_run for group radiation: ' // trim(cdata%errmsg) // '. Exiting...'
      error stop
  end if
  ! process-split physics
  call physics%Interstitial(1)%phys_reset(physics%Model)
  call ccpp_physics_run(cdata, suite_name=trim(adjustl(scm_state%physics_suite_name)), group_name="phys_ps", ierr=ierr)
  if (ierr/=0) then
      write(error_unit,'(a,i0,a)') 'An error occurred in ccpp_physics_run for group phys_ps: ' // trim(cdata%errmsg) // '. Exiting...'
      error stop
  end if
  ! time-split physics
  call ccpp_physics_run(cdata, suite_name=trim(adjustl(scm_state%physics_suite_name)), group_name="phys_ts", ierr=ierr)
  if (ierr/=0) then
      write(error_unit,'(a,i0,a)') 'An error occurred in ccpp_physics_run for group phys_ts: ' // trim(cdata%errmsg) // '. Exiting...'
      error stop
  end if

  call ccpp_physics_timestep_finalize(cdata, suite_name=trim(adjustl(scm_state%physics_suite_name)), ierr=ierr)
  if (ierr/=0) then
      write(error_unit,'(a,i0,a)') 'An error occurred in ccpp_physics_timestep_finalize: ' // trim(cdata%errmsg) // '. Exiting...'
      error stop trim(cdata%errmsg)
>>>>>>> 1ea577dc
  end if

  !if no physics call, need to transfer state_variables(:,:,1) to state_variables (:,:,2)
  ! scm_state%state_T(:,:,2) = scm_state%state_T(:,:,1)
  ! scm_state%state_tracer(:,:,:,2) = scm_state%state_tracer(:,:,:,1)
  ! scm_state%state_u(:,:,2) = scm_state%state_u(:,:,1)
  ! scm_state%state_v(:,:,2) = scm_state%state_v(:,:,1)

  !> @}
end subroutine

!> @}
!> @}
end module scm_time_integration<|MERGE_RESOLUTION|>--- conflicted
+++ resolved
@@ -132,21 +132,13 @@
       endif
     endif
   enddo
-<<<<<<< HEAD
   
   call ccpp_physics_timestep_init(suite_name = trim(trim(adjustl(scm_state%physics_suite_name))), &
                                   physics    = physics, &
                                   ccpp_cfg   = ccpp_cfg)
   if (ccpp_cfg%ccpp_errflg/=0) then
-      write(*,'(a,i0,a)') 'An error occurred in ccpp_physics_timestep_init: ' // trim(ccpp_cfg%ccpp_errmsg) // '. Exiting...'
+      write(error_unit,'(a,i0,a)') 'An error occurred in ccpp_physics_timestep_init: ' // trim(ccpp_cfg%ccpp_errmsg) // '. Exiting...'
       error stop trim(ccpp_cfg%ccpp_errmsg)
-=======
-
-  call ccpp_physics_timestep_init(cdata, suite_name=trim(adjustl(scm_state%physics_suite_name)), ierr=ierr)
-  if (ierr/=0) then
-      write(error_unit,'(a,i0,a)') 'An error occurred in ccpp_physics_timestep_init: ' // trim(cdata%errmsg) // '. Exiting...'
-      error stop trim(cdata%errmsg)
->>>>>>> 1ea577dc
   end if
 
   !--- determine if radiation diagnostics buckets need to be cleared
@@ -166,8 +158,9 @@
     call physics%Diag%phys_zero (physics%Model)
   endif
 
-<<<<<<< HEAD
   do isuite_part=1,size(ccpp_suite_parts)
+     call physics%Interstitial(1)%rad_reset(physics%Model)
+     call physics%Interstitial(1)%phys_reset(physics%Model)
      call ccpp_physics_run(suite_name = trim(trim(adjustl(scm_state%physics_suite_name))), &
                            suite_part = trim(trim(adjustl(ccpp_suite_parts(isuite_part)))), &
                            physics    = physics, &
@@ -184,35 +177,6 @@
   if (ccpp_cfg%ccpp_errflg/=0) then
       write(*,'(a,i0,a)') 'An error occurred in ccpp_physics_timestep_finalize: ' // trim(ccpp_cfg%ccpp_errmsg) // '. Exiting...'
       error stop trim(ccpp_cfg%ccpp_errmsg)
-=======
-  !CCPP run phase
-  ! time_vary group doesn't have any run phase (omitted)
-  ! radiation group
-  call physics%Interstitial(1)%rad_reset(physics%Model)
-  call ccpp_physics_run(cdata, suite_name=trim(adjustl(scm_state%physics_suite_name)), group_name="radiation", ierr=ierr)
-  if (ierr/=0) then
-      write(error_unit,'(a,i0,a)') 'An error occurred in ccpp_physics_run for group radiation: ' // trim(cdata%errmsg) // '. Exiting...'
-      error stop
-  end if
-  ! process-split physics
-  call physics%Interstitial(1)%phys_reset(physics%Model)
-  call ccpp_physics_run(cdata, suite_name=trim(adjustl(scm_state%physics_suite_name)), group_name="phys_ps", ierr=ierr)
-  if (ierr/=0) then
-      write(error_unit,'(a,i0,a)') 'An error occurred in ccpp_physics_run for group phys_ps: ' // trim(cdata%errmsg) // '. Exiting...'
-      error stop
-  end if
-  ! time-split physics
-  call ccpp_physics_run(cdata, suite_name=trim(adjustl(scm_state%physics_suite_name)), group_name="phys_ts", ierr=ierr)
-  if (ierr/=0) then
-      write(error_unit,'(a,i0,a)') 'An error occurred in ccpp_physics_run for group phys_ts: ' // trim(cdata%errmsg) // '. Exiting...'
-      error stop
-  end if
-
-  call ccpp_physics_timestep_finalize(cdata, suite_name=trim(adjustl(scm_state%physics_suite_name)), ierr=ierr)
-  if (ierr/=0) then
-      write(error_unit,'(a,i0,a)') 'An error occurred in ccpp_physics_timestep_finalize: ' // trim(cdata%errmsg) // '. Exiting...'
-      error stop trim(cdata%errmsg)
->>>>>>> 1ea577dc
   end if
 
   !if no physics call, need to transfer state_variables(:,:,1) to state_variables (:,:,2)
