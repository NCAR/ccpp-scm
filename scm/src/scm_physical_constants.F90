module scm_physical_constants

use scm_kinds, only: kind_phys=>dp

implicit none

public

!> \section arg_table_scm_physical_constants
!! \htmlinclude scm_physical_constants.html
!!
<<<<<<< HEAD
  real(kind=kind_phys),parameter:: con_pi     =3.1415926535897931
=======
  integer      ,parameter:: con_zero   =0
  real(kind=dp),parameter:: con_pi     =3.1415926535897931
>>>>>>> 75147392
  
  real(kind=kind_phys),parameter:: con_rerth  =6.3712e+6
  real(kind=kind_phys),parameter:: con_g      =9.80665e+0
  real(kind=kind_phys),parameter:: con_omega  =7.2921e-5
  real(kind=kind_phys),parameter:: con_p0     =1.01325e+5

  real(kind=kind_phys),parameter:: con_rgas   =8.314472_kind_phys
  real(kind=kind_phys),parameter:: con_rd     =2.8705e+2
  real(kind=kind_phys),parameter:: con_rv     =4.6150e+2
  real(kind=kind_phys),parameter:: con_cp     =1.0046e+3
  real(kind=kind_phys),parameter:: con_cliq   =4.1855e+3
  real(kind=kind_phys),parameter:: con_csol   =2.1060e+3
  real(kind=kind_phys),parameter:: con_cvap   =1.8460e+3
  real(kind=kind_phys),parameter:: con_hvap   =2.5000e+6
  real(kind=kind_phys),parameter:: con_hfus   =3.3358e+5
  real(kind=kind_phys),parameter:: con_psat   =6.1078e+2_kind_phys                 !< pres at H2O 3pt (\f$Pa\f$)
  real(kind=kind_phys),parameter:: con_t0c    =2.7315e+2
  real(kind=kind_phys),parameter:: con_ttp    =2.7316e+2
  real(kind=kind_phys),parameter:: con_epsq   =1.0E-12_kind_phys
  real(kind=kind_phys),parameter:: con_epsqs  =1.0E-10_kind_phys

  real(kind=kind_phys),parameter:: con_rocp   =con_rd/con_cp
  real(kind=kind_phys),parameter:: con_rog    =con_rd/con_g
  real(kind=kind_phys),parameter:: con_fvirt  =con_rv/con_rd - 1._kind_phys
  real(kind=kind_phys),parameter:: con_eps    =con_rd/con_rv
  real(kind=kind_phys),parameter:: con_epsm1  =con_rd/con_rv-1._kind_phys
  real(kind=kind_phys),parameter:: con_1ovg   =1._kind_phys/con_g

  real(kind=kind_phys),parameter:: con_avgd   =6.0221415e23_kind_phys
  real(kind=kind_phys),parameter:: con_amd    =28.9644_kind_phys                   !< molecular wght of dry air (\f$g/mol\f$)
  real(kind=kind_phys),parameter:: con_amw    =18.0154_kind_phys
  real(kind=kind_phys),parameter:: karman     =0.4_kind_phys
  
  real(kind=kind_phys),parameter:: cimin      =0.15
  !> minimum rain amount
  real(kind=kind_phys),parameter:: rainmin    =1.e-13_kind_phys
  real(kind=kind_phys),parameter:: rlapse     =0.65e-2
  real(kind=kind_phys),parameter:: con_jcal   =4.1855E+0
  real(kind=kind_phys),parameter:: con_rhw0   =1022.0
  real(kind=kind_phys),parameter:: con_sbc    =5.670400e-8
  real(kind=kind_phys),parameter:: con_tice   =2.7120e+2
  
  real(kind=kind_phys),parameter:: rhowater   =1000._kind_phys
  real(kind=kind_phys),parameter:: rholakeice = 0.917e3_kind_phys          !< density of ice on lake (kg/m^3)

  real(kind=kind_phys),parameter:: con_c         = 2.99792458e+8_kind_phys !< speed of light (\f$m/s\f$)
  real(kind=kind_phys),parameter:: con_plnk      = 6.6260693e-34_kind_phys !< planck constant (\f$J/s\f$)
  real(kind=kind_phys),parameter:: con_boltz     = 1.3806505e-23_kind_phys !< boltzmann constant (\f$J/K\f$)
  real(kind=kind_phys),parameter:: con_solr_2002 = 1.3660e+3_kind_phys     !< solar constant (\f$W/m^{2}\f$)-Liu(2002)
  real(kind=kind_phys),parameter:: con_solr_2008 = 1.3608e+3_kind_phys     !< solar constant (\f$W/m^{2}\f$)-nasa-sorce Tim(2008)
  real(kind=kind_phys),parameter:: con_thgni     = -38.15_kind_phys        !< temperature the H.G.Nuc. ice starts

  ! for gfdlmp v3
  real(kind=kind_phys), parameter :: con_one      = 1_kind_phys
  real(kind=kind_phys), parameter :: con_p001     = 0.001_kind_phys
  real(kind=kind_phys), parameter :: con_secinday = 86400._kind_phys

end module scm_physical_constants<|MERGE_RESOLUTION|>--- conflicted
+++ resolved
@@ -9,13 +9,9 @@
 !> \section arg_table_scm_physical_constants
 !! \htmlinclude scm_physical_constants.html
 !!
-<<<<<<< HEAD
+  integer             ,parameter:: con_zero   =0
   real(kind=kind_phys),parameter:: con_pi     =3.1415926535897931
-=======
-  integer      ,parameter:: con_zero   =0
-  real(kind=dp),parameter:: con_pi     =3.1415926535897931
->>>>>>> 75147392
-  
+
   real(kind=kind_phys),parameter:: con_rerth  =6.3712e+6
   real(kind=kind_phys),parameter:: con_g      =9.80665e+0
   real(kind=kind_phys),parameter:: con_omega  =7.2921e-5
