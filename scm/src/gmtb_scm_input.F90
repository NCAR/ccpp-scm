--- conflicted
+++ resolved
@@ -56,16 +56,9 @@
   integer              :: year, month, day, hour
   real(kind=dp)        :: column_area
 
-<<<<<<< HEAD
   character(len=80), allocatable  :: physics_suite(:) !< name of the physics suite name (currently only GFS_operational supported)
   character(len=64), allocatable   :: physics_nml(:)
-=======
-  character(len=character_length)    :: physics_suite !< name of the physics suite name (currently only GFS_operational supported)
-  character(len=character_length)    :: physics_nml
-  
-  character(len=character_length), allocatable, dimension(:) :: tracer_names
->>>>>>> e134f8e8
-
+  character(len=80), allocatable, dimension(:) :: tracer_names
   integer                          :: ioerror
 
   CHARACTER(LEN=*), parameter :: experiment_namelist = 'input_experiment.nml'
