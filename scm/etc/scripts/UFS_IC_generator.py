--- conflicted
+++ resolved
@@ -1504,16 +1504,10 @@
         atm_ftag = 'atmf*.tile{0}.nc'.format(tile)
         sfc_ftag = 'sfcf*.tile{0}.nc'.format(tile)
     else:
-<<<<<<< HEAD
-        atm_ftag = 'atmf*.nc'
-        sfc_ftag = 'sfcf*.nc'
-    # end if
-    
-=======
         atm_ftag = '*atmf*.nc'
         sfc_ftag = '*sfcf*.nc'
-
->>>>>>> bd3128c7
+    # end if
+    
     # Get list of UFS history files with 3D ATMospheric state variables.
     atm_filenames = []
     for f_name in os.listdir(forcing_dir):
