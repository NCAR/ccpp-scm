\chapter{Quick Start Guide}
\label{chapter: quick}

This chapter provides instructions for obtaining and compiling  the GMTB SCM. The SCM code calls CCPP-compliant physics schemes through the CCPP framework code. As such, it requires the CCPP framework code and physics code, both of which are included as subdirectories within the SCM code. This package can be considered a simple example for an atmospheric model to interact with physics through the CCPP.

\section{Obtaining Code}

The source code bundle for the CCPP and SCM is provided through github.com.  This release repository contains the tested and supported version for general use.

\begin{enumerate}
    \item Download a compressed file or clone the source using
\begin{lstlisting}[language=bash]
git clone https://[username]@github.com/NCAR/gmtb-scm-release
\end{lstlisting}
    and enter your github password when prompted.
    \item Change directory into the project.
\begin{lstlisting}[language=bash]
cd gmtb-scm
\end{lstlisting}
\end{enumerate}

The CCPP framework can be found in the ccpp-framework subdirectory at this level.  The CCPP physics parameterizations can be found in the ccpp-physics subdirectory.

If you would like to contribute as a developer to this project, please see CCPP Developers Corner of the project website:

\url{https://dtcenter.org/gmtb/users/ccpp/developers/index.php}

There you will find links to all of the documentation pertinent to developers.

\section{System Requirements, Libraries, and Tools}
\label{section: systemrequirements}

The source code for the SCM and CCPP component is in the form of programs written in FORTRAN, FORTRAN 90, and C. In addition, the I/O relies on the netCDF libraries. Beyond the standard scripts, the build system relies on use of the Python scripting language, along with cmake, GNU make and date.

The basic requirements for building and running the CCPP and SCM bundle are listed below:
\begin{itemize}
    \item FORTRAN 90+ compiler (ifort v15+, gfortran v5.4+, pgf90 v17.9+)
    \item C compiler (icc v15+, gcc v5.4+, pgcc v17.9+)
    \item cmake v2.8.11+
    \item netCDF v4.x (not v3.x) with HDF5, ZLIB and SZIP
    \item Python v2.x (not v3.x)
    \item Libxml2 (tested with 2.2 and 2.9.1)
\end{itemize}

Because these tools and libraries are typically the purview of system administrators to install and maintain, they are considered  part of the basic system requirements.

There are several utility libraries provided in the SCM bundle, as external packages. These are built during the compilation phase, and include
\begin{itemize}
    \item bacio - Binary I/O Library
    \item sp - Spectral Transformation Library
    \item w3nco - GRIB decoder and encoder library
\end{itemize}

\subsection{Compilers}
The CCPP and SCM have been tested on a variety of
computing platforms. Currently the CCPP system is actively supported
on Linux and MacOS computing platforms using the Intel, PGI or GNU Fortran
compilers. Please use versions listed in the previous section as unforeseen
build issues may occur when using older compiler versions. Typically the best results come from using the
most recent version of a compiler. If you have problems with compilers, please check the ``Known Issues'' section of the
community website (\url{https://dtcenter.org/gmtb/users/ccpp/support/CCPP_KnownIssues.php}).

\section{Compiling SCM with CCPP}
\label{section: compiling}
The first step in compiling the CCPP and SCM is to match the physics variables (between what the host model -- SCM -- can provide and what is needed by physics schemes in the CCPP), and build the physics caps needed to use them.  Following this step, the top level build system will use \execout{cmake} to query system parameters and \execout{make} to compile the components.  A platform-specific script is provided to load modules and set the user environment for common platforms.  If you are not using one of these platforms, you will need to set up the same environment on your platform.
\begin{enumerate}
    \item Run the CCPP prebuild script to match required physics variables with those available from the dycore (SCM) and to generate physics caps and makefile segments.
\begin{lstlisting}[language=bash]
./ccpp-framework/scripts/ccpp_prebuild.py --model=SCM [--debug]
\end{lstlisting}
    \item Change directory to the top-level SCM directory.
\begin{lstlisting}[language=bash]
cd scm
\end{lstlisting}
    \item (Optional) Run the machine setup script if necessary. This script loads compiler modules (Fortran 2003-compliant), netCDF module, etc. and sets compiler environment variables. For \textit{t/csh} shells,
\begin{lstlisting}[language=csh]
source etc/Theia_setup_gnu.csh
source etc/Theia_setup_intel.csh
source etc/Theia_setup_pgi.csh
<<<<<<< HEAD
source etc/Theia_setup_gnu.csh
=======
source etc/Cheyenne_setup_gnu.csh
>>>>>>> 62402cac
source etc/Cheyenne_setup_intel.csh
source etc/Cheyenne_setup_pgi.csh
source etc/Cheyenne_setup_gnu.csh
source etc/UBUNTU_setup.csh
source etc/CENTOS_setup.csh
source etc/MACOSX_setup.csh
\end{lstlisting}
For bourne/bash shells,
\begin{lstlisting}[language=bash]
. etc/Theia_setup_gnu.sh
. etc/Theia_setup_intel.sh
. etc/Theia_setup_pgi.sh
<<<<<<< HEAD
. etc/Theia_setup_gnu.sh
=======
. etc/Cheyenne_setup_gnu.sh
>>>>>>> 62402cac
. etc/Cheyenne_setup_intel.sh
. etc/Cheyenne_setup_pgi.sh
. etc/Cheyenne_setup_gnu.sh
. etc/UBUNTU_setup.sh
. etc/CENTOS_setup.sh
. etc/MACOSX_setup.sh
\end{lstlisting}
\emph{Note:} If using a local Linux or Mac system, we provide instructions for how to set up your development system (compilers and libraries) in \execout{doc/README\_\{MACOSX,UBUNTU,CENTOS\}.txt}. If following these, you will need to run the respective setup script listed above. If your computing environment was previously set up to use modern compilers with an associated netCDF installation, it may not be necessary, although we recommend setting environment variables such as \execout{CC}, \execout{FC}, and \execout{NETCDF}.

    \item Make a build directory and change into it.
\begin{lstlisting}[language=bash]
mkdir bin && cd bin
\end{lstlisting}
    \item Invoke cmake on the source code to build.
\begin{lstlisting}[language=bash]
cmake ../src                          # without threading/OpenMP
cmake -DOPENMP=1 ../src               # with threading/OpenMP
cmake -DCMAKE_BUILD_TYPE=Debug ../src # debug mode
\end{lstlisting}
    \item If cmake cannot find \execout{libxml2} because it is installed in a non-standard location, add
\begin{lstlisting}[language=bash]
-DPC_LIBXML_INCLUDEDIR=... -DPC_LIBXML_LIBDIR=...
\end{lstlisting}
    to the cmake command.
    \item Compile. Add \execout{VERBOSE=1} to obtain more information on the build process.
\begin{lstlisting}[language=bash]
make
\end{lstlisting}
\end{enumerate}

<<<<<<< HEAD
The resulting executable may be found at \execout{./gmtb-scm}. (\execout{gmtb-scm/scm/bin/gmtb-scm})
=======
The resulting executable may be found at \execout{./gmtb-scm}. Depending on the system, it may be necessary to add the location of the CCPP framework and physics libraries to \execout{LD\_LIBRARY\_PATH} to run \execout{./gmtb-scm} (see next section).
>>>>>>> 62402cac

If you encounter errors, please capture a log file from all of the steps, and contact the helpdesk at: \url{gmtb-help@ucar.edu}

\section{Run the SCM with a supplied case}
There are several test cases provided with this version of the SCM. For all cases, the SCM will go through the time steps, applying forcing and calling the physics defined in the suite definition file. A single command line argument is required to run the model, which is the name of the case configuration file (without the .nml extension) found in \execout{../etc/case\_config/}. For a quick test that the model works, choose to run the  \execout{twpice} case:
\begin{lstlisting}[language=bash]
./gmtb_scm twpice
\end{lstlisting}
If the run aborts with the error message
\begin{lstlisting}[language=bash]
gmtb_scm: libccppphys.so.1.0.0: cannot open shared object file: No such file or directory
\end{lstlisting}
the environment variable \execout{LD\_LIBRARY\_PATH} must be set to
\begin{lstlisting}[language=bash]
export LD_LIBRARY_PATH=$PWD/ccpp-physics:$LD_LIBRARY_PATH
\end{lstlisting}
before running the model.

A netCDF output file is generated in the location specified in the case
configuration file. Any standard netCDF file viewing or analysis tools may be used to
examine the output file (ncdump, ncview, NCL, etc).  For the supplied \execout{twpice.nml} case, it is located in:
\begin{lstlisting}[language=bash]
gmtb-scm/scm/bin/output_twpice/output.nc
\end{lstlisting}
or, simply,
\begin{lstlisting}[language=bash]
output_twpice/output.nc
\end{lstlisting}
if you still reside in the \execout{bin} directory from which you executed the model.

Additional details regarding the SCM may be found in the remainder of this guide. More information on the CCPP can be found in the CCPP Developers' Corner available at \url{https://dtcenter.org/gmtb/users/ccpp/developers} and in the CCPP Developers' Guide at \url{https://dtcenter.org/gmtb/users/ccpp/docs}.<|MERGE_RESOLUTION|>--- conflicted
+++ resolved
@@ -77,11 +77,7 @@
 source etc/Theia_setup_gnu.csh
 source etc/Theia_setup_intel.csh
 source etc/Theia_setup_pgi.csh
-<<<<<<< HEAD
-source etc/Theia_setup_gnu.csh
-=======
 source etc/Cheyenne_setup_gnu.csh
->>>>>>> 62402cac
 source etc/Cheyenne_setup_intel.csh
 source etc/Cheyenne_setup_pgi.csh
 source etc/Cheyenne_setup_gnu.csh
@@ -94,11 +90,7 @@
 . etc/Theia_setup_gnu.sh
 . etc/Theia_setup_intel.sh
 . etc/Theia_setup_pgi.sh
-<<<<<<< HEAD
-. etc/Theia_setup_gnu.sh
-=======
 . etc/Cheyenne_setup_gnu.sh
->>>>>>> 62402cac
 . etc/Cheyenne_setup_intel.sh
 . etc/Cheyenne_setup_pgi.sh
 . etc/Cheyenne_setup_gnu.sh
@@ -129,11 +121,7 @@
 \end{lstlisting}
 \end{enumerate}
 
-<<<<<<< HEAD
-The resulting executable may be found at \execout{./gmtb-scm}. (\execout{gmtb-scm/scm/bin/gmtb-scm})
-=======
-The resulting executable may be found at \execout{./gmtb-scm}. Depending on the system, it may be necessary to add the location of the CCPP framework and physics libraries to \execout{LD\_LIBRARY\_PATH} to run \execout{./gmtb-scm} (see next section).
->>>>>>> 62402cac
+The resulting executable may be found at \execout{./gmtb-scm} (Full path of \execout{gmtb-scm/scm/bin/gmtb-scm}). Depending on the system, it may be necessary to add the location of the CCPP framework and physics libraries to \execout{LD\_LIBRARY\_PATH} to run \execout{./gmtb-scm} (see next section).
 
 If you encounter errors, please capture a log file from all of the steps, and contact the helpdesk at: \url{gmtb-help@ucar.edu}
 
