<?xml version="1.0" encoding="UTF-8"?>

<suite name="SCM_GFS_v17_p8_ugwpv1" version="1.0">
  <!-- <init></init> -->
  <group name="time_vary">
    <subcycle loop="1">
      <scheme>GFS_time_vary_pre</scheme>
      <scheme>GFS_rrtmg_setup</scheme>
      <scheme>GFS_rad_time_vary</scheme>
      <scheme>GFS_phys_time_vary</scheme>
    </subcycle>
  </group>
  <group name="radiation">
    <subcycle loop="1">
      <scheme>GFS_rrtmg_pre</scheme>
      <scheme>GFS_radiation_surface</scheme>
      <scheme>rad_sw_pre</scheme>
      <scheme>rrtmg_sw</scheme>
      <scheme>rrtmg_sw_post</scheme>
      <scheme>rrtmg_lw</scheme>
      <scheme>rrtmg_lw_post</scheme>
      <scheme>GFS_rrtmg_post</scheme>
    </subcycle>
  </group>
<<<<<<< HEAD
  <group name="physics_ps">
=======
  <group name="phys_ps">
>>>>>>> 1ea577dc
    <subcycle loop="1">
      <scheme>GFS_suite_stateout_reset</scheme>
      <scheme>get_prs_fv3</scheme>
      <scheme>GFS_suite_interstitial_1</scheme>
      <scheme>GFS_surface_generic_pre</scheme>
      <scheme>GFS_surface_composites_pre</scheme>
      <scheme>dcyc2t3</scheme>
      <scheme>GFS_surface_composites_inter</scheme>
      <scheme>GFS_suite_interstitial_2</scheme>
    </subcycle>
    <!-- Surface iteration loop -->
    <subcycle loop="2">
      <scheme>sfc_diff</scheme>
      <scheme>GFS_surface_loop_control_part1</scheme>
      <scheme>sfc_nst_pre</scheme>
      <scheme>sfc_nst</scheme>
      <scheme>sfc_nst_post</scheme>
      <scheme>noahmpdrv</scheme>
      <scheme>sfc_sice</scheme>
      <scheme>GFS_surface_loop_control_part2</scheme>
    </subcycle>
    <!-- End of surface iteration loop -->
    <subcycle loop="1">
      <scheme>GFS_surface_composites_post</scheme>
      <scheme>sfc_diag</scheme>
      <scheme>sfc_diag_post</scheme>
      <scheme>GFS_surface_generic_post</scheme>
      <scheme>GFS_PBL_generic_pre</scheme>
      <scheme>satmedmfvdifq</scheme>
      <scheme>GFS_PBL_generic_post</scheme>
      <scheme>GFS_GWD_generic_pre</scheme>
      <scheme>ugwpv1_gsldrag</scheme>
      <scheme>ugwpv1_gsldrag_post</scheme>
      <scheme>GFS_GWD_generic_post</scheme>
    </subcycle>
  </group>
  <!-- End process-split section -->
  <!-- Begin time-split section -->
  <group name="physics_ts">
    <subcycle loop="1">
      <scheme>GFS_suite_stateout_update</scheme>
    </subcycle>
  </group>
  <group name="phys_ts">
    <subcycle loop="1">
      <scheme>GFS_photochemistry</scheme>
      <scheme>get_phi_fv3</scheme>
      <scheme>GFS_suite_interstitial_3</scheme>
      <scheme>GFS_DCNV_generic_pre</scheme>
      <scheme>samfdeepcnv</scheme>
      <scheme>GFS_DCNV_generic_post</scheme>
      <scheme>GFS_SCNV_generic_pre</scheme>
      <scheme>samfshalcnv</scheme>
      <scheme>GFS_SCNV_generic_post</scheme>
      <scheme>GFS_suite_interstitial_4</scheme>
      <scheme>cnvc90</scheme>
      <scheme>GFS_MP_generic_pre</scheme>
      <scheme>mp_thompson_pre</scheme>
      </subcycle>
      <subcycle loop="1">
        <scheme>mp_thompson</scheme>
      </subcycle>
        <subcycle loop="1">
        <scheme>mp_thompson_post</scheme>
        <scheme>GFS_MP_generic_post</scheme>
        <scheme>maximum_hourly_diagnostics</scheme>
        <scheme>GFS_physics_post</scheme>
      </subcycle>
    </group>
  <!-- <finalize></finalize> -->
</suite><|MERGE_RESOLUTION|>--- conflicted
+++ resolved
@@ -22,11 +22,7 @@
       <scheme>GFS_rrtmg_post</scheme>
     </subcycle>
   </group>
-<<<<<<< HEAD
-  <group name="physics_ps">
-=======
   <group name="phys_ps">
->>>>>>> 1ea577dc
     <subcycle loop="1">
       <scheme>GFS_suite_stateout_reset</scheme>
       <scheme>get_prs_fv3</scheme>
@@ -61,12 +57,6 @@
       <scheme>ugwpv1_gsldrag</scheme>
       <scheme>ugwpv1_gsldrag_post</scheme>
       <scheme>GFS_GWD_generic_post</scheme>
-    </subcycle>
-  </group>
-  <!-- End process-split section -->
-  <!-- Begin time-split section -->
-  <group name="physics_ts">
-    <subcycle loop="1">
       <scheme>GFS_suite_stateout_update</scheme>
     </subcycle>
   </group>
