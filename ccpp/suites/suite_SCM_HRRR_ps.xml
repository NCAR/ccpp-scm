--- conflicted
+++ resolved
@@ -24,11 +24,7 @@
       <scheme>GFS_rrtmg_post</scheme>
     </subcycle>
   </group>
-<<<<<<< HEAD
-  <group name="physics_ps">
-=======
   <group name="phys_ps">
->>>>>>> 1ea577dc
     <subcycle loop="1">
       <scheme>GFS_suite_stateout_reset</scheme>
       <scheme>get_prs_fv3</scheme>
@@ -41,12 +37,6 @@
       <scheme>GFS_GWD_generic_pre</scheme>
       <scheme>drag_suite</scheme>
       <scheme>GFS_GWD_generic_post</scheme>
-    </subcycle>
-  </group>
-  <!-- End process-split section -->
-  <!-- Begin time-split section -->
-  <group name="physics_ts">
-    <subcycle loop="1">
       <scheme>GFS_suite_stateout_update</scheme>
     </subcycle>
   </group>
