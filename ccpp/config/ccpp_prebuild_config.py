#!/usr/bin/env python

# CCPP prebuild config for GMTB Single Column Model (SCM)


###############################################################################
# Definitions                                                                 #
###############################################################################

HOST_MODEL_IDENTIFIER = "SCM"

# Add all files with metadata tables on the host model side and in CCPP,
# relative to basedir = top-level directory of host model. This includes
# kind and type definitions used in CCPP physics.
VARIABLE_DEFINITION_FILES = [
    'ccpp/physics/physics/machine.F',
    'ccpp/physics/physics/radsw_param.f',
    'ccpp/physics/physics/radlw_param.f',
    'scm/src/GFS_typedefs.F90',
    'scm/src/gmtb_scm_kinds.F90',
    'scm/src/gmtb_scm_type_defs.F90',
    'scm/src/gmtb_scm_physical_constants.F90',
    'ccpp/physics/physics/rte-rrtmgp/rrtmgp/mo_gas_optics_rrtmgp.F90',
    'ccpp/physics/physics/rte-rrtmgp/rrtmgp/mo_gas_concentrations.F90',
    'ccpp/physics/physics/rte-rrtmgp/rte/mo_optical_props.F90',
    'ccpp/physics/physics/rte-rrtmgp/extensions/cloud_optics/mo_cloud_optics.F90',
    'ccpp/physics/physics/rte-rrtmgp/rte/mo_source_functions.F90'
    ]

TYPEDEFS_NEW_METADATA = {
    'ccpp_types' : {
        'ccpp_types' : '',
        'ccpp_t' : 'cdata',
        },
    'machine' : {
        'machine' : '',
        },
    'module_radlw_parameters' : {
        'module_radsw_parameters' : '',
        },
    'module_radlw_parameters' : {
        'module_radlw_parameters' : '',
        },
    'GFS_typedefs' : {
        'GFS_diag_type' : 'physics%Diag(cdata%blk_no)',
        'GFS_control_type' : 'physics%Model(cdata%blk_no)',
        'GFS_cldprop_type' : 'physics%Cldprop(cdata%blk_no)',
        'GFS_tbd_type' : 'physics%Tbd(cdata%blk_no)',
        'GFS_sfcprop_type' : 'physics%Sfcprop(cdata%blk_no)',
        'GFS_coupling_type' : 'physics%Coupling(cdata%blk_no)',
        'GFS_interstitial_type' : 'physics%Interstitial(cdata%blk_no)',
        'GFS_statein_type' : 'physics%Statein(cdata%blk_no)',
        'GFS_radtend_type' : 'physics%Radtend(cdata%blk_no)',
        'GFS_grid_type' : 'physics%Grid(cdata%blk_no)',
        'GFS_stateout_type' : 'physics%Stateout(cdata%blk_no)',
        'GFS_typedefs' : '',
        },
    'gmtb_scm_physical_constants' : {
        'gmtb_scm_physical_constants' : '',
        },
    'gmtb_scm_type_defs' : {
        'gmtb_scm_type_defs' : '',
        'physics_type' : 'physics',
        },
   'mo_gas_concentrations' : {
        'ty_gas_concs' : '',
        'mo_gas_concentrations' : '',
        },
    'mo_gas_optics_rrtmgp' : {
        'ty_gas_optics_rrtmgp' : '',
        'mo_gas_optics_rrtmgp' : '',
        },
    'mo_optical_props' : {
        'ty_optical_props_1scl' : '',
        'ty_optical_props_2str' : '',
        'mo_optical_props' : '',
        },
    'mo_cloud_optics' : {
        'ty_cloud_optics' : '',
        'mo_cloud_optics' : '',
        },
    'mo_source_functions' : {
        'ty_source_func_lw' : '',
        'mo_source_functions' : '',
        },
    }

# Add all physics scheme dependencies relative to basedir - note that the CCPP
# rules stipulate that dependencies are not shared between the schemes!
SCHEME_FILES_DEPENDENCIES = [
    'ccpp/physics/physics/GFDL_parse_tracers.F90',
    'ccpp/physics/physics/aer_cloud.F',
    'ccpp/physics/physics/aerclm_def.F',
    'ccpp/physics/physics/aerinterp.F90',
    'ccpp/physics/physics/calpreciptype.f90',
    'ccpp/physics/physics/cldwat2m_micro.F',
    'ccpp/physics/physics/cldmacro.F',
    'ccpp/physics/physics/date_def.f',
    'ccpp/physics/physics/funcphys.f90',
    'ccpp/physics/physics/gfs_phy_tracer_config.F',
    'ccpp/physics/physics/gocart_tracer_config_stub.f',
    'ccpp/physics/physics/h2o_def.f',
    'ccpp/physics/physics/h2ointerp.f90',
    'ccpp/physics/physics/iccn_def.F',
    'ccpp/physics/physics/iccninterp.F90',
    'ccpp/physics/physics/iounitdef.f',
    'ccpp/physics/physics/machine.F',
    'ccpp/physics/physics/mersenne_twister.f',
    'ccpp/physics/physics/mfpbl.f',
    'ccpp/physics/physics/micro_mg_utils.F90',
    'ccpp/physics/physics/micro_mg2_0.F90',
    'ccpp/physics/physics/micro_mg3_0.F90',
    'ccpp/physics/physics/module_bfmicrophysics.f',
    'ccpp/physics/physics/multi_gases.F90',
    'ccpp/physics/physics/module_gfdl_cloud_microphys.F90',
    'ccpp/physics/physics/module_nst_model.f90',
    'ccpp/physics/physics/module_nst_parameters.f90',
    'ccpp/physics/physics/module_nst_water_prop.f90',
    'ccpp/physics/physics/module_mp_radar.F90',
    'ccpp/physics/physics/module_mp_thompson.F90',
    'ccpp/physics/physics/module_mp_thompson_make_number_concentrations.F90',
    'ccpp/physics/physics/module_MP_FER_HIRES.F90',
    'ccpp/physics/physics/module_bl_mynn.F90',
    'ccpp/physics/physics/module_sf_mynn.F90',
    'ccpp/physics/physics/module_SF_JSFC.F90',
    'ccpp/physics/physics/module_BL_MYJPBL.F90',
    'ccpp/physics/physics/module_sf_noahmp_glacier.f90',
    'ccpp/physics/physics/module_sf_noahmplsm.f90',
    'ccpp/physics/physics/cires_ugwp_module.F90',
    'ccpp/physics/physics/ugwp_driver_v0.F',
    'ccpp/physics/physics/cires_ugwp_triggers.F90',
    'ccpp/physics/physics/cires_ugwp_initialize.F90',
    'ccpp/physics/physics/cires_ugwp_solvers.F90',
    'ccpp/physics/physics/cires_ugwp_utils.F90',
    'ccpp/physics/physics/cires_orowam2017.f',
    'ccpp/physics/physics/cires_vert_lsatdis.F90',
    'ccpp/physics/physics/cires_vert_orodis.F90',
    'ccpp/physics/physics/cires_vert_wmsdis.F90',
    'ccpp/physics/physics/namelist_soilveg.f',
    'ccpp/physics/physics/mfpblt.f',
    'ccpp/physics/physics/mfpbltq.f',
    'ccpp/physics/physics/mfscu.f',
    'ccpp/physics/physics/mfscuq.f',
    'ccpp/physics/physics/noahmp_tables.f90',
    'ccpp/physics/physics/num_parthds.F',
    'ccpp/physics/physics/ozne_def.f',
    'ccpp/physics/physics/ozinterp.f90',
    'ccpp/physics/physics/physcons.F90',
    'ccpp/physics/physics/physparam.f',
    'ccpp/physics/physics/radcons.f90',
    'ccpp/physics/physics/radiation_aerosols.f',
    'ccpp/physics/physics/radiation_astronomy.f',
    'ccpp/physics/physics/radiation_clouds.f',
    'ccpp/physics/physics/radiation_gases.f',
    'ccpp/physics/physics/radiation_surface.f',
    'ccpp/physics/physics/radlw_datatb.f',
    'ccpp/physics/physics/radlw_param.f',
    'ccpp/physics/physics/radsw_datatb.f',
    'ccpp/physics/physics/radsw_param.f',
    'ccpp/physics/physics/samfaerosols.F',
    'ccpp/physics/physics/sfcsub.F',
    'ccpp/physics/physics/sflx.f',
    'ccpp/physics/physics/set_soilveg.f',
    'ccpp/physics/physics/surface_perturbation.F90',
    'ccpp/physics/physics/cu_gf_deep.F90',
    'ccpp/physics/physics/cu_gf_sh.F90',
    'ccpp/physics/physics/tridi.f',
    'ccpp/physics/physics/wv_saturation.F',
    'ccpp/physics/physics/module_sf_ruclsm.F90',
    'ccpp/physics/physics/namelist_soilveg_ruc.F90',
    'ccpp/physics/physics/set_soilveg_ruc.F90',
    'ccpp/physics/physics/module_soil_pre.F90',
<<<<<<< HEAD
    'ccpp/physics/physics/module_sf_noahlsm.F',
=======
    # RRTMGP
    'ccpp/physics/physics/rte-rrtmgp/rrtmgp/mo_gas_concentrations.F90',
    'ccpp/physics/physics/rte-rrtmgp/rrtmgp/mo_gas_optics.F90',
    'ccpp/physics/physics/rte-rrtmgp/rrtmgp/mo_gas_optics_rrtmgp.F90',
    'ccpp/physics/physics/rte-rrtmgp/rrtmgp/mo_rrtmgp_constants.F90',
    'ccpp/physics/physics/rte-rrtmgp/rrtmgp/mo_rrtmgp_util_reorder.F90',
    'ccpp/physics/physics/rte-rrtmgp/rrtmgp/mo_rrtmgp_util_string.F90',
    'ccpp/physics/physics/rte-rrtmgp/rrtmgp/kernels/mo_gas_optics_kernels.F90',
    'ccpp/physics/physics/rte-rrtmgp/rrtmgp/kernels/mo_rrtmgp_util_reorder_kernels.F90',
    'ccpp/physics/physics/rte-rrtmgp/rte/mo_fluxes.F90',
    'ccpp/physics/physics/rte-rrtmgp/rte/mo_rte_util_array.F90',
    'ccpp/physics/physics/rte-rrtmgp/rte/mo_optical_props.F90',
    'ccpp/physics/physics/rte-rrtmgp/rte/mo_rte_kind.F90',
    'ccpp/physics/physics/rte-rrtmgp/rte/mo_rte_lw.F90',
    'ccpp/physics/physics/rte-rrtmgp/rte/mo_rte_sw.F90',
    'ccpp/physics/physics/rte-rrtmgp/rte/mo_source_functions.F90',
    'ccpp/physics/physics/rte-rrtmgp/rte/kernels/mo_fluxes_broadband_kernels.F90',
    'ccpp/physics/physics/rte-rrtmgp/rte/kernels/mo_optical_props_kernels.F90',
    'ccpp/physics/physics/rte-rrtmgp/rte/kernels/mo_rte_solver_kernels.F90',
    'ccpp/physics/physics/rte-rrtmgp/extensions/mo_compute_bc.F90',
    'ccpp/physics/physics/rte-rrtmgp/extensions/mo_fluxes_byband.F90',
    'ccpp/physics/physics/rte-rrtmgp/extensions/mo_fluxes_byband_kernels.F90',
    'ccpp/physics/physics/rte-rrtmgp/extensions/mo_fluxes_bygpoint.F90',
    'ccpp/physics/physics/rte-rrtmgp/extensions/mo_heating_rates.F90',
    'ccpp/physics/physics/rte-rrtmgp/extensions/mo_rrtmgp_clr_all_sky.F90',
    'ccpp/physics/physics/rte-rrtmgp/extensions/cloud_optics/mo_cloud_optics.F90',
    'ccpp/physics/physics/rte-rrtmgp/extensions/cloud_optics/mo_cloud_sampling.F90', 
>>>>>>> 22adf6a7
    # derived data type definitions
    'scm/src/GFS_typedefs.F90',
    'scm/src/gmtb_scm_kinds.F90',
    'scm/src/gmtb_scm_physical_constants.F90',
    'scm/src/gmtb_scm_type_defs.F90',
]

# Add all physics scheme files relative to basedir
SCHEME_FILES = {
    # Relative path to source (from where ccpp_prebuild.py is called) : [ list of physics sets in which scheme may be called ];
    # current restrictions are that each scheme can only belong to one physics set, and all schemes within one group in the
    # suite definition file have to belong to the same physics set
    'ccpp/physics/physics/GFS_DCNV_generic.F90'             : ['physics'],
    'ccpp/physics/physics/GFS_GWD_generic.F90'              : ['physics'],
    'ccpp/physics/physics/GFS_MP_generic.F90'               : ['physics'],
    'ccpp/physics/physics/GFS_PBL_generic.F90'              : ['physics'],
    'ccpp/physics/physics/GFS_SCNV_generic.F90'             : ['physics'],
    'ccpp/physics/physics/GFS_phys_time_vary.scm.F90'       : ['physics'],
    'ccpp/physics/physics/GFS_rad_time_vary.scm.F90'        : ['physics'],
    'ccpp/physics/physics/GFS_rrtmg_post.F90'               : ['physics'],
    'ccpp/physics/physics/GFS_rrtmg_pre.F90'                : ['physics'],
    'ccpp/physics/physics/GFS_rrtmg_setup.F90'              : ['physics'],
    'ccpp/physics/physics/GFS_suite_interstitial.F90'       : ['physics'],
    'ccpp/physics/physics/GFS_surface_generic.F90'          : ['physics'],
    'ccpp/physics/physics/GFS_surface_composites.F90'       : ['physics'],
    'ccpp/physics/physics/GFS_surface_loop_control.F90'     : ['physics'],
    'ccpp/physics/physics/GFS_time_vary_pre.scm.F90'        : ['physics'],
    'ccpp/physics/physics/cires_ugwp.F90'                   : ['physics'],
    'ccpp/physics/physics/cires_ugwp_post.F90'              : ['physics'],
    'ccpp/physics/physics/cnvc90.f'                         : ['physics'],
    'ccpp/physics/physics/cs_conv.F90'                      : ['physics'],
    'ccpp/physics/physics/cs_conv_aw_adj.F90'               : ['physics'],
    'ccpp/physics/physics/cu_ntiedtke_pre.F90'              : ['physics'],
    'ccpp/physics/physics/cu_ntiedtke.F90'                  : ['physics'],
    'ccpp/physics/physics/cu_ntiedtke_post.F90'             : ['physics'],
    'ccpp/physics/physics/dcyc2.f'                          : ['physics'],
    'ccpp/physics/physics/drag_suite.F90'                   : ['physics'],
    'ccpp/physics/physics/gcm_shoc.F90'                     : ['physics'],
    'ccpp/physics/physics/get_prs_fv3.F90'                  : ['physics'],
    'ccpp/physics/physics/gfdl_cloud_microphys.F90'         : ['physics'],
    'ccpp/physics/physics/gscond.f'                         : ['physics'],
    'ccpp/physics/physics/gwdc.f'                           : ['physics'],
    'ccpp/physics/physics/gwdps.f'                          : ['physics'],
    'ccpp/physics/physics/h2ophys.f'                        : ['physics'],
    'ccpp/physics/physics/samfdeepcnv.f'                    : ['physics'],
    'ccpp/physics/physics/samfshalcnv.f'                    : ['physics'],
    'ccpp/physics/physics/sascnvn.F'                        : ['physics'],
    'ccpp/physics/physics/shalcnv.F'                        : ['physics'],
    'ccpp/physics/physics/maximum_hourly_diagnostics.F90'   : ['physics'],
    'ccpp/physics/physics/m_micro.F90'                      : ['physics'],
    'ccpp/physics/physics/m_micro_interstitial.F90'         : ['physics'],
    'ccpp/physics/physics/cu_gf_driver_pre.F90'             : ['physics'],
    'ccpp/physics/physics/cu_gf_driver.F90'                 : ['physics'],
    'ccpp/physics/physics/cu_gf_driver_post.F90'            : ['physics'],
    'ccpp/physics/physics/moninedmf.f'                      : ['physics'],
    'ccpp/physics/physics/moninshoc.f'                      : ['physics'],
    'ccpp/physics/physics/satmedmfvdif.F'                   : ['physics'],
    'ccpp/physics/physics/satmedmfvdifq.F'                  : ['physics'],
    'ccpp/physics/physics/shinhongvdif.F90'                 : ['physics'],
    'ccpp/physics/physics/ysuvdif.F90'                      : ['physics'],
    'ccpp/physics/physics/module_MYNNPBL_wrapper.F90'       : ['physics'],
    'ccpp/physics/physics/module_MYNNSFC_wrapper.F90'       : ['physics'],
    'ccpp/physics/physics/module_MYNNrad_pre.F90'           : ['physics'],
    'ccpp/physics/physics/module_MYNNrad_post.F90'          : ['physics'],
    'ccpp/physics/physics/module_MYJSFC_wrapper.F90'        : ['physics' ],
    'ccpp/physics/physics/module_MYJPBL_wrapper.F90'        : ['physics' ],
    'ccpp/physics/physics/mp_thompson_pre.F90'              : ['physics'],
    'ccpp/physics/physics/mp_thompson.F90'                  : ['physics'],
    'ccpp/physics/physics/mp_thompson_post.F90'             : ['physics'],
    'ccpp/physics/physics/ozphys.f'                         : ['physics'],
    'ccpp/physics/physics/ozphys_2015.f'                    : ['physics'],
    'ccpp/physics/physics/precpd.f'                         : ['physics'],
    'ccpp/physics/physics/radlw_main.f'                     : ['physics'],
    'ccpp/physics/physics/radsw_main.f'                     : ['physics'],
    'ccpp/physics/physics/rayleigh_damp.f'                  : ['physics'],
    'ccpp/physics/physics/rrtmg_lw_post.F90'                : ['physics'],
    'ccpp/physics/physics/rrtmg_lw_pre.F90'                 : ['physics'],
    'ccpp/physics/physics/rrtmg_sw_post.F90'                : ['physics'],
    'ccpp/physics/physics/rrtmg_sw_pre.F90'                 : ['physics'],
    'ccpp/physics/physics/sfc_diag.f'                       : ['physics'],
    'ccpp/physics/physics/sfc_diag_post.F90'                : ['physics'],
    'ccpp/physics/physics/sfc_drv_ruc.F90'                  : ['physics'],
    'ccpp/physics/physics/lsm_ruc_sfc_sice_interstitial.F90': ['physics'],
    'ccpp/physics/physics/sfc_cice.f'                       : ['physics'],
    'ccpp/physics/physics/sfc_diff.f'                       : ['physics'],
    'ccpp/physics/physics/sfc_drv.f'                        : ['physics'],
    'ccpp/physics/physics/sfc_drv_hafs.F90'                 : ['physics'],
    'ccpp/physics/physics/sfc_noahmp_drv.f'                 : ['physics'],
    'ccpp/physics/physics/sfc_nst.f'                        : ['physics'],
    'ccpp/physics/physics/sfc_ocean.F'                      : ['physics'],
    'ccpp/physics/physics/sfc_sice.f'                       : ['physics'],
    'ccpp/physics/physics/mp_fer_hires.F90'                 : ['physics'],
    'ccpp/physics/physics/gmtb_scm_sfc_flux_spec.F90'       : ['physics'],
    # RRTMGP
    'ccpp/physics/physics/rrtmg_lw_cloud_optics.F90'        : ['physics'],
    'ccpp/physics/physics/rrtmg_sw_cloud_optics.F90'        : ['physics'],
    'ccpp/physics/physics/rrtmgp_aux.F90'                   : ['physics'],
    'ccpp/physics/physics/rrtmgp_lw_gas_optics.F90'         : ['physics'],
    'ccpp/physics/physics/rrtmgp_lw_cloud_optics.F90'       : ['physics'],
    'ccpp/physics/physics/rrtmgp_sw_gas_optics.F90'         : ['physics'],
    'ccpp/physics/physics/rrtmgp_sw_cloud_optics.F90'       : ['physics'],
    'ccpp/physics/physics/rrtmgp_sw_aerosol_optics.F90'     : ['physics'],
    'ccpp/physics/physics/rrtmgp_lw_rte.F90'                : ['physics'],
    'ccpp/physics/physics/rrtmgp_lw_cloud_sampling.F90'     : ['physics'],
    'ccpp/physics/physics/rrtmgp_sw_rte.F90'                : ['physics'],
    'ccpp/physics/physics/rrtmgp_sw_cloud_sampling.F90'     : ['physics'],
    'ccpp/physics/physics/rrtmgp_lw_aerosol_optics.F90'     : ['physics'],
    'ccpp/physics/physics/GFS_rrtmgp_setup.F90'             : ['physics'],
    'ccpp/physics/physics/GFS_rrtmgp_pre.F90'               : ['physics'],
    'ccpp/physics/physics/rrtmgp_lw_pre.F90'                : ['physics'],
    'ccpp/physics/physics/GFS_rrtmgp_sw_pre.F90'            : ['physics'],
    'ccpp/physics/physics/GFS_rrtmgp_lw_post.F90'           : ['physics'],
    'ccpp/physics/physics/GFS_rrtmgp_sw_post.F90'           : ['physics'],
    }

# Default build dir, relative to current working directory,
# if not specified as command-line argument
DEFAULT_BUILD_DIR = 'scm/bin'

# Auto-generated makefile/cmakefile snippets that contain all type definitions
TYPEDEFS_MAKEFILE   = 'ccpp/physics/CCPP_TYPEDEFS.mk'
TYPEDEFS_CMAKEFILE  = 'ccpp/physics/CCPP_TYPEDEFS.cmake'
TYPEDEFS_SOURCEFILE = 'ccpp/physics/CCPP_TYPEDEFS.sh'

# Auto-generated makefile/cmakefile snippets that contain all schemes
SCHEMES_MAKEFILE = 'ccpp/physics/CCPP_SCHEMES.mk'
SCHEMES_CMAKEFILE = 'ccpp/physics/CCPP_SCHEMES.cmake'
SCHEMES_SOURCEFILE = 'ccpp/physics/CCPP_SCHEMES.sh'

# CCPP host cap in which to insert the ccpp_field_add statements;
# determines the directory to place ccpp_{modules,fields}.inc
TARGET_FILES = [
    'scm/src/gmtb_scm.F90',
    ]

# Auto-generated makefile/cmakefile snippets that contain all caps
CAPS_MAKEFILE = 'ccpp/physics/CCPP_CAPS.mk'
CAPS_CMAKEFILE = 'ccpp/physics/CCPP_CAPS.cmake'
CAPS_SOURCEFILE = 'ccpp/physics/CCPP_CAPS.sh'

# Directory where to put all auto-generated physics caps
CAPS_DIR = 'ccpp/physics/physics'

# Directory where the suite definition files are stored
SUITES_DIR = 'ccpp/suites'

# Optional arguments - only required for schemes that use
# optional arguments. ccpp_prebuild.py will throw an exception
# if it encounters a scheme subroutine with optional arguments
# if no entry is made here. Possible values are: 'all', 'none',
# or a list of standard_names: [ 'var1', 'var3' ].
OPTIONAL_ARGUMENTS = {
    'rrtmg_sw' : {
        'rrtmg_sw_run' : [
            'tendency_of_air_temperature_due_to_shortwave_heating_assuming_clear_sky_on_radiation_time_step',
            'components_of_surface_downward_shortwave_fluxes',
            'cloud_liquid_water_path',
            'mean_effective_radius_for_liquid_cloud',
            'cloud_ice_water_path',
            'mean_effective_radius_for_ice_cloud',
            'cloud_rain_water_path',
            'mean_effective_radius_for_rain_drop',
            'cloud_snow_water_path',
            'mean_effective_radius_for_snow_flake',
            ],
        },
    'rrtmg_lw' : {
        'rrtmg_lw_run' : [
            'tendency_of_air_temperature_due_to_longwave_heating_assuming_clear_sky_on_radiation_time_step',
            'cloud_liquid_water_path',
            'mean_effective_radius_for_liquid_cloud',
            'cloud_ice_water_path',
            'mean_effective_radius_for_ice_cloud',
            'cloud_rain_water_path',
            'mean_effective_radius_for_rain_drop',
            'cloud_snow_water_path',
            'mean_effective_radius_for_snow_flake',
            ],
        },
    'mp_thompson' : {
        'mp_thompson_init' : [
            'water_friendly_aerosol_number_concentration',
            'ice_friendly_aerosol_number_concentration',
            'tendency_of_water_friendly_aerosols_at_surface',
            'tendency_of_ice_friendly_aerosols_at_surface',
            ],
        'mp_thompson_run' : [
            'cloud_droplet_number_concentration_updated_by_physics',
            'water_friendly_aerosol_number_concentration_updated_by_physics',
            'ice_friendly_aerosol_number_concentration_updated_by_physics',
            'tendency_of_water_friendly_aerosols_at_surface',
            'tendency_of_ice_friendly_aerosols_at_surface',
            'mean_effective_radius_for_liquid_cloud',
            'mean_effective_radius_for_ice_cloud',
            'mean_effective_radius_for_snow_flake',
            ],
        },
    'mp_thompson_pre' : {
        'mp_thompson_pre_run' : [
            'cloud_droplet_number_concentration_updated_by_physics',
            'water_friendly_aerosol_number_concentration_updated_by_physics',
            'ice_friendly_aerosol_number_concentration_updated_by_physics',
            'tendency_of_water_friendly_aerosols_at_surface',
            'tendency_of_ice_friendly_aerosols_at_surface',
            ],
        },
    'mp_fer_hires' : {
        'mp_fer_hires_init' : [
            'fraction_of_ice_water_cloud',
            'fraction_of_rain_water_cloud',
            'rime_factor',
            ],
        },
    'rrtmgp_sw_rte' : {
         'rrtmgp_sw_rte_run' : [
             'components_of_surface_downward_shortwave_fluxes',
             'sw_fluxes_sfc',
             'sw_fluxes_toa',
             ],
         },
    'GFS_rrtmgp_sw_post' : {
         'GFS_rrtmgp_sw_post_run' : [
             'components_of_surface_downward_shortwave_fluxes',
             'sw_fluxes_sfc',
             'sw_fluxes_toa',
             ],
         },
    'rrtmgp_lw_rte' : {
         'rrtmgp_lw_rte_run' : [
             'lw_fluxes_sfc',
             'lw_fluxes_toa',
             ],
        },
    'GFS_rrtmgp_lw_post' : {
         'GFS_rrtmgp_lw_post_run' : [
             'lw_fluxes_sfc',
             'lw_fluxes_toa',
             ],
         },
    'GFS_rrtmgp_post' : {
         'GFS_rrtmgp_post_run' : [
             'components_of_surface_downward_shortwave_fluxes',
             ],
         },
    #'subroutine_name_1' : 'all',
    #'subroutine_name_2' : 'none',
    #'subroutine_name_2' : [ 'var1', 'var3'],
    }

# Names of Fortran include files in the host model cap (do not change);
# both files will be written to the directory of each target file
MODULE_INCLUDE_FILE = 'ccpp_modules.inc'
FIELDS_INCLUDE_FILE = 'ccpp_fields.inc'

# Directory where to write static API to
STATIC_API_DIR = 'scm/src/'
STATIC_API_SRCFILE = 'scm/src/CCPP_STATIC_API.sh'

# Directory for writing HTML pages generated from metadata files
METADATA_HTML_OUTPUT_DIR = 'ccpp/physics/physics/docs'

# HTML document containing the model-defined CCPP variables
HTML_VARTABLE_FILE = 'ccpp/physics/CCPP_VARIABLES_SCM.html'

# LaTeX document containing the provided vs requested CCPP variables
LATEX_VARTABLE_FILE = 'ccpp/framework/doc/DevelopersGuide/CCPP_VARIABLES_SCM.tex'


###############################################################################
# Template code to generate include files                                     #
###############################################################################

# Name of the CCPP data structure in the host model cap;
# in the case of SCM, this is a vector with loop index i
CCPP_DATA_STRUCTURE = 'cdata'<|MERGE_RESOLUTION|>--- conflicted
+++ resolved
@@ -170,9 +170,7 @@
     'ccpp/physics/physics/namelist_soilveg_ruc.F90',
     'ccpp/physics/physics/set_soilveg_ruc.F90',
     'ccpp/physics/physics/module_soil_pre.F90',
-<<<<<<< HEAD
     'ccpp/physics/physics/module_sf_noahlsm.F',
-=======
     # RRTMGP
     'ccpp/physics/physics/rte-rrtmgp/rrtmgp/mo_gas_concentrations.F90',
     'ccpp/physics/physics/rte-rrtmgp/rrtmgp/mo_gas_optics.F90',
@@ -199,8 +197,7 @@
     'ccpp/physics/physics/rte-rrtmgp/extensions/mo_heating_rates.F90',
     'ccpp/physics/physics/rte-rrtmgp/extensions/mo_rrtmgp_clr_all_sky.F90',
     'ccpp/physics/physics/rte-rrtmgp/extensions/cloud_optics/mo_cloud_optics.F90',
-    'ccpp/physics/physics/rte-rrtmgp/extensions/cloud_optics/mo_cloud_sampling.F90', 
->>>>>>> 22adf6a7
+    'ccpp/physics/physics/rte-rrtmgp/extensions/cloud_optics/mo_cloud_sampling.F90',
     # derived data type definitions
     'scm/src/GFS_typedefs.F90',
     'scm/src/gmtb_scm_kinds.F90',
@@ -287,7 +284,8 @@
     'ccpp/physics/physics/sfc_cice.f'                       : ['physics'],
     'ccpp/physics/physics/sfc_diff.f'                       : ['physics'],
     'ccpp/physics/physics/sfc_drv.f'                        : ['physics'],
-    'ccpp/physics/physics/sfc_drv_hafs.F90'                 : ['physics'],
+    'ccpp/physics/physics/sfc_noah_GFS_interstitial.F90'    : ['physics'],
+    'ccpp/physics/physics/sfc_noah.F90'                     : ['physics'],
     'ccpp/physics/physics/sfc_noahmp_drv.f'                 : ['physics'],
     'ccpp/physics/physics/sfc_nst.f'                        : ['physics'],
     'ccpp/physics/physics/sfc_ocean.F'                      : ['physics'],
